--- conflicted
+++ resolved
@@ -231,8 +231,6 @@
   addRoslynJob(myJob, jobName, branchName, isPr, triggerPhraseExtra, triggerPhraseOnly)
 }
 
-<<<<<<< HEAD
-=======
 // VS Integration Tests
 commitPullList.each { isPr ->
   ['debug', 'release'].each { configuration ->
@@ -254,7 +252,6 @@
   }
 }
 
->>>>>>> 619b9ba4
 JobReport.Report.generateJobReport(out)
 
 // Make the call to generate the help job
