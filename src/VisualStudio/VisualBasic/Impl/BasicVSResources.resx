﻿<?xml version="1.0" encoding="utf-8"?>
<root>
  <!-- 
    Microsoft ResX Schema 
    
    Version 2.0
    
    The primary goals of this format is to allow a simple XML format 
    that is mostly human readable. The generation and parsing of the 
    various data types are done through the TypeConverter classes 
    associated with the data types.
    
    Example:
    
    ... ado.net/XML headers & schema ...
    <resheader name="resmimetype">text/microsoft-resx</resheader>
    <resheader name="version">2.0</resheader>
    <resheader name="reader">System.Resources.ResXResourceReader, System.Windows.Forms, ...</resheader>
    <resheader name="writer">System.Resources.ResXResourceWriter, System.Windows.Forms, ...</resheader>
    <data name="Name1"><value>this is my long string</value><comment>this is a comment</comment></data>
    <data name="Color1" type="System.Drawing.Color, System.Drawing">Blue</data>
    <data name="Bitmap1" mimetype="application/x-microsoft.net.object.binary.base64">
        <value>[base64 mime encoded serialized .NET Framework object]</value>
    </data>
    <data name="Icon1" type="System.Drawing.Icon, System.Drawing" mimetype="application/x-microsoft.net.object.bytearray.base64">
        <value>[base64 mime encoded string representing a byte array form of the .NET Framework object]</value>
        <comment>This is a comment</comment>
    </data>
                
    There are any number of "resheader" rows that contain simple 
    name/value pairs.
    
    Each data row contains a name, and value. The row also contains a 
    type or mimetype. Type corresponds to a .NET class that support 
    text/value conversion through the TypeConverter architecture. 
    Classes that don't support this are serialized and stored with the 
    mimetype set.
    
    The mimetype is used for serialized objects, and tells the 
    ResXResourceReader how to depersist the object. This is currently not 
    extensible. For a given mimetype the value must be set accordingly:
    
    Note - application/x-microsoft.net.object.binary.base64 is the format 
    that the ResXResourceWriter will generate, however the reader can 
    read any of the formats listed below.
    
    mimetype: application/x-microsoft.net.object.binary.base64
    value   : The object must be serialized with 
            : System.Runtime.Serialization.Formatters.Binary.BinaryFormatter
            : and then encoded with base64 encoding.
    
    mimetype: application/x-microsoft.net.object.soap.base64
    value   : The object must be serialized with 
            : System.Runtime.Serialization.Formatters.Soap.SoapFormatter
            : and then encoded with base64 encoding.

    mimetype: application/x-microsoft.net.object.bytearray.base64
    value   : The object must be serialized into a byte array 
            : using a System.ComponentModel.TypeConverter
            : and then encoded with base64 encoding.
    -->
  <xsd:schema id="root" xmlns="" xmlns:xsd="http://www.w3.org/2001/XMLSchema" xmlns:msdata="urn:schemas-microsoft-com:xml-msdata">
    <xsd:import namespace="http://www.w3.org/XML/1998/namespace" />
    <xsd:element name="root" msdata:IsDataSet="true">
      <xsd:complexType>
        <xsd:choice maxOccurs="unbounded">
          <xsd:element name="metadata">
            <xsd:complexType>
              <xsd:sequence>
                <xsd:element name="value" type="xsd:string" minOccurs="0" />
              </xsd:sequence>
              <xsd:attribute name="name" use="required" type="xsd:string" />
              <xsd:attribute name="type" type="xsd:string" />
              <xsd:attribute name="mimetype" type="xsd:string" />
              <xsd:attribute ref="xml:space" />
            </xsd:complexType>
          </xsd:element>
          <xsd:element name="assembly">
            <xsd:complexType>
              <xsd:attribute name="alias" type="xsd:string" />
              <xsd:attribute name="name" type="xsd:string" />
            </xsd:complexType>
          </xsd:element>
          <xsd:element name="data">
            <xsd:complexType>
              <xsd:sequence>
                <xsd:element name="value" type="xsd:string" minOccurs="0" msdata:Ordinal="1" />
                <xsd:element name="comment" type="xsd:string" minOccurs="0" msdata:Ordinal="2" />
              </xsd:sequence>
              <xsd:attribute name="name" type="xsd:string" use="required" msdata:Ordinal="1" />
              <xsd:attribute name="type" type="xsd:string" msdata:Ordinal="3" />
              <xsd:attribute name="mimetype" type="xsd:string" msdata:Ordinal="4" />
              <xsd:attribute ref="xml:space" />
            </xsd:complexType>
          </xsd:element>
          <xsd:element name="resheader">
            <xsd:complexType>
              <xsd:sequence>
                <xsd:element name="value" type="xsd:string" minOccurs="0" msdata:Ordinal="1" />
              </xsd:sequence>
              <xsd:attribute name="name" type="xsd:string" use="required" />
            </xsd:complexType>
          </xsd:element>
        </xsd:choice>
      </xsd:complexType>
    </xsd:element>
  </xsd:schema>
  <resheader name="resmimetype">
    <value>text/microsoft-resx</value>
  </resheader>
  <resheader name="version">
    <value>2.0</value>
  </resheader>
  <resheader name="reader">
    <value>System.Resources.ResXResourceReader, System.Windows.Forms, Version=4.0.0.0, Culture=neutral, PublicKeyToken=b77a5c561934e089</value>
  </resheader>
  <resheader name="writer">
    <value>System.Resources.ResXResourceWriter, System.Windows.Forms, Version=4.0.0.0, Culture=neutral, PublicKeyToken=b77a5c561934e089</value>
  </resheader>
  <data name="MicrosoftVisualBasic" xml:space="preserve">
    <value>Microsoft Visual Basic</value>
  </data>
  <data name="InsertSnippet" xml:space="preserve">
    <value>Insert Snippet</value>
  </data>
  <data name="Intellisense" xml:space="preserve">
    <value>IntelliSense</value>
  </data>
  <data name="PreferIntrinsicPredefinedTypeKeywordInDeclaration" xml:space="preserve">
    <value>Prefer intrinsic predefined type keyword when declaring locals, parameters and members</value>
  </data>
  <data name="PreferIntrinsicPredefinedTypeKeywordInMemberAccess" xml:space="preserve">
    <value>Prefer intrinsic predefined type keyword in member access expressions</value>
  </data>
  <data name="Option_AllowMovingDeclaration" xml:space="preserve">
    <value>_Move local declaration to the extracted method if it is not used elsewhere</value>
  </data>
  <data name="Option_AutomaticInsertionOfInterfaceAndMustOverrideMembers" xml:space="preserve">
    <value>Automatic _insertion of Interface and MustOverride members</value>
  </data>
  <data name="Option_ClosedFileDiagnostics" xml:space="preserve">
    <value>Enable full solution _analysis</value>
  </data>
  <data name="Option_DisplayLineSeparators" xml:space="preserve">
    <value>_Show procedure line separators</value>
  </data>
  <data name="Option_DontPutOutOrRefOnStruct" xml:space="preserve">
    <value>_Don't put ByRef on custom structure</value>
  </data>
  <data name="Option_EditorHelp" xml:space="preserve">
    <value>Editor Help</value>
  </data>
  <data name="Option_EnableEndConstruct" xml:space="preserve">
    <value>A_utomatic insertion of end constructs</value>
  </data>
  <data name="Option_EnableHighlightKeywords" xml:space="preserve">
    <value>Highlight related _keywords under cursor</value>
  </data>
  <data name="Option_EnableHighlightReferences" xml:space="preserve">
    <value>_Highlight references to symbol under cursor</value>
  </data>
  <data name="Option_EnableLineCommit" xml:space="preserve">
    <value>_Pretty listing (reformatting) of code</value>
  </data>
  <data name="Option_EnableOutlining" xml:space="preserve">
    <value>_Enter outlining mode when files open</value>
  </data>
  <data name="Option_ExtractMethod" xml:space="preserve">
    <value>Extract Method</value>
  </data>
  <data name="Option_GenerateXmlDocCommentsForTripleApostrophes" xml:space="preserve">
    <value>_Generate XML documentation comments for '''</value>
  </data>
  <data name="Option_Highlighting" xml:space="preserve">
    <value>Highlighting</value>
  </data>
  <data name="Option_OptimizeForSolutionSize" xml:space="preserve">
    <value>Optimize for solution size</value>
  </data>
  <data name="Option_OptimizeForSolutionSize_Large" xml:space="preserve">
    <value>Large</value>
  </data>
  <data name="Option_OptimizeForSolutionSize_Regular" xml:space="preserve">
    <value>Regular</value>
  </data>
  <data name="Option_OptimizeForSolutionSize_Small" xml:space="preserve">
    <value>Small</value>
  </data>
  <data name="Option_Outlining" xml:space="preserve">
    <value>Outlining</value>
  </data>
  <data name="Option_Performance" xml:space="preserve">
    <value>Performance</value>
  </data>
  <data name="Option_RenameTrackingPreview" xml:space="preserve">
    <value>Show preview for rename _tracking</value>
  </data>
  <data name="Option_NavigateToObjectBrowser" xml:space="preserve">
    <value>_Navigate to Object Browser for symbols defined in metadata</value>
  </data>
  <data name="Option_GoToDefinition" xml:space="preserve">
    <value>Go to Definition</value>
  </data>
  <data name="Option_Import_Directives" xml:space="preserve">
    <value>Import Directives</value>
  </data>
  <data name="Option_Suggest_imports_for_types_in_NuGet_packages" xml:space="preserve">
    <value>Suggest imports for types in _NuGet packages</value>
  </data>
  <data name="Option_Suggest_imports_for_types_in_reference_assemblies" xml:space="preserve">
    <value>Suggest imports for types in _reference assemblies</value>
  </data>
  <data name="Option_PlaceSystemNamespaceFirst" xml:space="preserve">
    <value>_Place 'System' directives first when sorting imports</value>
  </data>
  <data name="QualifyEventAccessWithMe" xml:space="preserve">
    <value>Qualify event access with 'Me'</value>
  </data>
  <data name="QualifyFieldAccessWithMe" xml:space="preserve">
    <value>Qualify field access with 'Me'</value>
  </data>
  <data name="QualifyMethodAccessWithMe" xml:space="preserve">
    <value>Qualify method access with 'Me'</value>
  </data>
  <data name="QualifyPropertyAccessWithMe" xml:space="preserve">
    <value>Qualify property access with 'Me'</value>
  </data>
  <data name="DoNotPreferMe" xml:space="preserve">
    <value>Do not prefer 'Me.'</value>
  </data>
  <data name="PreferMe" xml:space="preserve">
    <value>Prefer 'Me.'</value>
  </data>
  <data name="QualifyGroupTitle" xml:space="preserve">
    <value>'Me.' preferences</value>
  </data>
  <data name="PredefinedTypesGroupTitle" xml:space="preserve">
    <value>predefined type preferences:</value>
  </data>
  <data name="Option_Highlight_matching_portions_of_completion_list_items" xml:space="preserve">
    <value>_Highlight matching portions of completion list items</value>
  </data>
  <data name="Option_Show_completion_item_filters" xml:space="preserve">
    <value>Show completion item _filters</value>
  </data>
  <data name="Option_CompletionLists" xml:space="preserve">
    <value>Completion Lists</value>
  </data>
  <data name="Enter_key_behavior_Title" xml:space="preserve">
    <value>Enter key behavior:</value>
  </data>
  <data name="Option_Only_add_new_line_on_enter_with_whole_word" xml:space="preserve">
    <value>_Only add new line on enter after end of fully typed word</value>
  </data>
  <data name="Option_Always_add_new_line_on_enter" xml:space="preserve">
    <value>_Always add new line on enter</value>
  </data>
  <data name="Option_Never_add_new_line_on_enter" xml:space="preserve">
    <value>_Never add new line on enter</value>
  </data>
<<<<<<< HEAD
  <data name="Option_Always_include_snippets" xml:space="preserve">
    <value>Always include snippets</value>
  </data>
  <data name="Option_Include_snippets_when_question_Tab_is_typed_after_an_identifier" xml:space="preserve">
    <value>Include snippets when ?-Tab is typed after an identifier</value>
  </data>
  <data name="Option_Never_include_snippets" xml:space="preserve">
    <value>Never include snippets</value>
  </data>
  <data name="Snippets_behavior" xml:space="preserve">
    <value>Snippets behavior</value>
  </data>
  <data name="Option_BringUpOnIdentifier" xml:space="preserve">
=======
  <data name="Option_Show_completion_list_after_a_character_is_deleted" xml:space="preserve">
    <value>Show completion list after a character is _deleted</value>
  </data>
  <data name="Option_Show_completion_list_after_a_character_is_typed" xml:space="preserve">
>>>>>>> ac8f350e
    <value>_Show completion list after a character is typed</value>
  </data>
</root><|MERGE_RESOLUTION|>--- conflicted
+++ resolved
@@ -258,7 +258,6 @@
   <data name="Option_Never_add_new_line_on_enter" xml:space="preserve">
     <value>_Never add new line on enter</value>
   </data>
-<<<<<<< HEAD
   <data name="Option_Always_include_snippets" xml:space="preserve">
     <value>Always include snippets</value>
   </data>
@@ -271,13 +270,10 @@
   <data name="Snippets_behavior" xml:space="preserve">
     <value>Snippets behavior</value>
   </data>
-  <data name="Option_BringUpOnIdentifier" xml:space="preserve">
-=======
   <data name="Option_Show_completion_list_after_a_character_is_deleted" xml:space="preserve">
     <value>Show completion list after a character is _deleted</value>
   </data>
   <data name="Option_Show_completion_list_after_a_character_is_typed" xml:space="preserve">
->>>>>>> ac8f350e
     <value>_Show completion list after a character is typed</value>
   </data>
 </root>