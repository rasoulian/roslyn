--- conflicted
+++ resolved
@@ -209,15 +209,9 @@
         public string GetQuickInfo()
             => ExecuteOnActiveView(view =>
             {
-<<<<<<< HEAD
-#pragma warning disable CS0618 // IQuickInfo* is obsolete
-                var broker = GetComponentModelService<IQuickInfoBroker>();
-#pragma warning restore CS0618 // IQuickInfo* is obsolete
-=======
 #pragma warning disable CS0618 // IQuickInfo* is obsolete, tracked by https://github.com/dotnet/roslyn/issues/24094
                 var broker = GetComponentModelService<IQuickInfoBroker>();
 #pragma warning restore CS0618 // IQuickInfo* is obsolete, tracked by https://github.com/dotnet/roslyn/issues/24094
->>>>>>> 75fd2bd8
 
                 var sessions = broker.GetSessions(view);
                 if (sessions.Count != 1)
