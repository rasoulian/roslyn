﻿// Copyright (c) Microsoft.  All Rights Reserved.  Licensed under the Apache License, Version 2.0.  See License.txt in the project root for license information.

namespace Microsoft.CodeAnalysis.Diagnostics
{
    internal static class IDEDiagnosticIds
    {
        public const string SimplifyNamesDiagnosticId = "IDE0001";
        public const string SimplifyMemberAccessDiagnosticId = "IDE0002";
        public const string RemoveQualificationDiagnosticId = "IDE0003";
        public const string RemoveUnnecessaryCastDiagnosticId = "IDE0004";
        public const string RemoveUnnecessaryImportsDiagnosticId = "IDE0005";
        public const string IntellisenseBuildFailedDiagnosticId = "IDE0006";
        public const string UseImplicitTypeDiagnosticId = "IDE0007";
        public const string UseExplicitTypeDiagnosticId = "IDE0008";
        public const string AddQualificationDiagnosticId = "IDE0009";
        public const string PopulateSwitchDiagnosticId = "IDE0010";
        public const string AddBracesDiagnosticId = "IDE0011";

        // IDE0012-IDE0015 deprecated and replaced with PreferBuiltInOrFrameworkTypeDiagnosticId (IDE0049)
        // public const string PreferIntrinsicPredefinedTypeInDeclarationsDiagnosticId = "IDE0012";
        // public const string PreferIntrinsicPredefinedTypeInMemberAccessDiagnosticId = "IDE0013";
        // public const string PreferFrameworkTypeInDeclarationsDiagnosticId = "IDE0014";
        // public const string PreferFrameworkTypeInMemberAccessDiagnosticId = "IDE0015";

        public const string UseThrowExpressionDiagnosticId = "IDE0016";
        public const string UseObjectInitializerDiagnosticId = "IDE0017";
        public const string InlineDeclarationDiagnosticId = "IDE0018";
        public const string InlineAsTypeCheckId = "IDE0019";
        public const string InlineIsTypeCheckId = "IDE0020";

        public const string UseExpressionBodyForConstructorsDiagnosticId = "IDE0021";
        public const string UseExpressionBodyForMethodsDiagnosticId = "IDE0022";
        public const string UseExpressionBodyForConversionOperatorsDiagnosticId = "IDE0023";
        public const string UseExpressionBodyForOperatorsDiagnosticId = "IDE0024";
        public const string UseExpressionBodyForPropertiesDiagnosticId = "IDE0025";
        public const string UseExpressionBodyForIndexersDiagnosticId = "IDE0026";
        public const string UseExpressionBodyForAccessorsDiagnosticId = "IDE0027";

        public const string UseCollectionInitializerDiagnosticId = "IDE0028";

        public const string UseCoalesceExpressionDiagnosticId = "IDE0029";
        public const string UseCoalesceExpressionForNullableDiagnosticId = "IDE0030";

        public const string UseNullPropagationDiagnosticId = "IDE0031";

        public const string UseAutoPropertyDiagnosticId = "IDE0032";

        public const string UseExplicitTupleNameDiagnosticId = "IDE0033";

        public const string UseDefaultLiteralDiagnosticId = "IDE0034";

        public const string RemoveUnreachableCodeDiagnosticId = "IDE0035";

        public const string OrderModifiersDiagnosticId = "IDE0036";

        public const string UseInferredMemberNameDiagnosticId = "IDE0037";

        public const string InlineIsTypeWithoutNameCheckDiagnosticsId = "IDE0038";

        public const string UseLocalFunctionDiagnosticId = "IDE0039";

        public const string AddAccessibilityModifiersDiagnosticId = "IDE0040";

        public const string UseIsNullCheckDiagnosticId = "IDE0041";

        public const string UseDeconstructionDiagnosticId = "IDE0042";

        public const string ValidateFormatStringDiagnosticID = "IDE0043";

        public const string MakeFieldReadonlyDiagnosticId = "IDE0044";

        public const string UseConditionalExpressionForAssignmentDiagnosticId = "IDE0045";
        public const string UseConditionalExpressionForReturnDiagnosticId = "IDE0046";

        public const string RemoveUnnecessaryParenthesesDiagnosticId = "IDE0047";
        public const string AddRequiredParenthesesDiagnosticId = "IDE0048";

        public const string PreferBuiltInOrFrameworkTypeDiagnosticId = "IDE0049";

<<<<<<< HEAD
=======
        public const string ConvertAnonymousTypeToTupleDiagnosticId = "IDE0050";
>>>>>>> 569124ee

        // Analyzer error Ids
        public const string AnalyzerChangedId = "IDE1001";
        public const string AnalyzerDependencyConflictId = "IDE1002";
        public const string MissingAnalyzerReferenceId = "IDE1003";
        public const string ErrorReadingRulesetId = "IDE1004";
        public const string InvokeDelegateWithConditionalAccessId = "IDE1005";
        public const string NamingRuleId = "IDE1006";
        public const string UnboundIdentifierId = "IDE1007";
        public const string UnboundConstructorId = "IDE1008";
    }
}<|MERGE_RESOLUTION|>--- conflicted
+++ resolved
@@ -77,10 +77,7 @@
 
         public const string PreferBuiltInOrFrameworkTypeDiagnosticId = "IDE0049";
 
-<<<<<<< HEAD
-=======
         public const string ConvertAnonymousTypeToTupleDiagnosticId = "IDE0050";
->>>>>>> 569124ee
 
         // Analyzer error Ids
         public const string AnalyzerChangedId = "IDE1001";
