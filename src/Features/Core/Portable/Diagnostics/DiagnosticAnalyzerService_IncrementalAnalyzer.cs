﻿// Copyright (c) Microsoft.  All Rights Reserved.  Licensed under the Apache License, Version 2.0.  See License.txt in the project root for license information.

using System.Collections.Generic;
using System.Collections.Immutable;
using System.Runtime.CompilerServices;
using System.Threading;
using System.Threading.Tasks;
using Microsoft.CodeAnalysis.Internal.Log;
using Microsoft.CodeAnalysis.Options;
using Microsoft.CodeAnalysis.Shared.Options;
using Microsoft.CodeAnalysis.Simplification;
using Microsoft.CodeAnalysis.SolutionCrawler;
using Microsoft.CodeAnalysis.Text;
using Roslyn.Utilities;

namespace Microsoft.CodeAnalysis.Diagnostics
{
<<<<<<< HEAD
    [ExportIncrementalAnalyzerProvider(highPriorityForActiveFile: true, workspaceKinds: new string[] { WorkspaceKind.Host, WorkspaceKind.Interactive, WorkspaceKind.AnyCodeRoslynWorkspace })]
=======
    [ExportIncrementalAnalyzerProvider(
        highPriorityForActiveFile: true, name: WellKnownSolutionCrawlerAnalyzers.Diagnostic, 
        workspaceKinds: new string[] { WorkspaceKind.Host, WorkspaceKind.Interactive })]
>>>>>>> 555f4fa7
    internal partial class DiagnosticAnalyzerService : IIncrementalAnalyzerProvider
    {
        private readonly ConditionalWeakTable<Workspace, BaseDiagnosticIncrementalAnalyzer> _map;
        private readonly ConditionalWeakTable<Workspace, BaseDiagnosticIncrementalAnalyzer>.CreateValueCallback _createIncrementalAnalyzer;

        private DiagnosticAnalyzerService()
        {
            _map = new ConditionalWeakTable<Workspace, BaseDiagnosticIncrementalAnalyzer>();
            _createIncrementalAnalyzer = CreateIncrementalAnalyzerCallback;
        }

        public IIncrementalAnalyzer CreateIncrementalAnalyzer(Workspace workspace)
        {
            if (!workspace.Options.GetOption(ServiceComponentOnOffOptions.DiagnosticProvider))
            {
                return null;
            }

            return GetOrCreateIncrementalAnalyzer(workspace);
        }

        private BaseDiagnosticIncrementalAnalyzer GetOrCreateIncrementalAnalyzer(Workspace workspace)
        {
            return _map.GetValue(workspace, _createIncrementalAnalyzer);
        }

        private BaseDiagnosticIncrementalAnalyzer CreateIncrementalAnalyzerCallback(Workspace workspace)
        {
            // subscribe to active context changed event for new workspace
            workspace.DocumentActiveContextChanged += OnDocumentActiveContextChanged;
            return new IncrementalAnalyzerDelegatee(this, workspace, _hostAnalyzerManager, _hostDiagnosticUpdateSource);
        }

        private void OnDocumentActiveContextChanged(object sender, DocumentEventArgs e)
        {
            Reanalyze(e.Document.Project.Solution.Workspace, documentIds: SpecializedCollections.SingletonEnumerable(e.Document.Id), highPriority: true);
        }

        // internal for testing
        internal class IncrementalAnalyzerDelegatee : BaseDiagnosticIncrementalAnalyzer
        {
            // v1 diagnostic engine
            private readonly EngineV1.DiagnosticIncrementalAnalyzer _engineV1;

            // v2 diagnostic engine - for now v1
            private readonly EngineV2.DiagnosticIncrementalAnalyzer _engineV2;

            public IncrementalAnalyzerDelegatee(DiagnosticAnalyzerService owner, Workspace workspace, HostAnalyzerManager hostAnalyzerManager, AbstractHostDiagnosticUpdateSource hostDiagnosticUpdateSource)
                : base(owner, workspace, hostAnalyzerManager, hostDiagnosticUpdateSource)
            {
                var v1CorrelationId = LogAggregator.GetNextId();
                _engineV1 = new EngineV1.DiagnosticIncrementalAnalyzer(owner, v1CorrelationId, workspace, hostAnalyzerManager, hostDiagnosticUpdateSource);

                var v2CorrelationId = LogAggregator.GetNextId();
                _engineV2 = new EngineV2.DiagnosticIncrementalAnalyzer(owner, v2CorrelationId, workspace, hostAnalyzerManager, hostDiagnosticUpdateSource);
            }

            #region IIncrementalAnalyzer
            public override Task AnalyzeSyntaxAsync(Document document, CancellationToken cancellationToken)
            {
                return Analyzer.AnalyzeSyntaxAsync(document, cancellationToken);
            }

            public override Task AnalyzeDocumentAsync(Document document, SyntaxNode bodyOpt, CancellationToken cancellationToken)
            {
                return Analyzer.AnalyzeDocumentAsync(document, bodyOpt, cancellationToken);
            }

            public override Task AnalyzeProjectAsync(Project project, bool semanticsChanged, CancellationToken cancellationToken)
            {
                return Analyzer.AnalyzeProjectAsync(project, semanticsChanged, cancellationToken);
            }

            public override Task DocumentOpenAsync(Document document, CancellationToken cancellationToken)
            {
                return Analyzer.DocumentOpenAsync(document, cancellationToken);
            }

            public override Task DocumentCloseAsync(Document document, CancellationToken cancellationToken)
            {
                return Analyzer.DocumentCloseAsync(document, cancellationToken);
            }

            public override Task DocumentResetAsync(Document document, CancellationToken cancellationToken)
            {
                return Analyzer.DocumentResetAsync(document, cancellationToken);
            }

            public override Task NewSolutionSnapshotAsync(Solution solution, CancellationToken cancellationToken)
            {
                return Analyzer.NewSolutionSnapshotAsync(solution, cancellationToken);
            }

            public override void RemoveDocument(DocumentId documentId)
            {
                Analyzer.RemoveDocument(documentId);
            }

            public override void RemoveProject(ProjectId projectId)
            {
                Analyzer.RemoveProject(projectId);
            }

            public override bool NeedsReanalysisOnOptionChanged(object sender, OptionChangedEventArgs e)
            {
                return e.Option.Feature == SimplificationOptions.PerLanguageFeatureName ||
                       e.Option.Feature == SimplificationOptions.NonPerLanguageFeatureName ||
                       e.Option == ServiceFeatureOnOffOptions.ClosedFileDiagnostic ||
                       e.Option == RuntimeOptions.FullSolutionAnalysis ||
                       e.Option == InternalDiagnosticsOptions.UseDiagnosticEngineV2 ||
                       Analyzer.NeedsReanalysisOnOptionChanged(sender, e);
            }
            #endregion

            #region delegating methods from diagnostic analyzer service to each implementation of the engine
            public override Task<ImmutableArray<DiagnosticData>> GetCachedDiagnosticsAsync(Solution solution, ProjectId projectId = null, DocumentId documentId = null, bool includeSuppressedDiagnostics = false, CancellationToken cancellationToken = default(CancellationToken))
            {
                return Analyzer.GetCachedDiagnosticsAsync(solution, projectId, documentId, includeSuppressedDiagnostics, cancellationToken);
            }

            public override Task<ImmutableArray<DiagnosticData>> GetSpecificCachedDiagnosticsAsync(Solution solution, object id, bool includeSuppressedDiagnostics = false, CancellationToken cancellationToken = default(CancellationToken))
            {
                return Analyzer.GetSpecificCachedDiagnosticsAsync(solution, id, includeSuppressedDiagnostics, cancellationToken);
            }

            public override Task<ImmutableArray<DiagnosticData>> GetDiagnosticsAsync(Solution solution, ProjectId projectId = null, DocumentId documentId = null, bool includeSuppressedDiagnostics = false, CancellationToken cancellationToken = default(CancellationToken))
            {
                return Analyzer.GetDiagnosticsAsync(solution, projectId, documentId, includeSuppressedDiagnostics, cancellationToken);
            }

            public override Task<ImmutableArray<DiagnosticData>> GetSpecificDiagnosticsAsync(Solution solution, object id, bool includeSuppressedDiagnostics = false, CancellationToken cancellationToken = default(CancellationToken))
            {
                return Analyzer.GetSpecificDiagnosticsAsync(solution, id, includeSuppressedDiagnostics, cancellationToken);
            }

            public override Task<ImmutableArray<DiagnosticData>> GetDiagnosticsForIdsAsync(Solution solution, ProjectId projectId = null, DocumentId documentId = null, ImmutableHashSet<string> diagnosticIds = null, bool includeSuppressedDiagnostics = false, CancellationToken cancellationToken = default(CancellationToken))
            {
                return Analyzer.GetDiagnosticsForIdsAsync(solution, projectId, documentId, diagnosticIds, includeSuppressedDiagnostics, cancellationToken);
            }

            public override Task<ImmutableArray<DiagnosticData>> GetProjectDiagnosticsForIdsAsync(Solution solution, ProjectId projectId = null, ImmutableHashSet<string> diagnosticIds = null, bool includeSuppressedDiagnostics = false, CancellationToken cancellationToken = default(CancellationToken))
            {
                return Analyzer.GetProjectDiagnosticsForIdsAsync(solution, projectId, diagnosticIds, includeSuppressedDiagnostics, cancellationToken);
            }

            public override Task<bool> TryAppendDiagnosticsForSpanAsync(Document document, TextSpan range, List<DiagnosticData> diagnostics, bool includeSuppressedDiagnostics = false, CancellationToken cancellationToken = default(CancellationToken))
            {
                return Analyzer.TryAppendDiagnosticsForSpanAsync(document, range, diagnostics, includeSuppressedDiagnostics, cancellationToken);
            }

            public override Task<IEnumerable<DiagnosticData>> GetDiagnosticsForSpanAsync(Document document, TextSpan range, bool includeSuppressedDiagnostics = false, CancellationToken cancellationToken = default(CancellationToken))
            {
                return Analyzer.GetDiagnosticsForSpanAsync(document, range, includeSuppressedDiagnostics, cancellationToken);
            }

            public override bool ContainsDiagnostics(Workspace workspace, ProjectId projectId)
            {
                return Analyzer.ContainsDiagnostics(workspace, projectId);
            }
            #endregion

            #region build synchronization
            public override Task SynchronizeWithBuildAsync(Workspace workspace, ImmutableDictionary<ProjectId, ImmutableArray<DiagnosticData>> diagnostics)
            {
                return Analyzer.SynchronizeWithBuildAsync(workspace, diagnostics);
            }
            #endregion

            public void TurnOff(bool useV2)
            {
                var turnedOffAnalyzer = GetAnalyzer(!useV2);

                foreach (var project in Workspace.CurrentSolution.Projects)
                {
                    foreach (var document in project.Documents)
                    {
                        turnedOffAnalyzer.RemoveDocument(document.Id);
                    }

                    turnedOffAnalyzer.RemoveProject(project.Id);
                }
            }

            // internal for testing
            internal BaseDiagnosticIncrementalAnalyzer Analyzer
            {
                get
                {
                    var option = Workspace.Options.GetOption(InternalDiagnosticsOptions.UseDiagnosticEngineV2);
                    return GetAnalyzer(option);
                }
            }

            private BaseDiagnosticIncrementalAnalyzer GetAnalyzer(bool useV2)
            {
                return useV2 ? (BaseDiagnosticIncrementalAnalyzer)_engineV2 : _engineV1;
            }
        }
    }
}<|MERGE_RESOLUTION|>--- conflicted
+++ resolved
@@ -15,13 +15,9 @@
 
 namespace Microsoft.CodeAnalysis.Diagnostics
 {
-<<<<<<< HEAD
-    [ExportIncrementalAnalyzerProvider(highPriorityForActiveFile: true, workspaceKinds: new string[] { WorkspaceKind.Host, WorkspaceKind.Interactive, WorkspaceKind.AnyCodeRoslynWorkspace })]
-=======
     [ExportIncrementalAnalyzerProvider(
         highPriorityForActiveFile: true, name: WellKnownSolutionCrawlerAnalyzers.Diagnostic, 
-        workspaceKinds: new string[] { WorkspaceKind.Host, WorkspaceKind.Interactive })]
->>>>>>> 555f4fa7
+        workspaceKinds: new string[] { WorkspaceKind.Host, WorkspaceKind.Interactive, WorkspaceKind.AnyCodeRoslynWorkspace })]
     internal partial class DiagnosticAnalyzerService : IIncrementalAnalyzerProvider
     {
         private readonly ConditionalWeakTable<Workspace, BaseDiagnosticIncrementalAnalyzer> _map;
