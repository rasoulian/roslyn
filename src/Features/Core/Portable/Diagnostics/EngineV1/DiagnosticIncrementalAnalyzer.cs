// Copyright (c) Microsoft.  All Rights Reserved.  Licensed under the Apache License, Version 2.0.  See License.txt in the project root for license information.

using System;
using System.Collections.Generic;
using System.Collections.Immutable;
using System.Linq;
using System.Threading;
using System.Threading.Tasks;
using Microsoft.CodeAnalysis.Diagnostics.Log;
using Microsoft.CodeAnalysis.ErrorReporting;
using Microsoft.CodeAnalysis.Internal.Log;
using Microsoft.CodeAnalysis.LanguageServices;
using Microsoft.CodeAnalysis.Shared.Extensions;
using Microsoft.CodeAnalysis.Shared.Options;
using Microsoft.CodeAnalysis.Text;
using Microsoft.CodeAnalysis.Versions;
using Roslyn.Utilities;

namespace Microsoft.CodeAnalysis.Diagnostics.EngineV1
{
    internal partial class DiagnosticIncrementalAnalyzer : BaseDiagnosticIncrementalAnalyzer
    {
        private readonly int _correlationId;
        private readonly MemberRangeMap _memberRangeMap;
        private readonly AnalyzerExecutor _executor;
        private readonly StateManager _stateManager;

        /// <summary>
        /// PERF: Always run analyzers sequentially for background analysis.
        /// </summary>
        private const bool ConcurrentAnalysis = false;

        /// <summary>
        /// Always compute suppressed diagnostics - diagnostic clients may or may not request for suppressed diagnostics.
        /// </summary>
        private const bool ReportSuppressedDiagnostics = true;

        public DiagnosticIncrementalAnalyzer(
            DiagnosticAnalyzerService owner,
            int correlationId,
            Workspace workspace,
            HostAnalyzerManager analyzerManager,
            AbstractHostDiagnosticUpdateSource hostDiagnosticUpdateSource)
            : base(owner, workspace, analyzerManager, hostDiagnosticUpdateSource)
        {
            _correlationId = correlationId;
            _memberRangeMap = new MemberRangeMap();
            _executor = new AnalyzerExecutor(this);

            _stateManager = new StateManager(analyzerManager);
            _stateManager.ProjectAnalyzerReferenceChanged += OnProjectAnalyzerReferenceChanged;
        }

        private void OnProjectAnalyzerReferenceChanged(object sender, ProjectAnalyzerReferenceChangedEventArgs e)
        {
            if (e.Removed.Length == 0)
            {
                // nothing to refresh
                return;
            }

            // events will be automatically serialized.
            var project = e.Project;
            var stateSets = e.Removed;

            // first remove all states
            foreach (var stateSet in stateSets)
            {
                foreach (var document in project.Documents)
                {
                    stateSet.Remove(document.Id);
                }

                stateSet.Remove(project.Id);
            }

            // now raise events
            Owner.RaiseBulkDiagnosticsUpdated(raiseEvents =>
            {
                foreach (var document in project.Documents)
                {
                    RaiseDocumentDiagnosticsRemoved(document, stateSets, includeProjectState: true, raiseEvents: raiseEvents);
                }

                RaiseProjectDiagnosticsRemoved(project, stateSets, raiseEvents);
            });
        }

        public override Task DocumentOpenAsync(Document document, CancellationToken cancellationToken)
        {
            using (Logger.LogBlock(FunctionId.Diagnostics_DocumentOpen, GetOpenLogMessage, document, cancellationToken))
            {
                return ClearOnlyDocumentStates(document);
            }
        }

        public override Task DocumentCloseAsync(Document document, CancellationToken cancellationToken)
        {
            using (Logger.LogBlock(FunctionId.Diagnostics_DocumentClose, GetResetLogMessage, document, cancellationToken))
            {
                // we don't need the info for closed file
                _memberRangeMap.Remove(document.Id);

                return ClearOnlyDocumentStates(document);
            }
        }

        public override Task DocumentResetAsync(Document document, CancellationToken cancellationToken)
        {
            using (Logger.LogBlock(FunctionId.Diagnostics_DocumentReset, GetResetLogMessage, document, cancellationToken))
            {
                // clear states for re-analysis and raise events about it. otherwise, some states might not updated on re-analysis
                // due to our build-live de-duplication logic where we put all state in Documents state.
                return ClearOnlyDocumentStates(document);
            }
        }

        private Task ClearOnlyDocumentStates(Document document)
        {
            // since managing states and raising events are separated, it can't be cancelled.
            var stateSets = _stateManager.GetStateSets(document.Project);

            // we remove whatever information we used to have on document open/close and re-calculate diagnostics
            // we had to do this since some diagnostic analyzer changes its behavior based on whether the document is opened or not.
            // so we can't use cached information.

            // clean up states
            foreach (var stateSet in stateSets)
            {
                stateSet.Remove(document.Id, onlyDocumentStates: true);
            }

            // raise events
            Owner.RaiseBulkDiagnosticsUpdated(raiseEvents =>
            {
                RaiseDocumentDiagnosticsRemoved(document, stateSets, includeProjectState: false, raiseEvents: raiseEvents);
            });

            return SpecializedTasks.EmptyTask;
        }

        private bool CheckOptions(Project project, bool forceAnalysis)
        {
            var workspace = project.Solution.Workspace;
            if (workspace.Options.GetOption(ServiceFeatureOnOffOptions.ClosedFileDiagnostic, project.Language) &&
                workspace.Options.GetOption(RuntimeOptions.FullSolutionAnalysis))
            {
                return true;
            }

            if (forceAnalysis)
            {
                return true;
            }

            return false;
        }

        internal CompilationWithAnalyzers GetCompilationWithAnalyzers(Project project, Compilation compilation, bool concurrentAnalysis, bool reportSuppressedDiagnostics)
        {
            Contract.ThrowIfFalse(project.SupportsCompilation);
            Contract.ThrowIfNull(compilation);

            Func<Exception, bool> analyzerExceptionFilter = ex =>
            {
                if (project.Solution.Workspace.Options.GetOption(InternalDiagnosticsOptions.CrashOnAnalyzerException))
                {
                    // if option is on, crash the host to get crash dump.
                    FatalError.ReportUnlessCanceled(ex);
                }

                return true;
            };

            var analysisOptions = new CompilationWithAnalyzersOptions(
                new WorkspaceAnalyzerOptions(project.AnalyzerOptions, project.Solution.Workspace),
                GetOnAnalyzerException(project.Id),
                analyzerExceptionFilter: analyzerExceptionFilter,
                concurrentAnalysis: concurrentAnalysis,
                logAnalyzerExecutionTime: true,
                reportSuppressedDiagnostics: reportSuppressedDiagnostics);

            var analyzers = _stateManager.GetAnalyzers(project);
            var filteredAnalyzers = analyzers
                .Where(a => !CompilationWithAnalyzers.IsDiagnosticAnalyzerSuppressed(a, compilation.Options, analysisOptions.OnAnalyzerException))
                .Distinct()
                .ToImmutableArray();
            if (filteredAnalyzers.IsEmpty)
            {
                return null;
            }

            return new CompilationWithAnalyzers(compilation, filteredAnalyzers, analysisOptions);
        }

        public override async Task AnalyzeSyntaxAsync(Document document, CancellationToken cancellationToken)
        {
            await AnalyzeSyntaxAsync(document, diagnosticIds: null, cancellationToken: cancellationToken).ConfigureAwait(false);
        }

        private async Task AnalyzeSyntaxAsync(Document document, ImmutableHashSet<string> diagnosticIds, CancellationToken cancellationToken)
        {
            try
            {
                if (!CheckOptions(document.Project, document.IsOpen()))
                {
                    return;
                }

                var textVersion = await document.GetTextVersionAsync(cancellationToken).ConfigureAwait(false);
                var dataVersion = await document.GetSyntaxVersionAsync(cancellationToken).ConfigureAwait(false);
                var versions = new VersionArgument(textVersion, dataVersion);

                var root = await document.GetSyntaxRootAsync(cancellationToken).ConfigureAwait(false);
                var fullSpan = root == null ? null : (TextSpan?)root.FullSpan;

                var userDiagnosticDriver = new DiagnosticAnalyzerDriver(document, fullSpan, root, this, ConcurrentAnalysis, ReportSuppressedDiagnostics, cancellationToken);
                var openedDocument = document.IsOpen();

                foreach (var stateSet in _stateManager.GetOrUpdateStateSets(document.Project))
                {
                    if (await SkipRunningAnalyzerAsync(document.Project, stateSet.Analyzer, openedDocument, skipClosedFileCheck: false, cancellationToken: cancellationToken).ConfigureAwait(false))
                    {
                        await ClearExistingDiagnostics(document, stateSet, StateType.Syntax, cancellationToken).ConfigureAwait(false);
                        continue;
                    }

                    if (ShouldRunAnalyzerForStateType(stateSet.Analyzer, StateType.Syntax, diagnosticIds))
                    {
                        var data = await _executor.GetSyntaxAnalysisDataAsync(userDiagnosticDriver, stateSet, versions).ConfigureAwait(false);
                        if (data.FromCache)
                        {
                            RaiseDiagnosticsCreatedFromCacheIfNeeded(StateType.Syntax, document, stateSet, data.Items);
                            continue;
                        }

                        var state = stateSet.GetState(StateType.Syntax);
                        await state.PersistAsync(document, data.ToPersistData(), cancellationToken).ConfigureAwait(false);

                        RaiseDocumentDiagnosticsUpdatedIfNeeded(StateType.Syntax, document, stateSet, data.OldItems, data.Items);
                    }
                }
            }
            catch (Exception e) when (FatalError.ReportUnlessCanceled(e))
            {
                throw ExceptionUtilities.Unreachable;
            }
        }

        public override async Task AnalyzeDocumentAsync(Document document, SyntaxNode bodyOpt, CancellationToken cancellationToken)
        {
            await AnalyzeDocumentAsync(document, bodyOpt, diagnosticIds: null, cancellationToken: cancellationToken).ConfigureAwait(false);
        }

        private async Task AnalyzeDocumentAsync(Document document, SyntaxNode bodyOpt, ImmutableHashSet<string> diagnosticIds, CancellationToken cancellationToken)
        {
            try
            {
                if (!CheckOptions(document.Project, document.IsOpen()))
                {
                    return;
                }

                var textVersion = await document.GetTextVersionAsync(cancellationToken).ConfigureAwait(false);
                var projectVersion = await document.Project.GetDependentVersionAsync(cancellationToken).ConfigureAwait(false);
                var dataVersion = await document.Project.GetDependentSemanticVersionAsync(cancellationToken).ConfigureAwait(false);

                var versions = new VersionArgument(textVersion, dataVersion, projectVersion);
                if (bodyOpt == null)
                {
                    await AnalyzeDocumentAsync(document, versions, diagnosticIds, cancellationToken).ConfigureAwait(false);
                }
                else
                {
                    // only open file can go this route
                    await AnalyzeBodyDocumentAsync(document, bodyOpt, versions, cancellationToken).ConfigureAwait(false);
                }
            }
            catch (Exception e) when (FatalError.ReportUnlessCanceled(e))
            {
                throw ExceptionUtilities.Unreachable;
            }
        }

        private async Task AnalyzeBodyDocumentAsync(Document document, SyntaxNode member, VersionArgument versions, CancellationToken cancellationToken)
        {
            try
            {
                // syntax facts service must exist, otherwise, this method won't have called.
                var syntaxFacts = document.Project.LanguageServices.GetService<ISyntaxFactsService>();
                var root = await document.GetSyntaxRootAsync(cancellationToken).ConfigureAwait(false);
                var memberId = syntaxFacts.GetMethodLevelMemberId(root, member);

                var spanBasedDriver = new DiagnosticAnalyzerDriver(document, member.FullSpan, root, this, ConcurrentAnalysis, ReportSuppressedDiagnostics, cancellationToken);
                var documentBasedDriver = new DiagnosticAnalyzerDriver(document, root.FullSpan, root, this, ConcurrentAnalysis, ReportSuppressedDiagnostics, cancellationToken);

                foreach (var stateSet in _stateManager.GetOrUpdateStateSets(document.Project))
                {
                    if (Owner.IsAnalyzerSuppressed(stateSet.Analyzer, document.Project))
                    {
                        await ClearExistingDiagnostics(document, stateSet, StateType.Document, cancellationToken).ConfigureAwait(false);
                        continue;
                    }

                    if (ShouldRunAnalyzerForStateType(stateSet.Analyzer, StateType.Document))
                    {
                        var supportsSemanticInSpan = stateSet.Analyzer.SupportsSpanBasedSemanticDiagnosticAnalysis();
                        var userDiagnosticDriver = supportsSemanticInSpan ? spanBasedDriver : documentBasedDriver;

                        var ranges = _memberRangeMap.GetSavedMemberRange(stateSet.Analyzer, document);
                        var data = await _executor.GetDocumentBodyAnalysisDataAsync(
                            stateSet, versions, userDiagnosticDriver, root, member, memberId, supportsSemanticInSpan, ranges).ConfigureAwait(false);

                        _memberRangeMap.UpdateMemberRange(stateSet.Analyzer, document, versions.TextVersion, memberId, member.FullSpan, ranges);

                        var state = stateSet.GetState(StateType.Document);
                        await state.PersistAsync(document, data.ToPersistData(), cancellationToken).ConfigureAwait(false);

                        if (data.FromCache)
                        {
                            RaiseDiagnosticsCreatedFromCacheIfNeeded(StateType.Document, document, stateSet, data.Items);
                            continue;
                        }

                        RaiseDocumentDiagnosticsUpdatedIfNeeded(StateType.Document, document, stateSet, data.OldItems, data.Items);
                    }
                }
            }
            catch (Exception e) when (FatalError.ReportUnlessCanceled(e))
            {
                throw ExceptionUtilities.Unreachable;
            }
        }

        private async Task AnalyzeDocumentAsync(Document document, VersionArgument versions, ImmutableHashSet<string> diagnosticIds, CancellationToken cancellationToken)
        {
            try
            {
                var root = await document.GetSyntaxRootAsync(cancellationToken).ConfigureAwait(false);
                var fullSpan = root == null ? null : (TextSpan?)root.FullSpan;

                var userDiagnosticDriver = new DiagnosticAnalyzerDriver(document, fullSpan, root, this, ConcurrentAnalysis, ReportSuppressedDiagnostics, cancellationToken);
                bool openedDocument = document.IsOpen();

                foreach (var stateSet in _stateManager.GetOrUpdateStateSets(document.Project))
                {
                    if (await SkipRunningAnalyzerAsync(document.Project, stateSet.Analyzer, openedDocument, skipClosedFileCheck: false, cancellationToken: cancellationToken).ConfigureAwait(false))
                    {
                        await ClearExistingDiagnostics(document, stateSet, StateType.Document, cancellationToken).ConfigureAwait(false);
                        continue;
                    }

                    if (ShouldRunAnalyzerForStateType(stateSet.Analyzer, StateType.Document, diagnosticIds))
                    {
                        var data = await _executor.GetDocumentAnalysisDataAsync(userDiagnosticDriver, stateSet, versions).ConfigureAwait(false);
                        if (data.FromCache)
                        {
                            RaiseDiagnosticsCreatedFromCacheIfNeeded(StateType.Document, document, stateSet, data.Items);
                            continue;
                        }

                        if (openedDocument)
                        {
                            _memberRangeMap.Touch(stateSet.Analyzer, document, versions.TextVersion);
                        }

                        var state = stateSet.GetState(StateType.Document);
                        await state.PersistAsync(document, data.ToPersistData(), cancellationToken).ConfigureAwait(false);

                        RaiseDocumentDiagnosticsUpdatedIfNeeded(StateType.Document, document, stateSet, data.OldItems, data.Items);
                    }
                }
            }
            catch (Exception e) when (FatalError.ReportUnlessCanceled(e))
            {
                throw ExceptionUtilities.Unreachable;
            }
        }

        public override async Task AnalyzeProjectAsync(Project project, bool semanticsChanged, CancellationToken cancellationToken)
        {
            await AnalyzeProjectAsync(project, cancellationToken).ConfigureAwait(false);
        }

        private async Task AnalyzeProjectAsync(Project project, CancellationToken cancellationToken)
        {
            try
            {
                if (!CheckOptions(project, forceAnalysis: false))
                {
                    return;
                }

                var projectTextVersion = await project.GetLatestDocumentVersionAsync(cancellationToken).ConfigureAwait(false);
                var semanticVersion = await project.GetDependentSemanticVersionAsync(cancellationToken).ConfigureAwait(false);
                var projectVersion = await project.GetDependentVersionAsync(cancellationToken).ConfigureAwait(false);
                var analyzerDriver = new DiagnosticAnalyzerDriver(project, this, ConcurrentAnalysis, ReportSuppressedDiagnostics, cancellationToken);

                var versions = new VersionArgument(projectTextVersion, semanticVersion, projectVersion);
                foreach (var stateSet in _stateManager.GetOrUpdateStateSets(project))
                {
                    // Compilation actions can report diagnostics on open files, so we skipClosedFileChecks.
                    if (await SkipRunningAnalyzerAsync(project, stateSet.Analyzer, openedDocument: false, skipClosedFileCheck: true, cancellationToken: cancellationToken).ConfigureAwait(false))
                    {
                        await ClearExistingDiagnostics(project, stateSet, cancellationToken).ConfigureAwait(false);
                        continue;
                    }

                    if (ShouldRunAnalyzerForStateType(stateSet.Analyzer, StateType.Project, diagnosticIds: null))
                    {
                        var data = await _executor.GetProjectAnalysisDataAsync(analyzerDriver, stateSet, versions).ConfigureAwait(false);
                        if (data.FromCache)
                        {
                            RaiseProjectDiagnosticsUpdatedIfNeeded(project, stateSet, ImmutableArray<DiagnosticData>.Empty, data.Items);
                            continue;
                        }

                        var state = stateSet.GetState(StateType.Project);
                        await PersistProjectData(project, state, data).ConfigureAwait(false);

                        RaiseProjectDiagnosticsUpdatedIfNeeded(project, stateSet, data.OldItems, data.Items);
                    }
                }
            }
            catch (Exception e) when (FatalError.ReportUnlessCanceled(e))
            {
                throw ExceptionUtilities.Unreachable;
            }
        }

        private async Task<bool> SkipRunningAnalyzerAsync(Project project, DiagnosticAnalyzer analyzer, bool openedDocument, bool skipClosedFileCheck, CancellationToken cancellationToken)
        {
            // this project is not in a good state. only continue if it is opened document.
            if (!await project.HasSuccessfullyLoadedAsync(cancellationToken).ConfigureAwait(false) && !openedDocument)
            {
                return true;
            }

            if (Owner.IsAnalyzerSuppressed(analyzer, project))
            {
                return true;
            }

            if (skipClosedFileCheck || ShouldRunAnalyzerForClosedFile(analyzer, project.CompilationOptions, openedDocument))
            {
                return false;
            }

            return true;
        }

        private static async Task PersistProjectData(Project project, DiagnosticState state, AnalysisData data)
        {
            // TODO: Cancellation is not allowed here to prevent data inconsistency. But there is still a possibility of data inconsistency due to
            //       things like exception. For now, I am letting it go and let v2 engine take care of it properly. If v2 doesn't come online soon enough
            //       more refactoring is required on project state.

            // clear all existing data
            state.Remove(project.Id);
            foreach (var document in project.Documents)
            {
                state.Remove(document.Id);
            }

            // quick bail out
            if (data.Items.Length == 0)
            {
                return;
            }

            // save new data
            var group = data.Items.GroupBy(d => d.DocumentId);
            foreach (var kv in group)
            {
                if (kv.Key == null)
                {
                    // save project scope diagnostics
                    await state.PersistAsync(project, new AnalysisData(data.TextVersion, data.DataVersion, kv.ToImmutableArrayOrEmpty()), CancellationToken.None).ConfigureAwait(false);
                    continue;
                }

                // save document scope diagnostics
                var document = project.GetDocument(kv.Key);
                if (document == null)
                {
                    continue;
                }

                await state.PersistAsync(document, new AnalysisData(data.TextVersion, data.DataVersion, kv.ToImmutableArrayOrEmpty()), CancellationToken.None).ConfigureAwait(false);
            }
        }

        public override void RemoveDocument(DocumentId documentId)
        {
            using (Logger.LogBlock(FunctionId.Diagnostics_RemoveDocument, GetRemoveLogMessage, documentId, CancellationToken.None))
            {
                _memberRangeMap.Remove(documentId);

                var stateSets = _stateManager.GetStateSets(documentId.ProjectId);

                foreach (var stateSet in stateSets)
                {
                    stateSet.Remove(documentId);
                }

                Owner.RaiseBulkDiagnosticsUpdated(raiseEvents =>
                {
                    foreach (var stateSet in stateSets)
                    {
                        var solutionArgs = new SolutionArgument(null, documentId.ProjectId, documentId);
                        for (var stateType = 0; stateType < s_stateTypeCount; stateType++)
                        {
                            RaiseDiagnosticsRemoved((StateType)stateType, documentId, stateSet, solutionArgs, raiseEvents);
                        }
                    }
                });
            }
        }

        public override void RemoveProject(ProjectId projectId)
        {
            using (Logger.LogBlock(FunctionId.Diagnostics_RemoveProject, GetRemoveLogMessage, projectId, CancellationToken.None))
            {
                var stateSets = _stateManager.GetStateSets(projectId);

                foreach (var stateSet in stateSets)
                {
                    stateSet.Remove(projectId);
                }

                _stateManager.RemoveStateSet(projectId);

                Owner.RaiseBulkDiagnosticsUpdated(raiseEvents =>
                {
                    foreach (var stateSet in stateSets)
                    {
                        var solutionArgs = new SolutionArgument(null, projectId, null);
                        RaiseDiagnosticsRemoved(StateType.Project, projectId, stateSet, solutionArgs, raiseEvents);
                    }
                });
            }
        }

        public override async Task<bool> TryAppendDiagnosticsForSpanAsync(Document document, TextSpan range, List<DiagnosticData> diagnostics, bool includeSuppressedDiagnostics = false, CancellationToken cancellationToken = default(CancellationToken))
        {
            var root = await document.GetSyntaxRootAsync(cancellationToken).ConfigureAwait(false);
            var getter = new LatestDiagnosticsForSpanGetter(this, document, root, range, blockForData: false, diagnostics: diagnostics, includeSuppressedDiagnostics: includeSuppressedDiagnostics, cancellationToken: cancellationToken);
            return await getter.TryGetAsync().ConfigureAwait(false);
        }

        public override async Task<IEnumerable<DiagnosticData>> GetDiagnosticsForSpanAsync(Document document, TextSpan range, bool includeSuppressedDiagnostics = false, CancellationToken cancellationToken = default(CancellationToken))
        {
            var root = await document.GetSyntaxRootAsync(cancellationToken).ConfigureAwait(false);
            var getter = new LatestDiagnosticsForSpanGetter(this, document, root, range, blockForData: true, includeSuppressedDiagnostics: includeSuppressedDiagnostics, cancellationToken: cancellationToken);

            var result = await getter.TryGetAsync().ConfigureAwait(false);
            Contract.Requires(result);

            return getter.Diagnostics;
        }

<<<<<<< HEAD
        public override bool ContainsDiagnostics(Workspace workspace, ProjectId projectId)
        {
            // need to improve perf in v2.
            foreach (var stateSet in _stateManager.GetStateSets(projectId))
            {
                for (var stateType = 0; stateType < s_stateTypeCount; stateType++)
                {
                    var state = stateSet.GetState((StateType)stateType);
                    if (state.Count == 0)
                    {
                        continue;
                    }

                    if (state.GetDataCount(projectId) > 0)
                    {
                        return true;
                    }

                    var project = workspace.CurrentSolution.GetProject(projectId);
                    if (project == null)
                    {
                        continue;
                    }

                    foreach (var documentId in project.DocumentIds)
                    {
                        if (state.GetDataCount(documentId) > 0)
                        {
                            return true;
                        }
                    }
                }
            }

            return false;
        }

        private bool ShouldRunAnalyzerForClosedFile(CompilationOptions options, bool openedDocument, DiagnosticAnalyzer analyzer)
=======
        private bool ShouldRunAnalyzerForClosedFile(DiagnosticAnalyzer analyzer, CompilationOptions options, bool openedDocument)
>>>>>>> 5e7d51d9
        {
            // we have opened document, doesn't matter
            // PERF: Don't query descriptors for compiler analyzer, always execute it.
            if (openedDocument || analyzer.IsCompilerAnalyzer())
            {
                return true;
            }

            // most of analyzers, number of descriptor is quite small, so this should be cheap.
            return Owner.GetDiagnosticDescriptors(analyzer).Any(d => GetEffectiveSeverity(d, options) != ReportDiagnostic.Hidden);
        }

        private static ReportDiagnostic GetEffectiveSeverity(DiagnosticDescriptor descriptor, CompilationOptions options)
        {
            return options == null
                ? MapSeverityToReport(descriptor.DefaultSeverity)
                : descriptor.GetEffectiveSeverity(options);
        }

        private static ReportDiagnostic MapSeverityToReport(DiagnosticSeverity severity)
        {
            switch (severity)
            {
                case DiagnosticSeverity.Hidden:
                    return ReportDiagnostic.Hidden;
                case DiagnosticSeverity.Info:
                    return ReportDiagnostic.Info;
                case DiagnosticSeverity.Warning:
                    return ReportDiagnostic.Warn;
                case DiagnosticSeverity.Error:
                    return ReportDiagnostic.Error;
                default:
                    throw ExceptionUtilities.Unreachable;
            }
        }

        private bool ShouldRunAnalyzerForStateType(DiagnosticAnalyzer analyzer, StateType stateTypeId, ImmutableHashSet<string> diagnosticIds)
        {
            return ShouldRunAnalyzerForStateType(analyzer, stateTypeId, diagnosticIds, Owner.GetDiagnosticDescriptors);
        }

        private static bool ShouldRunAnalyzerForStateType(DiagnosticAnalyzer analyzer, StateType stateTypeId,
            ImmutableHashSet<string> diagnosticIds = null, Func<DiagnosticAnalyzer, ImmutableArray<DiagnosticDescriptor>> getDescriptors = null)
        {
            // PERF: Don't query descriptors for compiler analyzer, always execute it for all state types.
            if (analyzer.IsCompilerAnalyzer())
            {
                return true;
            }

            if (diagnosticIds != null && getDescriptors(analyzer).All(d => !diagnosticIds.Contains(d.Id)))
            {
                return false;
            }

            switch (stateTypeId)
            {
                case StateType.Syntax:
                    return analyzer.SupportsSyntaxDiagnosticAnalysis();

                case StateType.Document:
                    return analyzer.SupportsSemanticDiagnosticAnalysis();

                case StateType.Project:
                    return analyzer.SupportsProjectDiagnosticAnalysis();

                default:
                    throw ExceptionUtilities.Unreachable;
            }
        }

        public override void LogAnalyzerCountSummary()
        {
            DiagnosticAnalyzerLogger.LogAnalyzerCrashCountSummary(_correlationId, DiagnosticLogAggregator);
            DiagnosticAnalyzerLogger.LogAnalyzerTypeCountSummary(_correlationId, DiagnosticLogAggregator);

            // reset the log aggregator
            ResetDiagnosticLogAggregator();
        }

        private static bool CheckSyntaxVersions(Document document, AnalysisData existingData, VersionArgument versions)
        {
            if (existingData == null)
            {
                return false;
            }

            return document.CanReusePersistedTextVersion(versions.TextVersion, existingData.TextVersion) &&
                   document.CanReusePersistedSyntaxTreeVersion(versions.DataVersion, existingData.DataVersion);
        }

        private static bool CheckSemanticVersions(Document document, AnalysisData existingData, VersionArgument versions)
        {
            if (existingData == null)
            {
                return false;
            }

            return document.CanReusePersistedTextVersion(versions.TextVersion, existingData.TextVersion) &&
                   document.Project.CanReusePersistedDependentSemanticVersion(versions.ProjectVersion, versions.DataVersion, existingData.DataVersion);
        }

        private static bool CheckSemanticVersions(Project project, AnalysisData existingData, VersionArgument versions)
        {
            if (existingData == null)
            {
                return false;
            }

            return VersionStamp.CanReusePersistedVersion(versions.TextVersion, existingData.TextVersion) &&
                   project.CanReusePersistedDependentSemanticVersion(versions.ProjectVersion, versions.DataVersion, existingData.DataVersion);
        }

        private void RaiseDiagnosticsCreatedFromCacheIfNeeded(StateType type, Document document, StateSet stateSet, ImmutableArray<DiagnosticData> items)
        {
            RaiseDocumentDiagnosticsUpdatedIfNeeded(type, document, stateSet, ImmutableArray<DiagnosticData>.Empty, items);
        }

        private void RaiseDocumentDiagnosticsUpdatedIfNeeded(
            StateType type, Document document, StateSet stateSet, ImmutableArray<DiagnosticData> existingItems, ImmutableArray<DiagnosticData> newItems)
        {
            var noItems = existingItems.Length == 0 && newItems.Length == 0;
            if (noItems)
            {
                return;
            }

            RaiseDiagnosticsCreated(type, document.Id, stateSet, new SolutionArgument(document), newItems);
        }

        private void RaiseProjectDiagnosticsUpdatedIfNeeded(
            Project project, StateSet stateSet, ImmutableArray<DiagnosticData> existingItems, ImmutableArray<DiagnosticData> newItems)
        {
            var noItems = existingItems.Length == 0 && newItems.Length == 0;
            if (noItems)
            {
                return;
            }

            RaiseProjectDiagnosticsRemovedIfNeeded(project, stateSet, existingItems, newItems);
            RaiseProjectDiagnosticsUpdated(project, stateSet, newItems);
        }

        private void RaiseProjectDiagnosticsRemovedIfNeeded(
            Project project, StateSet stateSet, ImmutableArray<DiagnosticData> existingItems, ImmutableArray<DiagnosticData> newItems)
        {
            if (existingItems.Length == 0)
            {
                return;
            }

            Owner.RaiseBulkDiagnosticsUpdated(raiseEvents =>
            {
                var removedItems = existingItems.GroupBy(d => d.DocumentId).Select(g => g.Key).Except(newItems.GroupBy(d => d.DocumentId).Select(g => g.Key));
                foreach (var documentId in removedItems)
                {
                    if (documentId == null)
                    {
                        RaiseDiagnosticsRemoved(StateType.Project, project.Id, stateSet, new SolutionArgument(project), raiseEvents);
                        continue;
                    }

                    var document = project.GetDocument(documentId);
                    var argument = document == null ? new SolutionArgument(null, documentId.ProjectId, documentId) : new SolutionArgument(document);
                    RaiseDiagnosticsRemoved(StateType.Project, documentId, stateSet, argument, raiseEvents);
                }
            });
        }

        private void RaiseProjectDiagnosticsUpdated(Project project, StateSet stateSet, ImmutableArray<DiagnosticData> diagnostics)
        {
            Owner.RaiseBulkDiagnosticsUpdated(raiseEvents =>
            {
                var group = diagnostics.GroupBy(d => d.DocumentId);
                foreach (var kv in group)
                {
                    if (kv.Key == null)
                    {
                        RaiseDiagnosticsCreated(StateType.Project, project.Id, stateSet, new SolutionArgument(project), kv.ToImmutableArrayOrEmpty(), raiseEvents);
                        continue;
                    }

                    RaiseDiagnosticsCreated(StateType.Project, kv.Key, stateSet, new SolutionArgument(project.GetDocument(kv.Key)), kv.ToImmutableArrayOrEmpty(), raiseEvents);
                }
            });
        }

        private static ImmutableArray<DiagnosticData> GetDiagnosticData(ILookup<DocumentId, DiagnosticData> lookup, DocumentId documentId)
        {
            return lookup.Contains(documentId) ? lookup[documentId].ToImmutableArrayOrEmpty() : ImmutableArray<DiagnosticData>.Empty;
        }

        private void RaiseDiagnosticsCreated(
            StateType type, object key, StateSet stateSet, SolutionArgument solution, ImmutableArray<DiagnosticData> diagnostics)
        {
            RaiseDiagnosticsCreated(type, key, stateSet, solution, diagnostics, Owner.RaiseDiagnosticsUpdated);
        }

        private void RaiseDiagnosticsCreated(
            StateType type, object key, StateSet stateSet, SolutionArgument solution, ImmutableArray<DiagnosticData> diagnostics, Action<DiagnosticsUpdatedArgs> raiseEvents)
        {
            // get right arg id for the given analyzer
            var id = CreateArgumentKey(type, key, stateSet);
            raiseEvents(DiagnosticsUpdatedArgs.DiagnosticsCreated(id, Workspace, solution.Solution, solution.ProjectId, solution.DocumentId, diagnostics));
        }

        private void RaiseDiagnosticsRemoved(
            StateType type, object key, StateSet stateSet, SolutionArgument solution)
        {
            RaiseDiagnosticsRemoved(type, key, stateSet, solution, Owner.RaiseDiagnosticsUpdated);
        }

        private void RaiseDiagnosticsRemoved(
            StateType type, object key, StateSet stateSet, SolutionArgument solution, Action<DiagnosticsUpdatedArgs> raiseEvents)
        {
            // get right arg id for the given analyzer
            var id = CreateArgumentKey(type, key, stateSet);
            raiseEvents(DiagnosticsUpdatedArgs.DiagnosticsRemoved(id, Workspace, solution.Solution, solution.ProjectId, solution.DocumentId));
        }

        private void RaiseDocumentDiagnosticsRemoved(Document document, IEnumerable<StateSet> stateSets, bool includeProjectState, Action<DiagnosticsUpdatedArgs> raiseEvents)
        {
            foreach (var stateSet in stateSets)
            {
                for (var stateType = 0; stateType < s_stateTypeCount; stateType++)
                {
                    if (!includeProjectState && stateType == (int)StateType.Project)
                    {
                        // don't re-set project state type
                        continue;
                    }

                    // raise diagnostic updated event
                    RaiseDiagnosticsRemoved((StateType)stateType, document.Id, stateSet, new SolutionArgument(document), raiseEvents);
                }
            }
        }

        private void RaiseProjectDiagnosticsRemoved(Project project, IEnumerable<StateSet> stateSets, Action<DiagnosticsUpdatedArgs> raiseEvents)
        {
            foreach (var stateSet in stateSets)
            {
                RaiseDiagnosticsRemoved(StateType.Project, project.Id, stateSet, new SolutionArgument(project), raiseEvents);
            }
        }

        private static ArgumentKey CreateArgumentKey(StateType type, object key, StateSet stateSet)
        {
            return stateSet.ErrorSourceName != null
                ? new HostAnalyzerKey(stateSet.Analyzer, type, key, stateSet.ErrorSourceName)
                : new ArgumentKey(stateSet.Analyzer, type, key);
        }

        private ImmutableArray<DiagnosticData> UpdateDocumentDiagnostics(
            AnalysisData existingData, ImmutableArray<TextSpan> range, ImmutableArray<DiagnosticData> memberDiagnostics,
            SyntaxTree tree, SyntaxNode member, int memberId)
        {
            // get old span
            var oldSpan = range[memberId];

            // get old diagnostics
            var diagnostics = existingData.Items;

            // check quick exit cases
            if (diagnostics.Length == 0 && memberDiagnostics.Length == 0)
            {
                return diagnostics;
            }

            // simple case
            if (diagnostics.Length == 0 && memberDiagnostics.Length > 0)
            {
                return memberDiagnostics;
            }

            // regular case
            var result = new List<DiagnosticData>();

            // update member location
            Contract.Requires(member.FullSpan.Start == oldSpan.Start);
            var delta = member.FullSpan.End - oldSpan.End;

            var replaced = false;
            foreach (var diagnostic in diagnostics)
            {
                if (diagnostic.TextSpan.Start < oldSpan.Start)
                {
                    result.Add(diagnostic);
                    continue;
                }

                if (!replaced)
                {
                    result.AddRange(memberDiagnostics);
                    replaced = true;
                }

                if (oldSpan.End <= diagnostic.TextSpan.Start)
                {
                    result.Add(UpdatePosition(diagnostic, tree, delta));
                    continue;
                }
            }

            // if it haven't replaced, replace it now
            if (!replaced)
            {
                result.AddRange(memberDiagnostics);
                replaced = true;
            }

            return result.ToImmutableArray();
        }

        private DiagnosticData UpdatePosition(DiagnosticData diagnostic, SyntaxTree tree, int delta)
        {
            var start = Math.Min(Math.Max(diagnostic.TextSpan.Start + delta, 0), tree.Length);
            var newSpan = new TextSpan(start, start >= tree.Length ? 0 : diagnostic.TextSpan.Length);

            var mappedLineInfo = tree.GetMappedLineSpan(newSpan);
            var originalLineInfo = tree.GetLineSpan(newSpan);

            return new DiagnosticData(
                diagnostic.Id,
                diagnostic.Category,
                diagnostic.Message,
                diagnostic.ENUMessageForBingSearch,
                diagnostic.Severity,
                diagnostic.DefaultSeverity,
                diagnostic.IsEnabledByDefault,
                diagnostic.WarningLevel,
                diagnostic.CustomTags,
                diagnostic.Properties,
                diagnostic.Workspace,
                diagnostic.ProjectId,
                new DiagnosticDataLocation(diagnostic.DocumentId, newSpan,
                    originalFilePath: originalLineInfo.Path,
                    originalStartLine: originalLineInfo.StartLinePosition.Line,
                    originalStartColumn: originalLineInfo.StartLinePosition.Character,
                    originalEndLine: originalLineInfo.EndLinePosition.Line,
                    originalEndColumn: originalLineInfo.EndLinePosition.Character,
                    mappedFilePath: mappedLineInfo.GetMappedFilePathIfExist(),
                    mappedStartLine: mappedLineInfo.StartLinePosition.Line,
                    mappedStartColumn: mappedLineInfo.StartLinePosition.Character,
                    mappedEndLine: mappedLineInfo.EndLinePosition.Line,
                    mappedEndColumn: mappedLineInfo.EndLinePosition.Character),
                description: diagnostic.Description,
                helpLink: diagnostic.HelpLink,
                isSuppressed: diagnostic.IsSuppressed);
        }

        private static IEnumerable<DiagnosticData> GetDiagnosticData(Document document, SyntaxTree tree, TextSpan? span, IEnumerable<Diagnostic> diagnostics)
        {
            return diagnostics != null ? diagnostics.Where(dx => ShouldIncludeDiagnostic(dx, tree, span)).Select(d => DiagnosticData.Create(document, d)) : null;
        }

        private static bool ShouldIncludeDiagnostic(Diagnostic diagnostic, SyntaxTree tree, TextSpan? span)
        {
            if (diagnostic == null)
            {
                return false;
            }

            if (diagnostic.Location == null || diagnostic.Location == Location.None)
            {
                return false;
            }

            if (diagnostic.Location.SourceTree != tree)
            {
                return false;
            }

            if (span == null)
            {
                return true;
            }

            return span.Value.Contains(diagnostic.Location.SourceSpan);
        }

        private static IEnumerable<DiagnosticData> GetDiagnosticData(Project project, IEnumerable<Diagnostic> diagnostics)
        {
            if (diagnostics == null)
            {
                yield break;
            }

            foreach (var diagnostic in diagnostics)
            {
                if (diagnostic.Location == null || diagnostic.Location == Location.None)
                {
                    yield return DiagnosticData.Create(project, diagnostic);
                    continue;
                }

                var document = project.GetDocument(diagnostic.Location.SourceTree);
                if (document == null)
                {
                    continue;
                }

                yield return DiagnosticData.Create(document, diagnostic);
            }
        }

        private static async Task<IEnumerable<DiagnosticData>> GetSyntaxDiagnosticsAsync(DiagnosticAnalyzerDriver userDiagnosticDriver, DiagnosticAnalyzer analyzer)
        {
            using (Logger.LogBlock(FunctionId.Diagnostics_SyntaxDiagnostic, GetSyntaxLogMessage, userDiagnosticDriver.Document, userDiagnosticDriver.Span, analyzer, userDiagnosticDriver.CancellationToken))
            {
                try
                {
                    Contract.ThrowIfNull(analyzer);

                    var tree = await userDiagnosticDriver.Document.GetSyntaxTreeAsync(userDiagnosticDriver.CancellationToken).ConfigureAwait(false);
                    var diagnostics = await userDiagnosticDriver.GetSyntaxDiagnosticsAsync(analyzer).ConfigureAwait(false);
                    return GetDiagnosticData(userDiagnosticDriver.Document, tree, userDiagnosticDriver.Span, diagnostics);
                }
                catch (Exception e) when (FatalError.ReportUnlessCanceled(e))
                {
                    throw ExceptionUtilities.Unreachable;
                }
            }
        }

        private static async Task<IEnumerable<DiagnosticData>> GetSemanticDiagnosticsAsync(DiagnosticAnalyzerDriver userDiagnosticDriver, DiagnosticAnalyzer analyzer)
        {
            using (Logger.LogBlock(FunctionId.Diagnostics_SemanticDiagnostic, GetSemanticLogMessage, userDiagnosticDriver.Document, userDiagnosticDriver.Span, analyzer, userDiagnosticDriver.CancellationToken))
            {
                try
                {
                    Contract.ThrowIfNull(analyzer);

                    var tree = await userDiagnosticDriver.Document.GetSyntaxTreeAsync(userDiagnosticDriver.CancellationToken).ConfigureAwait(false);
                    var diagnostics = await userDiagnosticDriver.GetSemanticDiagnosticsAsync(analyzer).ConfigureAwait(false);
                    return GetDiagnosticData(userDiagnosticDriver.Document, tree, userDiagnosticDriver.Span, diagnostics);
                }
                catch (Exception e) when (FatalError.ReportUnlessCanceled(e))
                {
                    throw ExceptionUtilities.Unreachable;
                }
            }
        }

        private static async Task<IEnumerable<DiagnosticData>> GetProjectDiagnosticsAsync(DiagnosticAnalyzerDriver userDiagnosticDriver, DiagnosticAnalyzer analyzer)
        {
            using (Logger.LogBlock(FunctionId.Diagnostics_ProjectDiagnostic, GetProjectLogMessage, userDiagnosticDriver.Project, analyzer, userDiagnosticDriver.CancellationToken))
            {
                try
                {
                    Contract.ThrowIfNull(analyzer);

                    var diagnostics = await userDiagnosticDriver.GetProjectDiagnosticsAsync(analyzer).ConfigureAwait(false);
                    return GetDiagnosticData(userDiagnosticDriver.Project, diagnostics);
                }
                catch (Exception e) when (FatalError.ReportUnlessCanceled(e))
                {
                    throw ExceptionUtilities.Unreachable;
                }
            }
        }

        private async Task ClearExistingDiagnostics(Document document, StateSet stateSet, StateType type, CancellationToken cancellationToken)
        {
            var state = stateSet.GetState(type);
            var existingData = await state.TryGetExistingDataAsync(document, cancellationToken).ConfigureAwait(false);
            if (existingData?.Items.Length > 0)
            {
                // remove saved info
                state.Remove(document.Id);

                // raise diagnostic updated event
                RaiseDiagnosticsRemoved(type, document.Id, stateSet, new SolutionArgument(document));
            }
        }

        private async Task ClearExistingDiagnostics(Project project, StateSet stateSet, CancellationToken cancellationToken)
        {
            var state = stateSet.GetState(StateType.Project);
            var existingData = await state.TryGetExistingDataAsync(project, cancellationToken).ConfigureAwait(false);
            if (existingData?.Items.Length > 0)
            {
                // remove saved cache
                state.Remove(project.Id);

                // raise diagnostic updated event
                RaiseDiagnosticsRemoved(StateType.Project, project.Id, stateSet, new SolutionArgument(project));
            }
        }

        private static string GetSyntaxLogMessage(Document document, TextSpan? span, DiagnosticAnalyzer analyzer)
        {
            return string.Format("syntax: {0}, {1}, {2}", document.FilePath ?? document.Name, span.HasValue ? span.Value.ToString() : "Full", analyzer.ToString());
        }

        private static string GetSemanticLogMessage(Document document, TextSpan? span, DiagnosticAnalyzer analyzer)
        {
            return string.Format("semantic: {0}, {1}, {2}", document.FilePath ?? document.Name, span.HasValue ? span.Value.ToString() : "Full", analyzer.ToString());
        }

        private static string GetProjectLogMessage(Project project, DiagnosticAnalyzer analyzer)
        {
            return string.Format("project: {0}, {1}", project.FilePath ?? project.Name, analyzer.ToString());
        }

        private static string GetResetLogMessage(Document document)
        {
            return string.Format("document reset: {0}", document.FilePath ?? document.Name);
        }

        private static string GetOpenLogMessage(Document document)
        {
            return string.Format("document open: {0}", document.FilePath ?? document.Name);
        }

        private static string GetRemoveLogMessage(DocumentId id)
        {
            return string.Format("document remove: {0}", id.ToString());
        }

        private static string GetRemoveLogMessage(ProjectId id)
        {
            return string.Format("project remove: {0}", id.ToString());
        }

        public override Task NewSolutionSnapshotAsync(Solution newSolution, CancellationToken cancellationToken)
        {
            return SpecializedTasks.EmptyTask;
        }
    }
}<|MERGE_RESOLUTION|>--- conflicted
+++ resolved
@@ -69,7 +69,7 @@
                 foreach (var document in project.Documents)
                 {
                     stateSet.Remove(document.Id);
-                }
+        }
 
                 stateSet.Remove(project.Id);
             }
@@ -507,12 +507,12 @@
                 {
                     foreach (var stateSet in stateSets)
                     {
-                        var solutionArgs = new SolutionArgument(null, documentId.ProjectId, documentId);
-                        for (var stateType = 0; stateType < s_stateTypeCount; stateType++)
-                        {
+                    var solutionArgs = new SolutionArgument(null, documentId.ProjectId, documentId);
+                    for (var stateType = 0; stateType < s_stateTypeCount; stateType++)
+                    {
                             RaiseDiagnosticsRemoved((StateType)stateType, documentId, stateSet, solutionArgs, raiseEvents);
-                        }
-                    }
+                    }
+                }
                 });
             }
         }
@@ -534,9 +534,9 @@
                 {
                     foreach (var stateSet in stateSets)
                     {
-                        var solutionArgs = new SolutionArgument(null, projectId, null);
+                    var solutionArgs = new SolutionArgument(null, projectId, null);
                         RaiseDiagnosticsRemoved(StateType.Project, projectId, stateSet, solutionArgs, raiseEvents);
-                    }
+                }
                 });
             }
         }
@@ -559,7 +559,6 @@
             return getter.Diagnostics;
         }
 
-<<<<<<< HEAD
         public override bool ContainsDiagnostics(Workspace workspace, ProjectId projectId)
         {
             // need to improve perf in v2.
@@ -597,10 +596,7 @@
             return false;
         }
 
-        private bool ShouldRunAnalyzerForClosedFile(CompilationOptions options, bool openedDocument, DiagnosticAnalyzer analyzer)
-=======
         private bool ShouldRunAnalyzerForClosedFile(DiagnosticAnalyzer analyzer, CompilationOptions options, bool openedDocument)
->>>>>>> 5e7d51d9
         {
             // we have opened document, doesn't matter
             // PERF: Don't query descriptors for compiler analyzer, always execute it.
@@ -754,19 +750,19 @@
 
             Owner.RaiseBulkDiagnosticsUpdated(raiseEvents =>
             {
-                var removedItems = existingItems.GroupBy(d => d.DocumentId).Select(g => g.Key).Except(newItems.GroupBy(d => d.DocumentId).Select(g => g.Key));
-                foreach (var documentId in removedItems)
-                {
-                    if (documentId == null)
-                    {
+            var removedItems = existingItems.GroupBy(d => d.DocumentId).Select(g => g.Key).Except(newItems.GroupBy(d => d.DocumentId).Select(g => g.Key));
+            foreach (var documentId in removedItems)
+            {
+                if (documentId == null)
+                {
                         RaiseDiagnosticsRemoved(StateType.Project, project.Id, stateSet, new SolutionArgument(project), raiseEvents);
-                        continue;
-                    }
-
-                    var document = project.GetDocument(documentId);
+                    continue;
+                }
+
+                var document = project.GetDocument(documentId);
                     var argument = document == null ? new SolutionArgument(null, documentId.ProjectId, documentId) : new SolutionArgument(document);
                     RaiseDiagnosticsRemoved(StateType.Project, documentId, stateSet, argument, raiseEvents);
-                }
+            }
             });
         }
 
@@ -774,17 +770,17 @@
         {
             Owner.RaiseBulkDiagnosticsUpdated(raiseEvents =>
             {
-                var group = diagnostics.GroupBy(d => d.DocumentId);
-                foreach (var kv in group)
-                {
-                    if (kv.Key == null)
-                    {
+            var group = diagnostics.GroupBy(d => d.DocumentId);
+            foreach (var kv in group)
+            {
+                if (kv.Key == null)
+                {
                         RaiseDiagnosticsCreated(StateType.Project, project.Id, stateSet, new SolutionArgument(project), kv.ToImmutableArrayOrEmpty(), raiseEvents);
-                        continue;
-                    }
+                    continue;
+                }
 
                     RaiseDiagnosticsCreated(StateType.Project, kv.Key, stateSet, new SolutionArgument(project.GetDocument(kv.Key)), kv.ToImmutableArrayOrEmpty(), raiseEvents);
-                }
+            }
             });
         }
 
@@ -797,7 +793,7 @@
             StateType type, object key, StateSet stateSet, SolutionArgument solution, ImmutableArray<DiagnosticData> diagnostics)
         {
             RaiseDiagnosticsCreated(type, key, stateSet, solution, diagnostics, Owner.RaiseDiagnosticsUpdated);
-        }
+            }
 
         private void RaiseDiagnosticsCreated(
             StateType type, object key, StateSet stateSet, SolutionArgument solution, ImmutableArray<DiagnosticData> diagnostics, Action<DiagnosticsUpdatedArgs> raiseEvents)
@@ -826,9 +822,9 @@
             foreach (var stateSet in stateSets)
             {
                 for (var stateType = 0; stateType < s_stateTypeCount; stateType++)
-                {
+        {
                     if (!includeProjectState && stateType == (int)StateType.Project)
-                    {
+            {
                         // don't re-set project state type
                         continue;
                     }
@@ -837,7 +833,7 @@
                     RaiseDiagnosticsRemoved((StateType)stateType, document.Id, stateSet, new SolutionArgument(document), raiseEvents);
                 }
             }
-        }
+            }
 
         private void RaiseProjectDiagnosticsRemoved(Project project, IEnumerable<StateSet> stateSets, Action<DiagnosticsUpdatedArgs> raiseEvents)
         {
