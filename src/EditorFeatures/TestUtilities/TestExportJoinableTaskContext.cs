--- conflicted
+++ resolved
@@ -1,28 +1,11 @@
-<<<<<<< HEAD
-﻿using System.Collections.Concurrent;
+using System;
 using System.ComponentModel.Composition;
-using System.Threading;
-using Microsoft.CodeAnalysis.Editor.Shared.Utilities;
-=======
-﻿using System;
-using System.ComponentModel.Composition;
->>>>>>> 86921238
 using Microsoft.VisualStudio.Threading;
 
 namespace Microsoft.CodeAnalysis.Editor.UnitTests
 {
     // Starting with 15.3 the editor took a dependency on JoinableTaskContext
     // in Text.Logic and Intellisense layers as an editor host provided service.
-<<<<<<< HEAD
-    [PartCreationPolicy(CreationPolicy.NonShared)] // JTC is "main thread" affinitized so should not be shared
-    internal class TestExportJoinableTaskContext : ForegroundThreadAffinitizedObject
-    {
-        private static readonly ConcurrentDictionary<Thread, JoinableTaskContext> s_jtcPerThread = new ConcurrentDictionary<Thread, JoinableTaskContext>();
-
-        [Export]
-        private JoinableTaskContext _joinableTaskContext = s_jtcPerThread.GetOrAdd(ForegroundThreadAffinitizedObject.CurrentForegroundThreadData.Thread,
-            (thread) => new JoinableTaskContext(mainThread: thread));
-=======
     internal class TestExportJoinableTaskContext
     {
         [ThreadStatic]
@@ -37,6 +20,5 @@
                 return s_jtcThreadStatic ?? (s_jtcThreadStatic = new JoinableTaskContext());
             }
         }
->>>>>>> 86921238
     }
 }