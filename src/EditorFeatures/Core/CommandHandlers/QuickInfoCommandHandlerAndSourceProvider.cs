﻿// Copyright (c) Microsoft.  All Rights Reserved.  Licensed under the Apache License, Version 2.0.  See License.txt in the project root for license information.

using System;
using System.Collections.Generic;
using System.ComponentModel.Composition;
using System.Linq;
using Microsoft.CodeAnalysis.Editor.Commands;
using Microsoft.CodeAnalysis.Editor.Implementation.IntelliSense.QuickInfo;
using Microsoft.CodeAnalysis.Editor.Shared.Extensions;
using Microsoft.CodeAnalysis.Editor.Shared.Options;
using Microsoft.CodeAnalysis.Editor.Shared.Utilities;
using Microsoft.CodeAnalysis.Host.Mef;
using Microsoft.CodeAnalysis.Shared.TestHooks;
using Microsoft.CodeAnalysis.Shared.Utilities;
using Microsoft.VisualStudio.Language.Intellisense;
using Microsoft.VisualStudio.Text;
using Microsoft.VisualStudio.Utilities;

namespace Microsoft.CodeAnalysis.Editor.CommandHandlers
{
    [Export]
    [Order(After = PredefinedQuickInfoPresenterNames.RoslynQuickInfoPresenter)]
    [ContentType(ContentTypeNames.RoslynContentType)]
    [Export(typeof(IQuickInfoSourceProvider))]
    [Name("RoslynQuickInfoProvider")]
    internal partial class QuickInfoCommandHandlerAndSourceProvider :
        ForegroundThreadAffinitizedObject,
        IQuickInfoSourceProvider
    {
        private readonly IIntelliSensePresenter<IQuickInfoPresenterSession, IQuickInfoSession> _presenter;
        private readonly IEnumerable<Lazy<IAsynchronousOperationListener, FeatureMetadata>> _asyncListeners;

        [ImportingConstructor]
        public QuickInfoCommandHandlerAndSourceProvider(
<<<<<<< HEAD
            [ImportMany] IEnumerable<Lazy<IQuickInfoProvider, OrderableLanguageMetadata>> providers,
            [ImportMany] IEnumerable<Lazy<IAsynchronousOperationListener, FeatureMetadata>> asyncListeners,
            [ImportMany] IEnumerable<Lazy<IIntelliSensePresenter<IQuickInfoPresenterSession, IQuickInfoSession>, OrderableMetadata>> presenters)
            : this(ExtensionOrderer.Order(presenters).Select(lazy => lazy.Value).FirstOrDefault(),
                   providers, asyncListeners)
=======
            IInlineRenameService inlineRenameService,
            [ImportMany] IEnumerable<Lazy<IAsynchronousOperationListener, FeatureMetadata>> asyncListeners,
            [ImportMany] IEnumerable<Lazy<IIntelliSensePresenter<IQuickInfoPresenterSession, IQuickInfoSession>, OrderableMetadata>> presenters)
            : this(inlineRenameService,
                   ExtensionOrderer.Order(presenters).Select(lazy => lazy.Value).FirstOrDefault(),
                   asyncListeners)
>>>>>>> c68bf9fd
        {
        }

        // For testing purposes.
        public QuickInfoCommandHandlerAndSourceProvider(
            IIntelliSensePresenter<IQuickInfoPresenterSession, IQuickInfoSession> presenter,
            [ImportMany] IEnumerable<Lazy<IAsynchronousOperationListener, FeatureMetadata>> asyncListeners)
        {
<<<<<<< HEAD
            _providers = ExtensionOrderer.Order(providers);
=======
            _inlineRenameService = inlineRenameService;
>>>>>>> c68bf9fd
            _asyncListeners = asyncListeners;
            _presenter = presenter;
        }

        private bool TryGetController(CommandArgs args, out Controller controller)
        {
            AssertIsForeground();

            // check whether this feature is on.
            if (!args.SubjectBuffer.GetFeatureOnOffOption(InternalFeatureOnOffOptions.QuickInfo))
            {
                controller = null;
                return false;
            }

            // If we don't have a presenter, then there's no point in us even being involved.  Just
            // defer to the next handler in the chain.
            if (_presenter == null)
            {
                controller = null;
                return false;
            }

            // TODO(cyrusn): If there are no presenters then we should not create a controller.
            // Otherwise we'll be affecting the user's typing and they'll have no idea why :)
            controller = Controller.GetInstance(
                args, _presenter,
                new AggregateAsynchronousOperationListener(_asyncListeners, FeatureAttribute.QuickInfo));
            return true;
        }

        public IQuickInfoSource TryCreateQuickInfoSource(ITextBuffer textBuffer)
        {
            return new QuickInfoSource(this, textBuffer);
        }

        internal bool TryHandleEscapeKey(EscapeKeyCommandArgs commandArgs)
        {
            if (!TryGetController(commandArgs, out var controller))
            {
                return false;
            }

            return controller.TryHandleEscapeKey();
        }
    }
}<|MERGE_RESOLUTION|>--- conflicted
+++ resolved
@@ -32,20 +32,10 @@
 
         [ImportingConstructor]
         public QuickInfoCommandHandlerAndSourceProvider(
-<<<<<<< HEAD
-            [ImportMany] IEnumerable<Lazy<IQuickInfoProvider, OrderableLanguageMetadata>> providers,
             [ImportMany] IEnumerable<Lazy<IAsynchronousOperationListener, FeatureMetadata>> asyncListeners,
             [ImportMany] IEnumerable<Lazy<IIntelliSensePresenter<IQuickInfoPresenterSession, IQuickInfoSession>, OrderableMetadata>> presenters)
             : this(ExtensionOrderer.Order(presenters).Select(lazy => lazy.Value).FirstOrDefault(),
-                   providers, asyncListeners)
-=======
-            IInlineRenameService inlineRenameService,
-            [ImportMany] IEnumerable<Lazy<IAsynchronousOperationListener, FeatureMetadata>> asyncListeners,
-            [ImportMany] IEnumerable<Lazy<IIntelliSensePresenter<IQuickInfoPresenterSession, IQuickInfoSession>, OrderableMetadata>> presenters)
-            : this(inlineRenameService,
-                   ExtensionOrderer.Order(presenters).Select(lazy => lazy.Value).FirstOrDefault(),
                    asyncListeners)
->>>>>>> c68bf9fd
         {
         }
 
@@ -54,11 +44,6 @@
             IIntelliSensePresenter<IQuickInfoPresenterSession, IQuickInfoSession> presenter,
             [ImportMany] IEnumerable<Lazy<IAsynchronousOperationListener, FeatureMetadata>> asyncListeners)
         {
-<<<<<<< HEAD
-            _providers = ExtensionOrderer.Order(providers);
-=======
-            _inlineRenameService = inlineRenameService;
->>>>>>> c68bf9fd
             _asyncListeners = asyncListeners;
             _presenter = presenter;
         }
