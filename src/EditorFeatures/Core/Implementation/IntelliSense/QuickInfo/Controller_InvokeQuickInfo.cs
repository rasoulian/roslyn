--- conflicted
+++ resolved
@@ -28,13 +28,8 @@
             return true;
         }
 
-<<<<<<< HEAD
-#pragma warning disable CS0618 // Type or member is obsolete
-=======
 #pragma warning disable CS0618 // IQuickInfo* is obsolete
->>>>>>> 86921238
         public void InvokeQuickInfo(int position, bool trackMouse, IQuickInfoSession augmentSession)
-#pragma warning restore CS0618 // Type or member is obsolete
         {
             AssertIsForeground();
             DismissSessionIfActive();
