--- conflicted
+++ resolved
@@ -18,11 +18,7 @@
 using Roslyn.Utilities;
 using VSCommanding = Microsoft.VisualStudio.Commanding;
 
-<<<<<<< HEAD
-#pragma warning disable CS0618 // Type or member is obsolete
-=======
 #pragma warning disable CS0618 // IQuickInfo* is obsolete
->>>>>>> 86921238
 namespace Microsoft.CodeAnalysis.Editor.Implementation.IntelliSense.QuickInfo
 {
     internal partial class Controller :
@@ -177,8 +173,4 @@
         }
     }
 }
-<<<<<<< HEAD
-#pragma warning restore CS0618 // Type or member is obsolete
-=======
-#pragma warning restore CS0618 // IQuickInfo* is obsolete
->>>>>>> 86921238
+#pragma warning restore CS0618 // IQuickInfo* is obsolete