﻿// Copyright (c) Microsoft.  All Rights Reserved.  Licensed under the Apache License, Version 2.0.  See License.txt in the project root for license information.

using System;
using System.Collections.Generic;
using System.Collections.Immutable;
using System.Diagnostics;
using System.Globalization;
using System.Linq;
using System.Threading;
using Microsoft.CodeAnalysis.Completion;
using Microsoft.CodeAnalysis.Internal.Log;
using Microsoft.CodeAnalysis.Text;
using Microsoft.VisualStudio.Text;
using Roslyn.Utilities;

namespace Microsoft.CodeAnalysis.Editor.Implementation.IntelliSense.Completion
{
    internal partial class Controller
    {
        internal partial class Session
        {
            public void FilterModel(
                CompletionFilterReason filterReason,
<<<<<<< HEAD
=======
                bool recheckCaretPosition,
>>>>>>> 4e39d365
                ImmutableDictionary<CompletionItemFilter, bool> filterState)
            {
                AssertIsForeground();

                var caretPosition = GetCaretPointInViewBuffer();

                // Use an interlocked increment so that reads by existing filter tasks will see the
                // change.
                Interlocked.Increment(ref _filterId);
                var localId = _filterId;
                Computation.ChainTaskAndNotifyControllerWhenFinished(
<<<<<<< HEAD
                    model => FilterModelInBackground(
                        model, localId, caretPosition, filterReason, filterState));
=======
                    model =>
                    {
                        if (model != null && filterState != null)
                        {
                            // If the UI specified an updated filter state, then incorporate that 
                            // into our model.
                            model = model.WithFilterState(filterState);
                        }

                        return FilterModelInBackground(
                            model, localId, caretPosition, recheckCaretPosition, filterReason);
                    });
>>>>>>> 4e39d365
            }

            private Model FilterModelInBackground(
                Model model,
                int id,
                SnapshotPoint caretPosition,
<<<<<<< HEAD
                CompletionFilterReason filterReason,
                ImmutableDictionary<CompletionItemFilter, bool> filterState)
=======
                bool recheckCaretPosition,
                CompletionFilterReason filterReason)
>>>>>>> 4e39d365
            {
                using (Logger.LogBlock(FunctionId.Completion_ModelComputation_FilterModelInBackground, CancellationToken.None))
                {
                    return FilterModelInBackgroundWorker(
<<<<<<< HEAD
                        model, id, caretPosition, filterReason, filterState);
=======
                        model, id, caretPosition, recheckCaretPosition, filterReason);
>>>>>>> 4e39d365
                }
            }

            private Model FilterModelInBackgroundWorker(
                Model model,
                int id,
                SnapshotPoint caretPosition,
<<<<<<< HEAD
                CompletionFilterReason filterReason,
                ImmutableDictionary<CompletionItemFilter, bool> filterState)
=======
                bool recheckCaretPosition,
                CompletionFilterReason filterReason)
>>>>>>> 4e39d365
            {
                if (model == null)
                {
                    return null;
                }

                // We want to dismiss the session if the caret ever moved outside our bounds.
                // Do this before we check the _filterId.  We don't want this work to not happen
                // just because the user typed more text and added more filter items.
                if (filterReason == CompletionFilterReason.CaretPositionChanged &&
                    Controller.IsCaretOutsideAllItemBounds(model, caretPosition))
                {
                    return null;
                }

                // If the UI specified an updated filter state, then incorporate that 
                // into our model. Do this before we check the _filterId.  We don't 
                // want this work to not happen just because the user typed more text 
                // and added more filter items.
                if (filterState != null)
                {
                    model = model.WithFilterState(filterState);
                }

                // If there's another request in the queue to filter items, then just
                // bail out immediately.  No point in doing extra work that's just
                // going to be overridden by the next filter task.
                if (id != _filterId)
                {
                    return model;
                }

                var textSnapshot = caretPosition.Snapshot;
                var textSpanToText = new Dictionary<TextSpan, string>();

                var document = this.Controller.GetDocument();
                var helper = this.Controller.GetCompletionHelper();

                var recentItems = this.Controller.GetRecentItems();

                var filterResults = new List<FilterResult>();

                var filterText = model.GetCurrentTextInSnapshot(
                    model.OriginalList.Span, textSnapshot, textSpanToText);

                // Check if the user is typing a number.  If so, only proceed if it's a number
                // directly after a <dot>.  That's because it is actually reasonable for completion
                // to be brought up after a <dot> and for the user to want to filter completion
                // items based on a number that exists in the name of the item.  However, when 
                // we are not after a dot (i.e. we're being brought up after <space> is typed)
                // then we don't want to filter things.  Consider the user writing:
                //
                //      dim i =<space>
                //
                // We'll bring up the completion list here (as VB has completion on <space>). 
                // If the user then types '3', we don't want to match against Int32.
                var filterTextStartsWithANumber = filterText.Length > 0 && char.IsNumber(filterText[0]);
                if (filterTextStartsWithANumber)
                {
                    if (!IsAfterDot(model, textSnapshot, textSpanToText))
                    {
                        return null;
                    }
                }

                var effectiveFilterItemState = ComputeEffectiveFilterItemState(model);
                foreach (var currentItem in model.TotalItems)
                {
                    // Check if something new has happened and there's a later on filter operation
                    // in the chain.  If so, there's no need for us to do any more work (as it will
                    // just be superceded by the later work).
                    if (id != _filterId)
                    {
                        return model;
                    }

<<<<<<< HEAD
                    if (currentItem.ShouldBeFilteredOutOfCompletionList(effectiveFilterItemState))
=======
                    if (CompletionItemFilter.ShouldBeFilteredOutOfCompletionList(
                            currentItem, effectiveFilterItemState))
>>>>>>> 4e39d365
                    {
                        continue;
                    }

                    // Check if the item matches the filter text typed so far.
                    var matchesFilterText = MatchesFilterText(helper, currentItem, filterText, model.Trigger, filterReason, recentItems);

                    if (matchesFilterText)
                    {
                        filterResults.Add(new FilterResult(
                            currentItem, filterText, matchedFilterText: true));
                    }
                    else
                    {
                        // The item didn't match the filter text.  We'll still keep it in the list
                        // if one of two things is true:
                        //
                        //  1. The user has only typed a single character.  In this case they might
                        //     have just typed the character to get completion.  Filtering out items
                        //     here is not desirable.
                        //
                        //  2. They brough up completion with ctrl-j or through deletion.  In these
                        //     cases we just always keep all the items in the list.

                        var wasTriggeredByDeleteOrSimpleInvoke =
                            model.Trigger.Kind == CompletionTriggerKind.Deletion ||
                            model.Trigger.Kind == CompletionTriggerKind.Invoke;
                        var shouldKeepItem = filterText.Length <= 1 || wasTriggeredByDeleteOrSimpleInvoke;

                        if (shouldKeepItem)
                        {
                            filterResults.Add(new FilterResult(
                                currentItem, filterText, matchedFilterText: false));
                        }
                    }
                }

                model = model.WithFilterText(filterText);

                // If no items matched the filter text then determine what we should do.
                if (filterResults.Count == 0)
                {
                    return HandleAllItemsFilteredOut(model, filterReason);
                }

                // If this was deletion, then we control the entire behavior of deletion
                // ourselves.
                if (model.Trigger.Kind == CompletionTriggerKind.Deletion)
                {
                    return HandleDeletionTrigger(model, filterReason, filterResults);
                }

                return HandleNormalFiltering(
                    model, document, filterReason, caretPosition,
                    helper, recentItems, filterText, filterResults);
            }

            private static ImmutableDictionary<CompletionItemFilter, bool> ComputeEffectiveFilterItemState(Model model)
            {
                var filterState = model.FilterState;

                // If all the filters are on, or all the filters are off then we don't actually 
                // need to filter.
                if (filterState != null)
                {
                    if (filterState.Values.All(b => b) ||
                        filterState.Values.All(b => !b))
                    {
                        return null;
                    }
                }

                return filterState;
            }

            private bool IsAfterDot(Model model, ITextSnapshot textSnapshot, Dictionary<TextSpan, string> textSpanToText)
            {
                var span = model.OriginalList.Span;

                // Move the span back one character if possible.
                span = TextSpan.FromBounds(Math.Max(0, span.Start - 1), span.End);

                var text = model.GetCurrentTextInSnapshot(span, textSnapshot, textSpanToText);
                return text.Length > 0 && text[0] == '.';
            }

            private Model HandleNormalFiltering(
                Model model,
                Document document,
                CompletionFilterReason filterReason,
                SnapshotPoint caretPosition,
                CompletionHelper helper,
                ImmutableArray<string> recentItems,
                string filterText,
                List<FilterResult> filterResults)
            {
                // Not deletion.  Defer to the language to decide which item it thinks best
                // matches the text typed so far.

                // Ask the language to determine which of the *matched* items it wants to select.
                var service = this.Controller.GetCompletionService();
                if (service == null)
                {
                    return null;
                }

                var matchingCompletionItems = filterResults.Where(r => r.MatchedFilterText)
                                                           .Select(t => t.CompletionItem)
                                                           .AsImmutable();
                var chosenItems = service.FilterItems(
                    document, matchingCompletionItems, filterText);

                // Of the items the service returned, pick the one most recently committed
                var bestCompletionItem = GetBestCompletionItemBasedOnMRU(chosenItems, recentItems);

                // If we don't have a best completion item yet, then pick the first item from the list.
                var bestOrFirstCompletionItem = bestCompletionItem ?? filterResults.First().CompletionItem;

                var hardSelection = IsHardSelection(
                    model, bestOrFirstCompletionItem, caretPosition, helper, filterReason);

                // Determine if we should consider this item 'unique' or not.  A unique item
                // will be automatically committed if the user hits the 'invoke completion' 
                // without bringing up the completion list.  An item is unique if it was the
                // only item to match the text typed so far, and there was at least some text
                // typed.  i.e.  if we have "Console.$$" we don't want to commit something
                // like "WriteLine" since no filter text has actually been provided.  HOwever,
                // if "Console.WriteL$$" is typed, then we do want "WriteLine" to be committed.
                var matchingItemCount = matchingCompletionItems.Length;
                var isUnique = bestCompletionItem != null &&
                    matchingItemCount == 1 &&
                    filterText.Length > 0;

                var result = model.WithFilteredItems(filterResults.Select(r => r.CompletionItem).AsImmutable())
                                  .WithSelectedItem(bestOrFirstCompletionItem)
                                  .WithHardSelection(hardSelection)
                                  .WithIsUnique(isUnique);

                return result;
            }

            /// <summary>
            /// Given multiple possible chosen completion items, pick the one that has the
            /// best MRU index.
            /// </summary>
            private CompletionItem GetBestCompletionItemBasedOnMRU(
                ImmutableArray<CompletionItem> chosenItems, ImmutableArray<string> recentItems)
            {
                if (chosenItems.Length == 0)
                {
                    return null;
                }

                // Try to find the chosen item has been most
                // recently used.
                var bestItem = chosenItems.FirstOrDefault();
                for (int i = 0, n = chosenItems.Length; i < n; i++)
                {
                    var chosenItem = chosenItems[i];
                    var mruIndex1 = GetRecentItemIndex(recentItems, bestItem);
                    var mruIndex2 = GetRecentItemIndex(recentItems, chosenItem);

                    if (mruIndex2 < mruIndex1)
                    {
                        bestItem = chosenItem;
                    }
                }

                // If our best item appeared in the MRU list, use it
                if (GetRecentItemIndex(recentItems, bestItem) <= 0)
                {
                    return bestItem;
                }

                // Otherwise use the chosen item that has the highest
                // matchPriority.
                for (int i = 1, n = chosenItems.Length; i < n; i++)
                {
                    var chosenItem = chosenItems[i];
                    var bestItemPriority = bestItem.Rules.MatchPriority;
                    var currentItemPriority = chosenItem.Rules.MatchPriority;

                    if (currentItemPriority > bestItemPriority)
                    {
                        bestItem = chosenItem;
                    }
                }

                return bestItem;
            }

            private Model HandleDeletionTrigger(
                Model model, CompletionFilterReason filterReason, List<FilterResult> filterResults)
            {
                if (filterReason == CompletionFilterReason.Insertion &&
                    !filterResults.Any(r => r.MatchedFilterText))
                {
                    // The user has typed something, but nothing in the actual list matched what
                    // they were typing.  In this case, we want to dismiss completion entirely.
                    // The thought process is as follows: we aggressively brough up completion
                    // to help them when they typed delete (in case they wanted to pick another
                    // item).  However, they're typing something that doesn't seem to match at all
                    // The completion list is just distracting at this point.
                    return null;
                }

                FilterResult? bestFilterResult = null;
                int matchCount = 0;
                foreach (var currentFilterResult in filterResults.Where(r => r.MatchedFilterText))
                {
                    if (bestFilterResult == null ||
                        IsBetterDeletionMatch(currentFilterResult, bestFilterResult.Value))
                    {
                        // We had no best result yet, so this is now our best result.
                        bestFilterResult = currentFilterResult;
                        matchCount++;
                    }
                }

                // If we had a matching item, then pick the best of the matching items and
                // choose that one to be hard selected.  If we had no actual matching items
                // (which can happen if the user deletes down to a single character and we
                // include everything), then we just soft select the first item.

                var filteredItems = filterResults.Select(r => r.CompletionItem).AsImmutable();
                model = model.WithFilteredItems(filteredItems);

                if (bestFilterResult != null)
                {
                    return model.WithSelectedItem(bestFilterResult.Value.CompletionItem)
                                .WithHardSelection(true)
                                .WithIsUnique(matchCount == 1);
                }
                else
                {
                    return model.WithHardSelection(false)
                                .WithIsUnique(false);
                }
            }

            private bool IsBetterDeletionMatch(FilterResult result1, FilterResult result2)
            {
                var item1 = result1.CompletionItem;
                var item2 = result2.CompletionItem;

                var prefixLength1 = item1.FilterText.GetCaseInsensitivePrefixLength(result1.FilterText);
                var prefixLength2 = item2.FilterText.GetCaseInsensitivePrefixLength(result2.FilterText);

                // Prefer the item that matches a longer prefix of the filter text.
                if (prefixLength1 > prefixLength2)
                {
                    return true;
                }

                if (prefixLength1 == prefixLength2)
                {
                    // If the lengths are the same, prefer the one with the higher match priority.
                    // But only if it's an item that would have been hard selected.  We don't want
                    // to aggressively select an item that was only going to be softly offered.
                    var item1Priority = item1.Rules.SelectionBehavior == CompletionItemSelectionBehavior.HardSelection
                        ? item1.Rules.MatchPriority : MatchPriority.Default;
                    var item2Priority = item2.Rules.SelectionBehavior == CompletionItemSelectionBehavior.HardSelection
                        ? item2.Rules.MatchPriority : MatchPriority.Default;

                    if (item1Priority > item2Priority)
                    {
                        return true;
                    }
                }
                return false;
            }

            private static Model HandleAllItemsFilteredOut(
                Model model,
                CompletionFilterReason filterReason)
            {
                if (model.DismissIfEmpty &&
                    filterReason == CompletionFilterReason.Insertion)
                {
                    // If the user was just typing, and the list went to empty *and* this is a 
                    // language that wants to dismiss on empty, then just return a null model
                    // to stop the completion session.
                    return null;
                }

                if (model.FilterState?.Values.Any(b => b) == true)
                {
                    // If the user has turned on some filtering states, and we filtered down to 
                    // nothing, then we do want the UI to show that to them.  That way the user
                    // can turn off filters they don't want and get the right set of items.
                    return model.WithFilteredItems(ImmutableArray<CompletionItem>.Empty)
                                .WithFilterText("")
                                .WithHardSelection(false)
                                .WithIsUnique(false);
                }
                else
                {
                    // If we are going to filter everything out, then just preserve the existing
                    // model (and all the previously filtered items), but switch over to soft 
                    // selection.
                    return model.WithHardSelection(false)
                                .WithIsUnique(false);
                }
            }

            private static bool MatchesFilterText(
                CompletionHelper helper, CompletionItem item,
                string filterText, CompletionTrigger trigger,
                CompletionFilterReason filterReason, ImmutableArray<string> recentItems)
            {
                // For the deletion we bake in the core logic for how matching should work.
                // This way deletion feels the same across all languages that opt into deletion 
                // as a completion trigger.

                // Specifically, to avoid being too aggressive when matching an item during 
                // completion, we require that the current filter text be a prefix of the 
                // item in the list.
                if (filterReason == CompletionFilterReason.Deletion &&
                    trigger.Kind == CompletionTriggerKind.Deletion)
                {
                    return item.FilterText.GetCaseInsensitivePrefixLength(filterText) > 0;
                }

                // If the user hasn't typed anything, and this item was preselected, or was in the
                // MRU list, then we definitely want to include it.
                if (filterText.Length == 0)
                {
                    if (item.Rules.MatchPriority > MatchPriority.Default)
                    {
                        return true;
                    }

                    if (!recentItems.IsDefault && GetRecentItemIndex(recentItems, item) <= 0)
                    {
                        return true;
                    }
                }

                return helper.MatchesFilterText(item, filterText, CultureInfo.CurrentCulture);
            }

            private static int GetRecentItemIndex(ImmutableArray<string> recentItems, CompletionItem item)
            {
                var index = recentItems.IndexOf(item.DisplayText);
                return -index;
            }

            private static bool IsAllDigits(string filterText)
            {
                for (int i = 0; i < filterText.Length; i++)
                {
                    if (filterText[i] < '0' || filterText[i] > '9')
                    {
                        return false;
                    }
                }

                return true;
            }

            private bool IsHardSelection(
                Model model,
                CompletionItem bestFilterMatch,
                SnapshotPoint caretPosition,
                CompletionHelper completionHelper,
                CompletionFilterReason reason)
            {
                if (bestFilterMatch == null || model.UseSuggestionMode)
                {
                    return false;
                }

                var textSnapshot = caretPosition.Snapshot;

                // We don't have a builder and we have a best match.  Normally this will be hard
                // selected, except for a few cases.  Specifically, if no filter text has been
                // provided, and this is not a preselect match then we will soft select it.  This
                // happens when the completion list comes up implicitly and there is something in
                // the MRU list.  In this case we do want to select it, but not with a hard
                // selection.  Otherwise you can end up with the following problem:
                //
                //  dim i as integer =<space>
                //
                // Completion will comes up after = with 'integer' selected (Because of MRU).  We do
                // not want 'space' to commit this.
                var itemViewSpan = model.GetViewBufferSpan(bestFilterMatch.Span);
                var fullFilterText = model.GetCurrentTextInSnapshot(itemViewSpan, textSnapshot, endPoint: null);

                var trigger = model.Trigger;
                var shouldSoftSelect = ShouldSoftSelectItem(bestFilterMatch, fullFilterText, trigger);
                if (shouldSoftSelect)
                {
                    return false;
                }

                // If the user moved the caret left after they started typing, the 'best' match may not match at all
                // against the full text span that this item would be replacing.
                if (!MatchesFilterText(completionHelper, bestFilterMatch, fullFilterText, trigger, reason, this.Controller.GetRecentItems()))
                {
                    return false;
                }

                // Switch to soft selection, if user moved caret to the start of a non-empty filter span.
                // This prevents commiting if user types a commit character at this position later, but 
                // still has the list if user types filter character
                // i.e. blah| -> |blah -> !|blah
                // We want the filter span non-empty because we still want hard selection in the following case:
                //
                //  A a = new |
                if (caretPosition == itemViewSpan.TextSpan.Start && itemViewSpan.TextSpan.Length > 0)
                {
                    return false;
                }

                // There was either filter text, or this was a preselect match.  In either case, we
                // can hard select this.
                return true;
            }

            /// <summary>
            /// Returns true if the completion item should be "soft" selected, or false if it should be "hard"
            /// selected.
            /// </summary>
            private static bool ShouldSoftSelectItem(CompletionItem item, string filterText, CompletionTrigger trigger)
            {
                // If all that has been typed is puntuation, then don't hard select anything.
                // It's possible the user is just typing language punctuation and selecting
                // anything in the list will interfere.  We only allow this if the filter text
                // exactly matches something in the list already. 
                if (filterText.Length > 0 && IsAllPunctuation(filterText) && filterText != item.DisplayText)
                {
                    return true;
                }

                // If the user hasn't actually typed anything, then don't hard select any item.
                // The only exception to this is if the completion provider has requested the
                // item be preselected.
                if (filterText.Length == 0)
                {
                    // Item didn't want to be hard selected with no filter text.
                    // So definitely soft select it.
                    if (item.Rules.SelectionBehavior != CompletionItemSelectionBehavior.HardSelection)
                    {
                        return true;
                    }

                    // Item did not ask to be preselected.  So definitely soft select it.
                    if (item.Rules.MatchPriority == MatchPriority.Default)
                    {
                        return true;
                    }
                }

                // The user typed something, or the item asked to be preselected.  In 
                // either case, don't soft select this.
                Debug.Assert(filterText.Length > 0 || item.Rules.MatchPriority != MatchPriority.Default);
                return false;
            }

            private static bool IsAllPunctuation(string filterText)
            {
                foreach (var ch in filterText)
                {
                    if (!char.IsPunctuation(ch))
                    {
                        return false;
                    }
                }

                return true;
            }
        }
    }
}<|MERGE_RESOLUTION|>--- conflicted
+++ resolved
@@ -21,10 +21,6 @@
         {
             public void FilterModel(
                 CompletionFilterReason filterReason,
-<<<<<<< HEAD
-=======
-                bool recheckCaretPosition,
->>>>>>> 4e39d365
                 ImmutableDictionary<CompletionItemFilter, bool> filterState)
             {
                 AssertIsForeground();
@@ -36,45 +32,21 @@
                 Interlocked.Increment(ref _filterId);
                 var localId = _filterId;
                 Computation.ChainTaskAndNotifyControllerWhenFinished(
-<<<<<<< HEAD
                     model => FilterModelInBackground(
                         model, localId, caretPosition, filterReason, filterState));
-=======
-                    model =>
-                    {
-                        if (model != null && filterState != null)
-                        {
-                            // If the UI specified an updated filter state, then incorporate that 
-                            // into our model.
-                            model = model.WithFilterState(filterState);
-                        }
-
-                        return FilterModelInBackground(
-                            model, localId, caretPosition, recheckCaretPosition, filterReason);
-                    });
->>>>>>> 4e39d365
             }
 
             private Model FilterModelInBackground(
                 Model model,
                 int id,
                 SnapshotPoint caretPosition,
-<<<<<<< HEAD
                 CompletionFilterReason filterReason,
                 ImmutableDictionary<CompletionItemFilter, bool> filterState)
-=======
-                bool recheckCaretPosition,
-                CompletionFilterReason filterReason)
->>>>>>> 4e39d365
             {
                 using (Logger.LogBlock(FunctionId.Completion_ModelComputation_FilterModelInBackground, CancellationToken.None))
                 {
                     return FilterModelInBackgroundWorker(
-<<<<<<< HEAD
                         model, id, caretPosition, filterReason, filterState);
-=======
-                        model, id, caretPosition, recheckCaretPosition, filterReason);
->>>>>>> 4e39d365
                 }
             }
 
@@ -82,13 +54,8 @@
                 Model model,
                 int id,
                 SnapshotPoint caretPosition,
-<<<<<<< HEAD
                 CompletionFilterReason filterReason,
                 ImmutableDictionary<CompletionItemFilter, bool> filterState)
-=======
-                bool recheckCaretPosition,
-                CompletionFilterReason filterReason)
->>>>>>> 4e39d365
             {
                 if (model == null)
                 {
@@ -165,12 +132,8 @@
                         return model;
                     }
 
-<<<<<<< HEAD
-                    if (currentItem.ShouldBeFilteredOutOfCompletionList(effectiveFilterItemState))
-=======
                     if (CompletionItemFilter.ShouldBeFilteredOutOfCompletionList(
                             currentItem, effectiveFilterItemState))
->>>>>>> 4e39d365
                     {
                         continue;
                     }
