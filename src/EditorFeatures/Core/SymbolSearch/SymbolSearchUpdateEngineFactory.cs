﻿// Copyright (c) Microsoft.  All Rights Reserved.  Licensed under the Apache License, Version 2.0.  See License.txt in the project root for license information.

using System.Collections.Immutable;
using System.Threading;
using System.Threading.Tasks;
using Microsoft.CodeAnalysis.Remote;

namespace Microsoft.CodeAnalysis.SymbolSearch
{
    /// <summary>
    /// Factory that will produce the <see cref="ISymbolSearchUpdateEngine"/>.  The default
    /// implementation produces an engine that will run in-process.  Implementations at
    /// other layers can behave differently (for example, running the engine out-of-process).
    /// </summary>
    internal static partial class SymbolSearchUpdateEngineFactory
    {
        public static async Task<ISymbolSearchUpdateEngine> CreateEngineAsync(
            Workspace workspace,
            ISymbolSearchLogService logService,
            ISymbolSearchProgressService progressService,
            CancellationToken cancellationToken)
        {
            var client = await workspace.TryGetRemoteHostClientAsync(
                RemoteFeatureOptions.SymbolSearchEnabled, cancellationToken).ConfigureAwait(false);
            if (client != null)
            {
                var session = await client.TryCreateKeepAliveSessionAsync(WellKnownServiceHubServices.RemoteSymbolSearchUpdateEngine, logService, cancellationToken).ConfigureAwait(false);
                if (session != null)
                {
<<<<<<< HEAD
                    return new RemoteUpdateEngine(workspace, client, logService, progressService, cancellationToken);
=======
                    return new RemoteUpdateEngine(workspace, session);
>>>>>>> 6af93b26
                }
            }

            // Couldn't go out of proc.  Just do everything inside the current process.
            return new SymbolSearchUpdateEngine(logService, progressService);
        }

        private partial class RemoteUpdateEngine : ISymbolSearchUpdateEngine, ISymbolSearchLogService, ISymbolSearchProgressService
        {
            private readonly SemaphoreSlim _gate = new SemaphoreSlim(initialCount: 1);

            private readonly Workspace _workspace;
<<<<<<< HEAD
            private readonly CancellationToken _cancellationToken;

            private readonly ISymbolSearchLogService _logService;
            private readonly ISymbolSearchProgressService _progressService;

            private RemoteHostClient _client;
            private RemoteHostClient.Session _sessionDoNotAccessDirectly;

            public RemoteUpdateEngine(
                Workspace workspace,
                RemoteHostClient client,
                ISymbolSearchLogService logService,
                ISymbolSearchProgressService progressService,
                CancellationToken cancellationToken)
            {
                _workspace = workspace;
                _logService = logService;
                _progressService = progressService;
                _cancellationToken = cancellationToken;

                // this engine is stateful service which maintaining a connection to remote host. so
                // this feature is required to handle remote host recycle situation.
                _client = client;
                _client.ConnectionChanged += OnConnectionChanged;
            }

            private async void OnConnectionChanged(object sender, bool connected)
            {
                if (connected)
                {
                    return;
                }

                // to make things simpler, this is not cancellable. I believe this
                // is okay since this handle rare cases where remote host is recycled or
                // removed
                using (await _gate.DisposableWaitAsync(CancellationToken.None).ConfigureAwait(false))
                {
                    _client.ConnectionChanged -= OnConnectionChanged;

                    _sessionDoNotAccessDirectly?.Dispose();
                    _sessionDoNotAccessDirectly = null;

                    _client = await _workspace.TryGetRemoteHostClientAsync(CancellationToken.None).ConfigureAwait(false);
                    if (_client != null)
                    {
                        // client can be null if host is shutting down
                        _client.ConnectionChanged += OnConnectionChanged;
                    }
                }
            }

            private async Task<RemoteHostClient.Session> TryGetSessionAsync()
            {
                using (await _gate.DisposableWaitAsync(_cancellationToken).ConfigureAwait(false))
                {
                    if (_sessionDoNotAccessDirectly != null)
                    {
                        return _sessionDoNotAccessDirectly;
                    }

                    if (_client == null)
                    {
                        // client can be null if host is shutting down
                        return null;
                    }

                    // We create a single session and use it for the entire lifetime of this process.
                    // That single session will be used to do all communication with the remote process.
                    // This is because each session will cause a new instance of the RemoteSymbolSearchUpdateEngine
                    // to be created on the remote side.  We only want one instance of that type.  The
                    // alternative is to make that type static variable on the remote side.  But that's
                    // much less clean and would make some of the state management much more complex.
                    _sessionDoNotAccessDirectly = await _client.TryCreateServiceSessionAsync(
                        WellKnownServiceHubServices.RemoteSymbolSearchUpdateEngine,
                        this,
                        _cancellationToken).ConfigureAwait(false);

                    return _sessionDoNotAccessDirectly;
                }
=======
            private readonly KeepAliveSession _session;

            public RemoteUpdateEngine(Workspace workspace, KeepAliveSession session)
            {
                _workspace = workspace;
                _session = session;
>>>>>>> 6af93b26
            }

            public async Task<ImmutableArray<PackageWithTypeResult>> FindPackagesWithTypeAsync(
                string source, string name, int arity, CancellationToken cancellationToken)
            {
                var results = await _session.TryInvokeAsync<ImmutableArray<PackageWithTypeResult>>(
                    nameof(IRemoteSymbolSearchUpdateEngine.FindPackagesWithTypeAsync),
                    new object[] { source, name, arity }, cancellationToken).ConfigureAwait(false);

                return results.NullToEmpty();
            }

            public async Task<ImmutableArray<PackageWithAssemblyResult>> FindPackagesWithAssemblyAsync(
                string source, string assemblyName, CancellationToken cancellationToken)
            {
                var results = await _session.TryInvokeAsync<ImmutableArray<PackageWithAssemblyResult>>(
                    nameof(IRemoteSymbolSearchUpdateEngine.FindPackagesWithAssemblyAsync),
                    new object[] { source, assemblyName }, cancellationToken).ConfigureAwait(false);

                return results.NullToEmpty();
            }

            public async Task<ImmutableArray<ReferenceAssemblyWithTypeResult>> FindReferenceAssembliesWithTypeAsync(
                string name, int arity, CancellationToken cancellationToken)
            {
                var results = await _session.TryInvokeAsync<ImmutableArray<ReferenceAssemblyWithTypeResult>>(
                    nameof(IRemoteSymbolSearchUpdateEngine.FindReferenceAssembliesWithTypeAsync),
                    new object[] { name, arity }, cancellationToken).ConfigureAwait(false);

                return results.NullToEmpty();
            }

            public async Task UpdateContinuouslyAsync(
                string sourceName, string localSettingsDirectory)
            {
                await _session.TryInvokeAsync(
                    nameof(IRemoteSymbolSearchUpdateEngine.UpdateContinuouslyAsync),
                    new object[] { sourceName, localSettingsDirectory }, CancellationToken.None).ConfigureAwait(false);
            }

            #region RPC callbacks

            public Task LogExceptionAsync(string exception, string text)
                => _logService.LogExceptionAsync(exception, text);

            public Task LogInfoAsync(string text)
                => _logService.LogInfoAsync(text);

            public Task OnDownloadFullDatabaseStartedAsync(string title)
                => _progressService.OnDownloadFullDatabaseStartedAsync(title);

            public Task OnDownloadFullDatabaseSucceededAsync()
                => _progressService.OnDownloadFullDatabaseSucceededAsync();

            public Task OnDownloadFullDatabaseCanceledAsync()
                => _progressService.OnDownloadFullDatabaseCanceledAsync();

            public Task OnDownloadFullDatabaseFailedAsync(string message)
                => _progressService.OnDownloadFullDatabaseFailedAsync(message);

            #endregion
        }
    }
}<|MERGE_RESOLUTION|>--- conflicted
+++ resolved
@@ -27,11 +27,7 @@
                 var session = await client.TryCreateKeepAliveSessionAsync(WellKnownServiceHubServices.RemoteSymbolSearchUpdateEngine, logService, cancellationToken).ConfigureAwait(false);
                 if (session != null)
                 {
-<<<<<<< HEAD
-                    return new RemoteUpdateEngine(workspace, client, logService, progressService, cancellationToken);
-=======
-                    return new RemoteUpdateEngine(workspace, session);
->>>>>>> 6af93b26
+                    return new RemoteUpdateEngine(workspace, session, logService, progressService);
                 }
             }
 
@@ -44,95 +40,22 @@
             private readonly SemaphoreSlim _gate = new SemaphoreSlim(initialCount: 1);
 
             private readonly Workspace _workspace;
-<<<<<<< HEAD
-            private readonly CancellationToken _cancellationToken;
 
             private readonly ISymbolSearchLogService _logService;
             private readonly ISymbolSearchProgressService _progressService;
 
-            private RemoteHostClient _client;
-            private RemoteHostClient.Session _sessionDoNotAccessDirectly;
+            private readonly KeepAliveSession _session;
 
             public RemoteUpdateEngine(
                 Workspace workspace,
-                RemoteHostClient client,
+                KeepAliveSession session,
                 ISymbolSearchLogService logService,
-                ISymbolSearchProgressService progressService,
-                CancellationToken cancellationToken)
-            {
-                _workspace = workspace;
-                _logService = logService;
-                _progressService = progressService;
-                _cancellationToken = cancellationToken;
-
-                // this engine is stateful service which maintaining a connection to remote host. so
-                // this feature is required to handle remote host recycle situation.
-                _client = client;
-                _client.ConnectionChanged += OnConnectionChanged;
-            }
-
-            private async void OnConnectionChanged(object sender, bool connected)
-            {
-                if (connected)
-                {
-                    return;
-                }
-
-                // to make things simpler, this is not cancellable. I believe this
-                // is okay since this handle rare cases where remote host is recycled or
-                // removed
-                using (await _gate.DisposableWaitAsync(CancellationToken.None).ConfigureAwait(false))
-                {
-                    _client.ConnectionChanged -= OnConnectionChanged;
-
-                    _sessionDoNotAccessDirectly?.Dispose();
-                    _sessionDoNotAccessDirectly = null;
-
-                    _client = await _workspace.TryGetRemoteHostClientAsync(CancellationToken.None).ConfigureAwait(false);
-                    if (_client != null)
-                    {
-                        // client can be null if host is shutting down
-                        _client.ConnectionChanged += OnConnectionChanged;
-                    }
-                }
-            }
-
-            private async Task<RemoteHostClient.Session> TryGetSessionAsync()
-            {
-                using (await _gate.DisposableWaitAsync(_cancellationToken).ConfigureAwait(false))
-                {
-                    if (_sessionDoNotAccessDirectly != null)
-                    {
-                        return _sessionDoNotAccessDirectly;
-                    }
-
-                    if (_client == null)
-                    {
-                        // client can be null if host is shutting down
-                        return null;
-                    }
-
-                    // We create a single session and use it for the entire lifetime of this process.
-                    // That single session will be used to do all communication with the remote process.
-                    // This is because each session will cause a new instance of the RemoteSymbolSearchUpdateEngine
-                    // to be created on the remote side.  We only want one instance of that type.  The
-                    // alternative is to make that type static variable on the remote side.  But that's
-                    // much less clean and would make some of the state management much more complex.
-                    _sessionDoNotAccessDirectly = await _client.TryCreateServiceSessionAsync(
-                        WellKnownServiceHubServices.RemoteSymbolSearchUpdateEngine,
-                        this,
-                        _cancellationToken).ConfigureAwait(false);
-
-                    return _sessionDoNotAccessDirectly;
-                }
-=======
-            private readonly KeepAliveSession _session;
-
-            public RemoteUpdateEngine(Workspace workspace, KeepAliveSession session)
+                ISymbolSearchProgressService progressService)
             {
                 _workspace = workspace;
                 _session = session;
->>>>>>> 6af93b26
+                _logService = logService;
+                _progressService = progressService;
             }
 
             public async Task<ImmutableArray<PackageWithTypeResult>> FindPackagesWithTypeAsync(
