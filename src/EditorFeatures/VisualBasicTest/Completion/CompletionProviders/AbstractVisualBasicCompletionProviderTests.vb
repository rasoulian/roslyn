--- conflicted
+++ resolved
@@ -25,49 +25,39 @@
             Return New VisualBasicCompletionService(workspace, exclusiveProviders)
         End Function
 
-<<<<<<< HEAD
-        Protected Overrides Function BaseVerifyWorkerAsync(code As String, position As Integer, expectedItemOrNull As String, expectedDescriptionOrNull As String, sourceCodeKind As SourceCodeKind, usePreviousCharAsTrigger As Boolean, checkForAbsence As Boolean, glyph As Integer?) As Task
-            Return MyBase.VerifyWorkerAsync(code, position, expectedItemOrNull, expectedDescriptionOrNull, sourceCodeKind, usePreviousCharAsTrigger, checkForAbsence, glyph:=glyph)
+        Protected Overrides Function BaseVerifyWorkerAsync(
+                code As String, position As Integer,
+                expectedItemOrNull As String, expectedDescriptionOrNull As String,
+                sourceCodeKind As SourceCodeKind, usePreviousCharAsTrigger As Boolean,
+                checkForAbsence As Boolean, glyph As Integer?, matchPriority As Integer?) As Task
+            Return MyBase.VerifyWorkerAsync(
+                code, position, expectedItemOrNull, expectedDescriptionOrNull,
+                sourceCodeKind, usePreviousCharAsTrigger, checkForAbsence,
+                glyph, matchPriority)
         End Function
 
-        Protected Overrides Async Function VerifyWorkerAsync(code As String, position As Integer, expectedItemOrNull As String, expectedDescriptionOrNull As String, sourceCodeKind As SourceCodeKind, usePreviousCharAsTrigger As Boolean, checkForAbsence As Boolean, glyph As Integer?) As Threading.Tasks.Task
-=======
-        Protected Overrides Async Function VerifyWorkerAsync(code As String, position As Integer, expectedItemOrNull As String, expectedDescriptionOrNull As String, sourceCodeKind As SourceCodeKind, usePreviousCharAsTrigger As Boolean, checkForAbsence As Boolean, experimental As Boolean, glyph As Integer?, matchPriority As Integer?) As Threading.Tasks.Task
->>>>>>> 05d0f9d4
+        Protected Overrides Async Function VerifyWorkerAsync(
+                code As String, position As Integer,
+                expectedItemOrNull As String, expectedDescriptionOrNull As String,
+                sourceCodeKind As SourceCodeKind, usePreviousCharAsTrigger As Boolean,
+                checkForAbsence As Boolean, glyph As Integer?, matchPriority As Integer?) As Threading.Tasks.Task
             ' Script/interactive support removed for now.
             ' TODO: Re-enable these when interactive is back in the product.
             If sourceCodeKind <> Microsoft.CodeAnalysis.SourceCodeKind.Regular Then
                 Return
             End If
 
-<<<<<<< HEAD
-            Await VerifyAtPositionAsync(code, position, usePreviousCharAsTrigger, expectedItemOrNull, expectedDescriptionOrNull, sourceCodeKind, checkForAbsence, glyph)
-            Await VerifyAtEndOfFileAsync(code, position, usePreviousCharAsTrigger, expectedItemOrNull, expectedDescriptionOrNull, sourceCodeKind, checkForAbsence, glyph)
-=======
-            Await VerifyAtPositionAsync(code, position, expectedItemOrNull, expectedDescriptionOrNull, sourceCodeKind, usePreviousCharAsTrigger, checkForAbsence, glyph, matchPriority, experimental)
-            Await VerifyAtEndOfFileAsync(code, position, expectedItemOrNull, expectedDescriptionOrNull, sourceCodeKind, usePreviousCharAsTrigger, checkForAbsence, glyph, matchPriority, experimental)
->>>>>>> 05d0f9d4
+            Await VerifyAtPositionAsync(code, position, usePreviousCharAsTrigger, expectedItemOrNull, expectedDescriptionOrNull, sourceCodeKind, checkForAbsence, glyph, matchPriority)
+            Await VerifyAtEndOfFileAsync(code, position, usePreviousCharAsTrigger, expectedItemOrNull, expectedDescriptionOrNull, sourceCodeKind, checkForAbsence, glyph, matchPriority)
 
             ' Items cannot be partially written if we're checking for their absence,
             ' or if we're verifying that the list will show up (without specifying an actual item)
             If Not checkForAbsence AndAlso expectedItemOrNull <> Nothing Then
-<<<<<<< HEAD
-                Await VerifyAtPosition_ItemPartiallyWrittenAsync(code, position, usePreviousCharAsTrigger, expectedItemOrNull, expectedDescriptionOrNull, sourceCodeKind, checkForAbsence, glyph)
-                Await VerifyAtEndOfFile_ItemPartiallyWrittenAsync(code, position, usePreviousCharAsTrigger, expectedItemOrNull, expectedDescriptionOrNull, sourceCodeKind, checkForAbsence, glyph)
+                Await VerifyAtPosition_ItemPartiallyWrittenAsync(code, position, usePreviousCharAsTrigger, expectedItemOrNull, expectedDescriptionOrNull, sourceCodeKind, checkForAbsence, glyph, matchPriority)
+                Await VerifyAtEndOfFile_ItemPartiallyWrittenAsync(code, position, usePreviousCharAsTrigger, expectedItemOrNull, expectedDescriptionOrNull, sourceCodeKind, checkForAbsence, glyph, matchPriority)
             End If
         End Function
 
-=======
-                Await VerifyAtPosition_ItemPartiallyWrittenAsync(code, position, expectedItemOrNull, expectedDescriptionOrNull, sourceCodeKind, usePreviousCharAsTrigger, checkForAbsence, glyph, matchPriority, experimental)
-                Await VerifyAtEndOfFile_ItemPartiallyWrittenAsync(code, position, expectedItemOrNull, expectedDescriptionOrNull, sourceCodeKind, usePreviousCharAsTrigger, checkForAbsence, glyph, matchPriority, experimental)
-            End If
-        End Function
-
-        Protected Overridable Async Function BaseVerifyWorkerAsync(code As String, position As Integer, expectedItemOrNull As String, expectedDescriptionOrNull As String, sourceCodeKind As SourceCodeKind, usePreviousCharAsTrigger As Boolean, checkForAbsence As Boolean, glyph As Integer?, experimental As Boolean, matchPriority As Integer?) As Threading.Tasks.Task
-            Await MyBase.VerifyWorkerAsync(code, position, expectedItemOrNull, expectedDescriptionOrNull, sourceCodeKind, usePreviousCharAsTrigger, checkForAbsence, experimental:=experimental, glyph:=glyph, matchPriority:=matchPriority)
-        End Function
-
->>>>>>> 05d0f9d4
         Protected Overrides Async Function VerifyCustomCommitProviderWorkerAsync(codeBeforeCommit As String, position As Integer, itemToCommit As String, expectedCodeAfterCommit As String, sourceCodeKind As SourceCodeKind, Optional commitChar As Char? = Nothing) As Threading.Tasks.Task
             ' Script/interactive support removed for now.
             ' TODO: Re-enable these when interactive is back in the product.
@@ -78,47 +68,7 @@
             Await MyBase.VerifyCustomCommitProviderWorkerAsync(codeBeforeCommit, position, itemToCommit, expectedCodeAfterCommit, sourceCodeKind, commitChar)
         End Function
 
-<<<<<<< HEAD
         Protected Overrides Function ItemPartiallyWritten(expectedItemOrNull As String) As String
-=======
-
-        Private Function VerifyAtPositionAsync(code As String, position As Integer, insertText As String, expectedItemOrNull As String, expectedDescriptionOrNull As String, sourceCodeKind As SourceCodeKind, usePreviousCharAsTrigger As Boolean, checkForAbsence As Boolean, glyph As Integer?, matchPriority As Integer?, experimental As Boolean) As Threading.Tasks.Task
-            code = code.Substring(0, position) & insertText & code.Substring(position)
-            position += insertText.Length
-
-            Return MyBase.VerifyWorkerAsync(code, position, expectedItemOrNull, expectedDescriptionOrNull, sourceCodeKind, usePreviousCharAsTrigger, checkForAbsence, experimental:=experimental, glyph:=glyph, matchPriority:=matchPriority)
-        End Function
-
-        Protected Function VerifyAtPositionAsync(code As String, position As Integer, expectedItemOrNull As String, expectedDescriptionOrNull As String, sourceCodeKind As SourceCodeKind, usePreviousCharAsTrigger As Boolean, checkForAbsence As Boolean, glyph As Integer?, matchPriority As Integer?, experimental As Boolean) As Threading.Tasks.Task
-            Return VerifyAtPositionAsync(code, position, String.Empty, expectedItemOrNull, expectedDescriptionOrNull, sourceCodeKind, usePreviousCharAsTrigger, checkForAbsence, glyph:=glyph, matchPriority:=matchPriority, experimental:=experimental)
-        End Function
-
-        Private Function VerifyAtPosition_ItemPartiallyWrittenAsync(code As String, position As Integer, expectedItemOrNull As String, expectedDescriptionOrNull As String, sourceCodeKind As SourceCodeKind, usePreviousCharAsTrigger As Boolean, checkForAbsence As Boolean, glyph As Integer?, matchPriority As Integer?, experimental As Boolean) As Threading.Tasks.Task
-            Return VerifyAtPositionAsync(code, position, ItemPartiallyWritten(expectedItemOrNull), expectedItemOrNull, expectedDescriptionOrNull, sourceCodeKind, usePreviousCharAsTrigger, checkForAbsence, glyph:=glyph, matchPriority:=matchPriority, experimental:=experimental)
-        End Function
-
-        Private Async Function VerifyAtEndOfFileAsync(code As String, position As Integer, insertText As String, expectedItemOrNull As String, expectedDescriptionOrNull As String, sourceCodeKind As SourceCodeKind, usePreviousCharAsTrigger As Boolean, checkForAbsence As Boolean, glyph As Integer?, matchPriority As Integer?, experimental As Boolean) As Threading.Tasks.Task
-            ' only do this if the placeholder was at the end of the text.
-            If code.Length <> position Then
-                Return
-            End If
-
-            code = code.Substring(startIndex:=0, length:=position) & insertText
-            position += insertText.Length
-
-            Await MyBase.VerifyWorkerAsync(code, position, expectedItemOrNull, expectedDescriptionOrNull, sourceCodeKind, usePreviousCharAsTrigger, checkForAbsence, experimental:=experimental, glyph:=glyph, matchPriority:=matchPriority)
-        End Function
-
-        Protected Function VerifyAtEndOfFileAsync(code As String, position As Integer, expectedItemOrNull As String, expectedDescriptionOrNull As String, sourceCodeKind As SourceCodeKind, usePreviousCharAsTrigger As Boolean, checkForAbsence As Boolean, glyph As Integer?, matchPriority As Integer?, experimental As Boolean) As Threading.Tasks.Task
-            Return VerifyAtEndOfFileAsync(code, position, String.Empty, expectedItemOrNull, expectedDescriptionOrNull, sourceCodeKind, usePreviousCharAsTrigger, checkForAbsence, glyph, matchPriority, experimental)
-        End Function
-
-        Private Function VerifyAtEndOfFile_ItemPartiallyWrittenAsync(code As String, position As Integer, expectedItemOrNull As String, expectedDescriptionOrNull As String, sourceCodeKind As SourceCodeKind, usePreviousCharAsTrigger As Boolean, checkForAbsence As Boolean, glyph As Integer?, matchPriority As Integer?, experimental As Boolean) As Threading.Tasks.Task
-            Return VerifyAtEndOfFileAsync(code, position, ItemPartiallyWritten(expectedItemOrNull), expectedItemOrNull, expectedDescriptionOrNull, sourceCodeKind, usePreviousCharAsTrigger, checkForAbsence, glyph, matchPriority, experimental)
-        End Function
-
-        Private Shared Function ItemPartiallyWritten(expectedItemOrNull As String) As String
->>>>>>> 05d0f9d4
             If expectedItemOrNull(0) = "[" Then
                 Return expectedItemOrNull.Substring(1, 1)
             End If
