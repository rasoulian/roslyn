' Copyright (c) Microsoft.  All Rights Reserved.  Licensed under the Apache License, Version 2.0.  See License.txt in the project root for license information.

Imports System.Collections.Immutable
Imports Microsoft.CodeAnalysis
Imports Microsoft.CodeAnalysis.Completion
Imports Microsoft.CodeAnalysis.Editor.Implementation.IntelliSense.Completion
Imports Microsoft.CodeAnalysis.Editor.UnitTests.Completion
Imports Microsoft.CodeAnalysis.Editor.UnitTests.Workspaces
Imports Microsoft.CodeAnalysis.VisualBasic.Completion

Namespace Microsoft.CodeAnalysis.Editor.VisualBasic.UnitTests.Completion.CompletionProviders
    Public MustInherit Class AbstractVisualBasicCompletionProviderTests
        Inherits AbstractCompletionProviderTests(Of VisualBasicTestWorkspaceFixture)

        Public Sub New(workspaceFixture As VisualBasicTestWorkspaceFixture)
            MyBase.New(workspaceFixture)
        End Sub

        Protected Overrides Function CreateWorkspaceAsync(fileContents As String) As Task(Of TestWorkspace)
            Return TestWorkspace.CreateVisualBasicAsync(fileContents)
        End Function

        Friend Overrides Function CreateCompletionService(workspace As Workspace, exclusiveProviders As ImmutableArray(Of CompletionProvider)) As CompletionServiceWithProviders
            Return New VisualBasicCompletionService(workspace, exclusiveProviders)
        End Function

        Protected Overrides Function BaseVerifyWorkerAsync(
                code As String, position As Integer,
                expectedItemOrNull As String, expectedDescriptionOrNull As String,
                sourceCodeKind As SourceCodeKind, usePreviousCharAsTrigger As Boolean,
                checkForAbsence As Boolean, glyph As Integer?, matchPriority As Integer?) As Task
            Return MyBase.VerifyWorkerAsync(
                code, position, expectedItemOrNull, expectedDescriptionOrNull,
                sourceCodeKind, usePreviousCharAsTrigger, checkForAbsence,
                glyph, matchPriority)
        End Function

        Protected Overrides Async Function VerifyWorkerAsync(
                code As String, position As Integer,
                expectedItemOrNull As String, expectedDescriptionOrNull As String,
                sourceCodeKind As SourceCodeKind, usePreviousCharAsTrigger As Boolean,
                checkForAbsence As Boolean, glyph As Integer?, matchPriority As Integer?) As Task
            ' Script/interactive support removed for now.
            ' TODO: Re-enable these when interactive is back in the product.
            If sourceCodeKind <> Microsoft.CodeAnalysis.SourceCodeKind.Regular Then
                Return
            End If

            Await VerifyAtPositionAsync(code, position, usePreviousCharAsTrigger, expectedItemOrNull, expectedDescriptionOrNull, sourceCodeKind, checkForAbsence, glyph, matchPriority)
            Await VerifyAtEndOfFileAsync(code, position, usePreviousCharAsTrigger, expectedItemOrNull, expectedDescriptionOrNull, sourceCodeKind, checkForAbsence, glyph, matchPriority)

            ' Items cannot be partially written if we're checking for their absence,
            ' or if we're verifying that the list will show up (without specifying an actual item)
            If Not checkForAbsence AndAlso expectedItemOrNull <> Nothing Then
                Await VerifyAtPosition_ItemPartiallyWrittenAsync(code, position, usePreviousCharAsTrigger, expectedItemOrNull, expectedDescriptionOrNull, sourceCodeKind, checkForAbsence, glyph, matchPriority)
                Await VerifyAtEndOfFile_ItemPartiallyWrittenAsync(code, position, usePreviousCharAsTrigger, expectedItemOrNull, expectedDescriptionOrNull, sourceCodeKind, checkForAbsence, glyph, matchPriority)
            End If
        End Function

        Protected Overrides Async Function VerifyCustomCommitProviderWorkerAsync(codeBeforeCommit As String, position As Integer, itemToCommit As String, expectedCodeAfterCommit As String, sourceCodeKind As SourceCodeKind, Optional commitChar As Char? = Nothing) As Task
            ' Script/interactive support removed for now.
            ' TODO: Re-enable these when interactive is back in the product.
            If sourceCodeKind <> Microsoft.CodeAnalysis.SourceCodeKind.Regular Then
                Return
            End If

            Await MyBase.VerifyCustomCommitProviderWorkerAsync(codeBeforeCommit, position, itemToCommit, expectedCodeAfterCommit, sourceCodeKind, commitChar)
        End Function

        Protected Overrides Function ItemPartiallyWritten(expectedItemOrNull As String) As String
            If expectedItemOrNull(0) = "[" Then
                Return expectedItemOrNull.Substring(1, 1)
            End If
            Return expectedItemOrNull.Substring(0, 1)
        End Function

        Protected Function AddInsideMethod(text As String) As String
            Return "Class C" & vbCrLf &
                   "    Function F()" & vbCrLf &
                   "        " & text & vbCrLf &
                   "    End Function" & vbCrLf &
                   "End Class"
        End Function

        Protected Function CreateContent(ParamArray contents As String()) As String
            Return String.Join(vbCrLf, contents)
        End Function

        Protected Function AddImportsStatement(importsStatement As String, text As String) As String
            Return importsStatement & vbCrLf & vbCrLf & text
        End Function

        Protected Async Function VerifySendEnterThroughToEditorAsync(
                initialMarkup As String, textTypedSoFar As String, expected As Boolean) As Task
            Using workspace = Await TestWorkspace.CreateVisualBasicAsync(initialMarkup)
                Dim hostDocument = workspace.DocumentWithCursor
                Dim documentId = workspace.GetDocumentId(hostDocument)
                Dim document = workspace.CurrentSolution.GetDocument(documentId)
                Dim position = hostDocument.CursorPosition.Value

                Dim service = GetCompletionService(workspace)
<<<<<<< HEAD
                Dim completionList = Await GetCompletionListAsync(service, document, position, New CompletionTrigger(CompletionTriggerKind.Invoke))
=======
                Dim completionList = Await GetCompletionListAsync(service, document, position, CompletionTrigger.Invoke)
>>>>>>> 4e39d365
                Dim item = completionList.Items.First(Function(i) i.DisplayText.StartsWith(textTypedSoFar))

                Assert.Equal(expected, Controller.SendEnterThroughToEditor(service.GetRules(), item, textTypedSoFar))
            End Using
        End Function

        Protected Async Function TestCommonIsTextualTriggerCharacterAsync() As Task
            Dim alwaysTriggerList =
            {
                "foo$$.",
                "foo$$[",
                "foo$$#",
                "foo$$ ",
                "foo$$="
            }

            For Each markup In alwaysTriggerList
                Await VerifyTextualTriggerCharacterAsync(markup, shouldTriggerWithTriggerOnLettersEnabled:=True, shouldTriggerWithTriggerOnLettersDisabled:=True)
            Next

            Dim triggerOnlyWithLettersList =
            {
                "$$a",
                "$$_"
            }

            For Each markup In triggerOnlyWithLettersList
                Await VerifyTextualTriggerCharacterAsync(markup, shouldTriggerWithTriggerOnLettersEnabled:=True, shouldTriggerWithTriggerOnLettersDisabled:=False)
            Next

            Dim neverTriggerList =
            {
                "foo$$x",
                "foo$$_"
            }

            For Each markup In neverTriggerList
                Await VerifyTextualTriggerCharacterAsync(markup, shouldTriggerWithTriggerOnLettersEnabled:=False, shouldTriggerWithTriggerOnLettersDisabled:=False)
            Next
        End Function
    End Class
End Namespace<|MERGE_RESOLUTION|>--- conflicted
+++ resolved
@@ -99,11 +99,7 @@
                 Dim position = hostDocument.CursorPosition.Value
 
                 Dim service = GetCompletionService(workspace)
-<<<<<<< HEAD
-                Dim completionList = Await GetCompletionListAsync(service, document, position, New CompletionTrigger(CompletionTriggerKind.Invoke))
-=======
                 Dim completionList = Await GetCompletionListAsync(service, document, position, CompletionTrigger.Invoke)
->>>>>>> 4e39d365
                 Dim item = completionList.Items.First(Function(i) i.DisplayText.StartsWith(textTypedSoFar))
 
                 Assert.Equal(expected, Controller.SendEnterThroughToEditor(service.GetRules(), item, textTypedSoFar))
