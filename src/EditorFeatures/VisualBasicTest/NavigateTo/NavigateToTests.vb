--- conflicted
+++ resolved
@@ -6,11 +6,7 @@
 Imports Microsoft.VisualStudio.Language.Intellisense
 Imports Microsoft.VisualStudio.Language.NavigateTo.Interfaces
 
-<<<<<<< HEAD
-#Disable Warning BC40000 ' Type or member is obsolete
-=======
 #Disable Warning BC40000 ' MatchKind is obsolete
->>>>>>> 86921238
 Namespace Microsoft.CodeAnalysis.Editor.VisualBasic.UnitTests.NavigateTo
     Public Class NavigateToTests
         Inherits AbstractNavigateToTests
@@ -763,8 +759,4 @@
         End Function
     End Class
 End Namespace
-<<<<<<< HEAD
-#Enable Warning BC40000 ' Type or member is obsolete
-=======
-#Enable Warning BC40000 ' MatchKind is obsolete
->>>>>>> 86921238
+#Enable Warning BC40000 ' MatchKind is obsolete