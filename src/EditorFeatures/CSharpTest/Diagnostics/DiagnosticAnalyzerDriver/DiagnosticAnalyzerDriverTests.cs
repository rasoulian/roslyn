--- conflicted
+++ resolved
@@ -1,4 +1,4 @@
-﻿// Copyright (c) Microsoft.  All Rights Reserved.  Licensed under the Apache License, Version 2.0.  See License.txt in the project root for license information.
+// Copyright (c) Microsoft.  All Rights Reserved.  Licensed under the Apache License, Version 2.0.  See License.txt in the project root for license information.
 
 using System;
 using System.Collections.Generic;
@@ -19,13 +19,8 @@
 {
     public class DiagnosticAnalyzerDriverTests
     {
-<<<<<<< HEAD
         [WpfFact]
         public async Task DiagnosticAnalyzerDriverAllInOne()
-=======
-        [Fact]
-        public void DiagnosticAnalyzerDriverAllInOne()
->>>>>>> 70cc7bbe
         {
             var source = TestResource.AllInOneCSharpCode;
 
@@ -47,13 +42,8 @@
             }
         }
 
-<<<<<<< HEAD
         [WpfFact, WorkItem(908658)]
         public async Task DiagnosticAnalyzerDriverVsAnalyzerDriverOnCodeBlock()
-=======
-        [Fact, WorkItem(908658)]
-        public void DiagnosticAnalyzerDriverVsAnalyzerDriverOnCodeBlock()
->>>>>>> 70cc7bbe
         {
             var methodNames = new string[] { "Initialize", "AnalyzeCodeBlock" };
             var source = @"
@@ -136,13 +126,8 @@
             Assert.True(exceptions.Count == 0);
         }
 
-<<<<<<< HEAD
         [WpfFact]
         public async Task AnalyzerOptionsArePassedToAllAnalyzers()
-=======
-        [Fact]
-        public void AnalyzerOptionsArePassedToAllAnalyzers()
->>>>>>> 70cc7bbe
         {
             using (var workspace = CSharpWorkspaceFactory.CreateWorkspaceFromFile(TestResource.AllInOneCSharpCode, TestOptions.Regular))
             {
@@ -176,13 +161,8 @@
             }
         }
 
-<<<<<<< HEAD
         [WpfFact]
         public async Task AnalyzerCreatedAtCompilationLevelNeedNotBeCompilationAnalyzer()
-=======
-        [Fact]
-        public void AnalyzerCreatedAtCompilationLevelNeedNotBeCompilationAnalyzer()
->>>>>>> 70cc7bbe
         {
             var source = @"x";
 
@@ -232,13 +212,8 @@
             }
         }
 
-<<<<<<< HEAD
         [WpfFact]
         public async Task CodeBlockAnalyzersOnlyAnalyzeExecutableCode()
-=======
-        [Fact]
-        public void CodeBlockAnalyzersOnlyAnalyzeExecutableCode()
->>>>>>> 70cc7bbe
         {
             var source = @"
 using System;
