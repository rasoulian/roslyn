﻿// Copyright (c) Microsoft.  All Rights Reserved.  Licensed under the Apache License, Version 2.0.  See License.txt in the project root for license information.

using System.Threading.Tasks;
using Microsoft.CodeAnalysis.CodeGeneration;
using Microsoft.CodeAnalysis.CSharp.CodeRefactorings.InvertIf;
using Microsoft.CodeAnalysis.Editor.UnitTests.Workspaces;
using Microsoft.CodeAnalysis.Text;
using Roslyn.Test.Utilities;
using Xunit;

namespace Microsoft.CodeAnalysis.Editor.CSharp.UnitTests.CodeRefactorings.InvertIf
{
    public class InvertIfTests : AbstractCSharpCodeActionTest
    {
        private async Task TestFixOneAsync(
            string initial,
            string expected)
        {
            await TestAsync(CreateTreeText(initial), CreateTreeText(expected), index: 0);
        }

        protected override object CreateCodeRefactoringProvider(Workspace workspace)
        {
            return new InvertIfCodeRefactoringProvider();
        }

        private string CreateTreeText(string initial)
        {
            return
@"class A
{
  void Foo()
  {
" + initial + @"
  }
}";
        }

<<<<<<< HEAD
        [WpfFact, Trait(Traits.Feature, Traits.Features.CodeActionsInvertIf)]
        public async Task TestIdentifier()
=======
        [Fact, Trait(Traits.Feature, Traits.Features.CodeActionsInvertIf)]
        public void TestIdentifier()
>>>>>>> 70cc7bbe
        {
            await TestFixOneAsync(
@"[||]if (a) { a(); } else { b(); }",
@"if (!a) { b(); } else { a(); }");
        }

<<<<<<< HEAD
        [WpfFact, Trait(Traits.Feature, Traits.Features.CodeActionsInvertIf)]
        public async Task TestNotIdentifier()
=======
        [Fact, Trait(Traits.Feature, Traits.Features.CodeActionsInvertIf)]
        public void TestNotIdentifier()
>>>>>>> 70cc7bbe
        {
            await TestFixOneAsync(
@"[||]if (!a) { a(); } else { b(); }",
@"if (a) { b(); } else { a(); }");
        }

<<<<<<< HEAD
        [WpfFact, Trait(Traits.Feature, Traits.Features.CodeActionsInvertIf)]
        public async Task TestEqualsEquals()
=======
        [Fact, Trait(Traits.Feature, Traits.Features.CodeActionsInvertIf)]
        public void TestEqualsEquals()
>>>>>>> 70cc7bbe
        {
            await TestFixOneAsync(
@"[||]if (a == b) { a(); } else { b(); }",
@"if (a != b) { b(); } else { a(); }");
        }

<<<<<<< HEAD
        [WpfFact, Trait(Traits.Feature, Traits.Features.CodeActionsInvertIf)]
        public async Task TestNotEquals()
=======
        [Fact, Trait(Traits.Feature, Traits.Features.CodeActionsInvertIf)]
        public void TestNotEquals()
>>>>>>> 70cc7bbe
        {
            await TestFixOneAsync(
@"[||]if (a != b) { a(); } else { b(); }",
@"if (a == b) { b(); } else { a(); }");
        }

<<<<<<< HEAD
        [WpfFact, Trait(Traits.Feature, Traits.Features.CodeActionsInvertIf)]
        public async Task TestGreaterThan()
=======
        [Fact, Trait(Traits.Feature, Traits.Features.CodeActionsInvertIf)]
        public void TestGreaterThan()
>>>>>>> 70cc7bbe
        {
            await TestFixOneAsync(
@"[||]if (a > b) { a(); } else { b(); }",
@"if (a <= b) { b(); } else { a(); }");
        }

<<<<<<< HEAD
        [WpfFact, Trait(Traits.Feature, Traits.Features.CodeActionsInvertIf)]
        public async Task TestGreaterThanEquals()
=======
        [Fact, Trait(Traits.Feature, Traits.Features.CodeActionsInvertIf)]
        public void TestGreaterThanEquals()
>>>>>>> 70cc7bbe
        {
            await TestFixOneAsync(
@"[||]if (a >= b) { a(); } else { b(); }",
@"if (a < b) { b(); } else { a(); }");
        }

<<<<<<< HEAD
        [WpfFact, Trait(Traits.Feature, Traits.Features.CodeActionsInvertIf)]
        public async Task TestLessThan()
=======
        [Fact, Trait(Traits.Feature, Traits.Features.CodeActionsInvertIf)]
        public void TestLessThan()
>>>>>>> 70cc7bbe
        {
            await TestFixOneAsync(
@"[||]if (a < b) { a(); } else { b(); }",
@"if (a >= b) { b(); } else { a(); }");
        }

<<<<<<< HEAD
        [WpfFact, Trait(Traits.Feature, Traits.Features.CodeActionsInvertIf)]
        public async Task TestLessThanEquals()
=======
        [Fact, Trait(Traits.Feature, Traits.Features.CodeActionsInvertIf)]
        public void TestLessThanEquals()
>>>>>>> 70cc7bbe
        {
            await TestFixOneAsync(
@"[||]if (a <= b) { a(); } else { b(); }",
@"if (a > b) { b(); } else { a(); }");
        }

<<<<<<< HEAD
        [WpfFact, Trait(Traits.Feature, Traits.Features.CodeActionsInvertIf)]
        public async Task TestParens()
=======
        [Fact, Trait(Traits.Feature, Traits.Features.CodeActionsInvertIf)]
        public void TestParens()
>>>>>>> 70cc7bbe
        {
            await TestFixOneAsync(
@"[||]if ((a)) { a(); } else { b(); }",
@"if (!a) { b(); } else { a(); }");
        }

<<<<<<< HEAD
        [WpfFact, Trait(Traits.Feature, Traits.Features.CodeActionsInvertIf)]
        public async Task TestIs()
=======
        [Fact, Trait(Traits.Feature, Traits.Features.CodeActionsInvertIf)]
        public void TestIs()
>>>>>>> 70cc7bbe
        {
            await TestFixOneAsync(
@"[||]if (a is Foo) { a(); } else { b(); }",
@"if (!(a is Foo)) { b(); } else { a(); }");
        }

<<<<<<< HEAD
        [WpfFact, Trait(Traits.Feature, Traits.Features.CodeActionsInvertIf)]
        public async Task TestCall()
=======
        [Fact, Trait(Traits.Feature, Traits.Features.CodeActionsInvertIf)]
        public void TestCall()
>>>>>>> 70cc7bbe
        {
            await TestFixOneAsync(
@"[||]if (a.Foo()) { a(); } else { b(); }",
@"if (!a.Foo()) { b(); } else { a(); }");
        }

<<<<<<< HEAD
        [WpfFact, Trait(Traits.Feature, Traits.Features.CodeActionsInvertIf)]
        public async Task TestOr()
=======
        [Fact, Trait(Traits.Feature, Traits.Features.CodeActionsInvertIf)]
        public void TestOr()
>>>>>>> 70cc7bbe
        {
            await TestFixOneAsync(
@"[||]if (a || b) { a(); } else { b(); }",
@"if (!a && !b) { b(); } else { a(); }");
        }

<<<<<<< HEAD
        [WpfFact, Trait(Traits.Feature, Traits.Features.CodeActionsInvertIf)]
        public async Task TestOr2()
=======
        [Fact, Trait(Traits.Feature, Traits.Features.CodeActionsInvertIf)]
        public void TestOr2()
>>>>>>> 70cc7bbe
        {
            await TestFixOneAsync(
@"[||]if (!a || !b) { a(); } else { b(); }",
@"if (a && b) { b(); } else { a(); }");
        }

<<<<<<< HEAD
        [WpfFact, Trait(Traits.Feature, Traits.Features.CodeActionsInvertIf)]
        public async Task TestAnd()
=======
        [Fact, Trait(Traits.Feature, Traits.Features.CodeActionsInvertIf)]
        public void TestAnd()
>>>>>>> 70cc7bbe
        {
            await TestFixOneAsync(
@"[||]if (a && b) { a(); } else { b(); }",
@"if (!a || !b) { b(); } else { a(); }");
        }

<<<<<<< HEAD
        [WpfFact, Trait(Traits.Feature, Traits.Features.CodeActionsInvertIf)]
        public async Task TestAnd2()
=======
        [Fact, Trait(Traits.Feature, Traits.Features.CodeActionsInvertIf)]
        public void TestAnd2()
>>>>>>> 70cc7bbe
        {
            await TestFixOneAsync(
@"[||]if (!a && !b) { a(); } else { b(); }",
@"if (a || b) { b(); } else { a(); }");
        }

<<<<<<< HEAD
        [WpfFact, Trait(Traits.Feature, Traits.Features.CodeActionsInvertIf)]
        public async Task TestParenthesizeAndForPrecedence()
=======
        [Fact, Trait(Traits.Feature, Traits.Features.CodeActionsInvertIf)]
        public void TestParenthesizeAndForPrecedence()
>>>>>>> 70cc7bbe
        {
            await TestFixOneAsync(
@"[||]if (a && b || c) { a(); } else { b(); }",
@"if ((!a || !b) && !c) { b(); } else { a(); }");
        }

<<<<<<< HEAD
        [WpfFact, Trait(Traits.Feature, Traits.Features.CodeActionsInvertIf)]
        public async Task TestPlus()
=======
        [Fact, Trait(Traits.Feature, Traits.Features.CodeActionsInvertIf)]
        public void TestPlus()
>>>>>>> 70cc7bbe
        {
            await TestFixOneAsync(
@"[||]if (a + b) { a(); } else { b(); }",
@"if (!(a + b)) { b(); } else { a(); }");
        }

<<<<<<< HEAD
        [WpfFact, Trait(Traits.Feature, Traits.Features.CodeActionsInvertIf)]
        public async Task TestTrue()
=======
        [Fact, Trait(Traits.Feature, Traits.Features.CodeActionsInvertIf)]
        public void TestTrue()
>>>>>>> 70cc7bbe
        {
            await TestFixOneAsync(
@"[||]if (true) { a(); } else { b(); }",
@"if (false) { b(); } else { a(); }");
        }

<<<<<<< HEAD
        [WpfFact, Trait(Traits.Feature, Traits.Features.CodeActionsInvertIf)]
        public async Task TestFalse()
=======
        [Fact, Trait(Traits.Feature, Traits.Features.CodeActionsInvertIf)]
        public void TestFalse()
>>>>>>> 70cc7bbe
        {
            await TestFixOneAsync(
@"[||]if (false) { a(); } else { b(); }",
@"if (true) { b(); } else { a(); }");
        }

<<<<<<< HEAD
        [WpfFact, Trait(Traits.Feature, Traits.Features.CodeActionsInvertIf)]
        public async Task TestTrueAndFalse()
=======
        [Fact, Trait(Traits.Feature, Traits.Features.CodeActionsInvertIf)]
        public void TestTrueAndFalse()
>>>>>>> 70cc7bbe
        {
            await TestFixOneAsync(
@"[||]if (true && false) { a(); } else { b(); }",
@"if (false || true) { b(); } else { a(); }");
        }

<<<<<<< HEAD
        [WpfFact, Trait(Traits.Feature, Traits.Features.CodeActionsInvertIf)]
        public async Task TestCurlies1()
=======
        [Fact, Trait(Traits.Feature, Traits.Features.CodeActionsInvertIf)]
        public void TestCurlies1()
>>>>>>> 70cc7bbe
        {
            await TestFixOneAsync(
@"[||]if (a) a(); else b();",
@"if (!a) b(); else a();");
        }

<<<<<<< HEAD
        [WpfFact, Trait(Traits.Feature, Traits.Features.CodeActionsInvertIf)]
        public async Task TestCurlies2()
=======
        [Fact, Trait(Traits.Feature, Traits.Features.CodeActionsInvertIf)]
        public void TestCurlies2()
>>>>>>> 70cc7bbe
        {
            await TestFixOneAsync(
@"[||]if (a) { a(); } else b();",
@"if (!a) b(); else { a(); }");
        }

<<<<<<< HEAD
        [WpfFact, Trait(Traits.Feature, Traits.Features.CodeActionsInvertIf)]
        public async Task TestCurlies3()
=======
        [Fact, Trait(Traits.Feature, Traits.Features.CodeActionsInvertIf)]
        public void TestCurlies3()
>>>>>>> 70cc7bbe
        {
            await TestFixOneAsync(
@"[||]if (a) a(); else { b(); }",
@"if (!a) { b(); } else a();");
        }

<<<<<<< HEAD
        [WpfFact, Trait(Traits.Feature, Traits.Features.CodeActionsInvertIf)]
        public async Task TestIfElseIf()
=======
        [Fact, Trait(Traits.Feature, Traits.Features.CodeActionsInvertIf)]
        public void TestIfElseIf()
>>>>>>> 70cc7bbe
        {
            await TestFixOneAsync(
@"[||]if (a) { a(); } else if (b) { b(); }",
@"if (!a) { if (b) { b(); } } else { a(); }");
        }

<<<<<<< HEAD
        [WpfFact, Trait(Traits.Feature, Traits.Features.CodeActionsInvertIf)]
        public async Task TestIfElseIf2()
=======
        [Fact, Trait(Traits.Feature, Traits.Features.CodeActionsInvertIf)]
        public void TestIfElseIf2()
>>>>>>> 70cc7bbe
        {
            await TestFixOneAsync(
@"[||]if (a) { a(); } else if (b) { b(); } else { c(); }",
@"if (!a) { if (b) { b(); } else { c(); } } else { a(); }");
        }

<<<<<<< HEAD
        [WpfFact, Trait(Traits.Feature, Traits.Features.CodeActionsInvertIf)]
        public async Task TestNested()
=======
        [Fact, Trait(Traits.Feature, Traits.Features.CodeActionsInvertIf)]
        public void TestNested()
>>>>>>> 70cc7bbe
        {
            await TestFixOneAsync(
@"[||]if (((a == b) && (c != d)) || ((e < f) && (!g))) { a(); } else { b(); }",
@"if ((a != b || c == d) && (e >= f || g)) { b(); } else { a(); }");
        }

<<<<<<< HEAD
        [WpfFact, Trait(Traits.Feature, Traits.Features.CodeActionsInvertIf)]
        public async Task TestKeepTriviaWithinExpression()
=======
        [Fact, Trait(Traits.Feature, Traits.Features.CodeActionsInvertIf)]
        public void TestKeepTriviaWithinExpression()
>>>>>>> 70cc7bbe
        {
            await TestFixOneAsync(
@"[||]if (a ||
    b &&
    c < // comment
    d)
{
    a();
}
else
{
    b();
}",
@"if (!a &&
    (!b ||
    c >= // comment
    d))
{
    b();
}
else
{
    a();
}");
        }

<<<<<<< HEAD
        [WpfFact, Trait(Traits.Feature, Traits.Features.CodeActionsInvertIf)]
        public async Task TestMissingOnNonEmptySpan()
=======
        [Fact, Trait(Traits.Feature, Traits.Features.CodeActionsInvertIf)]
        public void TestMissingOnNonEmptySpan()
>>>>>>> 70cc7bbe
        {
            await TestMissingAsync(
@"class C { void F() { [|if (a) { a(); } else { b(); }|] } }");
        }

<<<<<<< HEAD
        [WpfFact, Trait(Traits.Feature, Traits.Features.CodeActionsInvertIf)]
        public async Task TestOverlapsHiddenPosition1()
=======
        [Fact, Trait(Traits.Feature, Traits.Features.CodeActionsInvertIf)]
        public void TestOverlapsHiddenPosition1()
>>>>>>> 70cc7bbe
        {
            await TestMissingAsync(
@"
class C 
{
    void F()
    {
#line hidden
        [||]if (a) { a(); } else { b(); }
#line default
    }
}");
        }

<<<<<<< HEAD
        [WpfFact, Trait(Traits.Feature, Traits.Features.CodeActionsInvertIf)]
        public async Task TestOverlapsHiddenPosition2()
=======
        [Fact, Trait(Traits.Feature, Traits.Features.CodeActionsInvertIf)]
        public void TestOverlapsHiddenPosition2()
>>>>>>> 70cc7bbe
        {
            await TestMissingAsync(
@"
class C 
{
    void F()
    {
        [||]if (a)
        {
#line hidden
            a();
#line default
        }
        else
        { 
            b();
        }
    }
}");
        }

<<<<<<< HEAD
        [WpfFact, Trait(Traits.Feature, Traits.Features.CodeActionsInvertIf)]
        public async Task TestOverlapsHiddenPosition3()
=======
        [Fact, Trait(Traits.Feature, Traits.Features.CodeActionsInvertIf)]
        public void TestOverlapsHiddenPosition3()
>>>>>>> 70cc7bbe
        {
            await TestMissingAsync(
@"
class C 
{
    void F()
    {
        [||]if (a)
        {
            a();
        }
        else
        { 
#line hidden
            b();
#line default
        }
    }
}");
        }

<<<<<<< HEAD
        [WpfFact, Trait(Traits.Feature, Traits.Features.CodeActionsInvertIf)]
        public async Task TestOverlapsHiddenPosition4()
=======
        [Fact, Trait(Traits.Feature, Traits.Features.CodeActionsInvertIf)]
        public void TestOverlapsHiddenPosition4()
>>>>>>> 70cc7bbe
        {
            await TestMissingAsync(
@"
class C 
{
    void F()
    {
        [||]if (a)
        {
#line hidden
            a();
        }
        else
        { 
            b();
#line default
        }
    }
}");
        }

<<<<<<< HEAD
        [WpfFact, Trait(Traits.Feature, Traits.Features.CodeActionsInvertIf)]
        public async Task TestOverlapsHiddenPosition5()
=======
        [Fact, Trait(Traits.Feature, Traits.Features.CodeActionsInvertIf)]
        public void TestOverlapsHiddenPosition5()
>>>>>>> 70cc7bbe
        {
            await TestMissingAsync(
@"
class C 
{
    void F()
    {
        [||]if (a)
        {
            a();
#line hidden
        }
        else
        { 
#line default
            b();
        }
    }
}");
        }

<<<<<<< HEAD
        [WpfFact, Trait(Traits.Feature, Traits.Features.CodeActionsInvertIf)]
        public async Task TestOverlapsHiddenPosition6()
=======
        [Fact, Trait(Traits.Feature, Traits.Features.CodeActionsInvertIf)]
        public void TestOverlapsHiddenPosition6()
>>>>>>> 70cc7bbe
        {
            await TestAsync(
@"
#line hidden
class C 
{
    void F()
    {
#line default
        [||]if (a)
        {
            a();
        }
        else
        { 
            b();
        }
    }
}",

@"
#line hidden
class C 
{
    void F()
    {
#line default
        if (!a)
        {
            b();
        }
        else
        {
            a();
        }
    }
}", compareTokens: false);
        }

<<<<<<< HEAD
        [WpfFact, Trait(Traits.Feature, Traits.Features.CodeActionsInvertIf)]
        public async Task TestOverlapsHiddenPosition7()
=======
        [Fact, Trait(Traits.Feature, Traits.Features.CodeActionsInvertIf)]
        public void TestOverlapsHiddenPosition7()
>>>>>>> 70cc7bbe
        {
            await TestAsync(
@"
#line hidden
class C 
{
    void F()
    {
#line default
        [||]if (a)
        {
            a();
        }
        else
        { 
            b();
        }
#line hidden
    }
}
#line default",

@"
#line hidden
class C 
{
    void F()
    {
#line default
        if (!a)
        {
            b();
        }
        else
        {
            a();
        }
#line hidden
    }
}
#line default", compareTokens: false);
        }

<<<<<<< HEAD
        [WpfFact, Trait(Traits.Feature, Traits.Features.CodeActionsInvertIf)]
        public async Task TestSimplifyToLengthEqualsZero()
=======
        [Fact, Trait(Traits.Feature, Traits.Features.CodeActionsInvertIf)]
        public void TestSimplifyToLengthEqualsZero()
>>>>>>> 70cc7bbe
        {
            await TestFixOneAsync(
@"string x; [||]if (x.Length > 0) { GreaterThanZero(); } else { EqualsZero(); } } } ",
@"string x; if (x.Length == 0) { EqualsZero(); } else { GreaterThanZero(); } } } ");
        }

<<<<<<< HEAD
        [WpfFact, Trait(Traits.Feature, Traits.Features.CodeActionsInvertIf)]
        public async Task TestSimplifyToLengthEqualsZero2()
=======
        [Fact, Trait(Traits.Feature, Traits.Features.CodeActionsInvertIf)]
        public void TestSimplifyToLengthEqualsZero2()
>>>>>>> 70cc7bbe
        {
            await TestFixOneAsync(
@"string[] x; [||]if (x.Length > 0) { GreaterThanZero(); } else { EqualsZero(); } } } ",
@"string[] x; if (x.Length == 0) { EqualsZero(); } else { GreaterThanZero(); } } } ");
        }

<<<<<<< HEAD
        [WpfFact, Trait(Traits.Feature, Traits.Features.CodeActionsInvertIf)]
        public async Task TestSimplifyToLengthEqualsZero3()
=======
        [Fact, Trait(Traits.Feature, Traits.Features.CodeActionsInvertIf)]
        public void TestSimplifyToLengthEqualsZero3()
>>>>>>> 70cc7bbe
        {
            await TestFixOneAsync(
@"string x; [||]if (x.Length > 0x0) { a(); } else { b(); } } } ",
@"string x; if (x.Length == 0x0) { b(); } else { a(); } } } ");
        }

<<<<<<< HEAD
        [WpfFact, Trait(Traits.Feature, Traits.Features.CodeActionsInvertIf)]
        public async Task TestSimplifyToLengthEqualsZero4()
=======
        [Fact, Trait(Traits.Feature, Traits.Features.CodeActionsInvertIf)]
        public void TestSimplifyToLengthEqualsZero4()
>>>>>>> 70cc7bbe
        {
            await TestFixOneAsync(
@"string x; [||]if (0 < x.Length) { a(); } else { b(); } } } ",
@"string x; if (0 == x.Length) { b(); } else { a(); } } } ");
        }

        [WorkItem(545986)]
<<<<<<< HEAD
        [WpfFact, Trait(Traits.Feature, Traits.Features.CodeActionsInvertIf)]
        public async Task TestSimplifyToLengthEqualsZero5()
=======
        [Fact, Trait(Traits.Feature, Traits.Features.CodeActionsInvertIf)]
        public void TestSimplifyToLengthEqualsZero5()
>>>>>>> 70cc7bbe
        {
            await TestFixOneAsync(
@"byte x = 1; [||]if (0 < x) { a(); } else { b(); } } } ",
@"byte x = 1; if (0 == x) { b(); } else { a(); } } } ");
        }

        [WorkItem(545986)]
<<<<<<< HEAD
        [WpfFact, Trait(Traits.Feature, Traits.Features.CodeActionsInvertIf)]
        public async Task TestSimplifyToLengthEqualsZero6()
=======
        [Fact, Trait(Traits.Feature, Traits.Features.CodeActionsInvertIf)]
        public void TestSimplifyToLengthEqualsZero6()
>>>>>>> 70cc7bbe
        {
            await TestFixOneAsync(
@"ushort x = 1; [||]if (0 < x) { a(); } else { b(); } } } ",
@"ushort x = 1; if (0 == x) { b(); } else { a(); } } } ");
        }

        [WorkItem(545986)]
<<<<<<< HEAD
        [WpfFact, Trait(Traits.Feature, Traits.Features.CodeActionsInvertIf)]
        public async Task TestSimplifyToLengthEqualsZero7()
=======
        [Fact, Trait(Traits.Feature, Traits.Features.CodeActionsInvertIf)]
        public void TestSimplifyToLengthEqualsZero7()
>>>>>>> 70cc7bbe
        {
            await TestFixOneAsync(
@"uint x = 1; [||]if (0 < x) { a(); } else { b(); } } } ",
@"uint x = 1; if (0 == x) { b(); } else { a(); } } } ");
        }

        [WorkItem(545986)]
<<<<<<< HEAD
        [WpfFact, Trait(Traits.Feature, Traits.Features.CodeActionsInvertIf)]
        public async Task TestSimplifyToLengthEqualsZero8()
=======
        [Fact, Trait(Traits.Feature, Traits.Features.CodeActionsInvertIf)]
        public void TestSimplifyToLengthEqualsZero8()
>>>>>>> 70cc7bbe
        {
            await TestFixOneAsync(
@"ulong x = 1; [||]if (0 < x) { a(); } else { b(); } } } ",
@"ulong x = 1; if (0 == x) { b(); } else { a(); } } } ");
        }

        [WorkItem(545986)]
<<<<<<< HEAD
        [WpfFact, Trait(Traits.Feature, Traits.Features.CodeActionsInvertIf)]
        public async Task TestSimplifyToLengthEqualsZero9()
=======
        [Fact, Trait(Traits.Feature, Traits.Features.CodeActionsInvertIf)]
        public void TestSimplifyToLengthEqualsZero9()
>>>>>>> 70cc7bbe
        {
            await TestFixOneAsync(
@"ulong x = 1; [||]if (0 == x) { a(); } else { b(); } } } ",
@"ulong x = 1; if (0 < x) { b(); } else { a(); } } } ");
        }

        [WorkItem(545986)]
<<<<<<< HEAD
        [WpfFact, Trait(Traits.Feature, Traits.Features.CodeActionsInvertIf)]
        public async Task TestSimplifyToLengthEqualsZero10()
=======
        [Fact, Trait(Traits.Feature, Traits.Features.CodeActionsInvertIf)]
        public void TestSimplifyToLengthEqualsZero10()
>>>>>>> 70cc7bbe
        {
            await TestFixOneAsync(
@"ulong x = 1; [||]if (x == 0) { a(); } else { b(); } } } ",
@"ulong x = 1; if (x > 0) { b(); } else { a(); } } } ");
        }

        [WorkItem(530505)]
<<<<<<< HEAD
        [WpfFact, Trait(Traits.Feature, Traits.Features.CodeActionsInvertIf)]
        public async Task TestSimplifyToLengthEqualsZero11()
=======
        [Fact, Trait(Traits.Feature, Traits.Features.CodeActionsInvertIf)]
        public void TestSimplifyToLengthEqualsZero11()
>>>>>>> 70cc7bbe
        {
            await TestFixOneAsync(
@"string[] x; [||]if (x.LongLength > 0) { GreaterThanZero(); } else { EqualsZero(); } } } ",
@"string[] x; if (x.LongLength == 0) { EqualsZero(); } else { GreaterThanZero(); } } } ");
        }

<<<<<<< HEAD
        [WpfFact, Trait(Traits.Feature, Traits.Features.CodeActionsInvertIf)]
        public async Task TestDoesNotSimplifyToLengthEqualsZero()
=======
        [Fact, Trait(Traits.Feature, Traits.Features.CodeActionsInvertIf)]
        public void TestDoesNotSimplifyToLengthEqualsZero()
>>>>>>> 70cc7bbe
        {
            await TestFixOneAsync(
@"string x; [||]if (x.Length >= 0) { a(); } else { b(); } } } ",
@"string x; if (x.Length < 0) { b(); } else { a(); } } } ");
        }

<<<<<<< HEAD
        [WpfFact, Trait(Traits.Feature, Traits.Features.CodeActionsInvertIf)]
        public async Task TestDoesNotSimplifyToLengthEqualsZero2()
=======
        [Fact, Trait(Traits.Feature, Traits.Features.CodeActionsInvertIf)]
        public void TestDoesNotSimplifyToLengthEqualsZero2()
>>>>>>> 70cc7bbe
        {
            await TestFixOneAsync(
@"string x; [||]if (x.Length > 0.0f) { GreaterThanZero(); } else { EqualsZero(); } } } ",
@"string x; if (x.Length <= 0.0f) { EqualsZero(); } else { GreaterThanZero(); } } } ");
        }
    }
}<|MERGE_RESOLUTION|>--- conflicted
+++ resolved
@@ -1,4 +1,4 @@
-﻿// Copyright (c) Microsoft.  All Rights Reserved.  Licensed under the Apache License, Version 2.0.  See License.txt in the project root for license information.
+// Copyright (c) Microsoft.  All Rights Reserved.  Licensed under the Apache License, Version 2.0.  See License.txt in the project root for license information.
 
 using System.Threading.Tasks;
 using Microsoft.CodeAnalysis.CodeGeneration;
@@ -36,351 +36,216 @@
 }";
         }
 
-<<<<<<< HEAD
         [WpfFact, Trait(Traits.Feature, Traits.Features.CodeActionsInvertIf)]
         public async Task TestIdentifier()
-=======
-        [Fact, Trait(Traits.Feature, Traits.Features.CodeActionsInvertIf)]
-        public void TestIdentifier()
->>>>>>> 70cc7bbe
         {
             await TestFixOneAsync(
 @"[||]if (a) { a(); } else { b(); }",
 @"if (!a) { b(); } else { a(); }");
         }
 
-<<<<<<< HEAD
         [WpfFact, Trait(Traits.Feature, Traits.Features.CodeActionsInvertIf)]
         public async Task TestNotIdentifier()
-=======
-        [Fact, Trait(Traits.Feature, Traits.Features.CodeActionsInvertIf)]
-        public void TestNotIdentifier()
->>>>>>> 70cc7bbe
         {
             await TestFixOneAsync(
 @"[||]if (!a) { a(); } else { b(); }",
 @"if (a) { b(); } else { a(); }");
         }
 
-<<<<<<< HEAD
         [WpfFact, Trait(Traits.Feature, Traits.Features.CodeActionsInvertIf)]
         public async Task TestEqualsEquals()
-=======
-        [Fact, Trait(Traits.Feature, Traits.Features.CodeActionsInvertIf)]
-        public void TestEqualsEquals()
->>>>>>> 70cc7bbe
         {
             await TestFixOneAsync(
 @"[||]if (a == b) { a(); } else { b(); }",
 @"if (a != b) { b(); } else { a(); }");
         }
 
-<<<<<<< HEAD
         [WpfFact, Trait(Traits.Feature, Traits.Features.CodeActionsInvertIf)]
         public async Task TestNotEquals()
-=======
-        [Fact, Trait(Traits.Feature, Traits.Features.CodeActionsInvertIf)]
-        public void TestNotEquals()
->>>>>>> 70cc7bbe
         {
             await TestFixOneAsync(
 @"[||]if (a != b) { a(); } else { b(); }",
 @"if (a == b) { b(); } else { a(); }");
         }
 
-<<<<<<< HEAD
         [WpfFact, Trait(Traits.Feature, Traits.Features.CodeActionsInvertIf)]
         public async Task TestGreaterThan()
-=======
-        [Fact, Trait(Traits.Feature, Traits.Features.CodeActionsInvertIf)]
-        public void TestGreaterThan()
->>>>>>> 70cc7bbe
         {
             await TestFixOneAsync(
 @"[||]if (a > b) { a(); } else { b(); }",
 @"if (a <= b) { b(); } else { a(); }");
         }
 
-<<<<<<< HEAD
         [WpfFact, Trait(Traits.Feature, Traits.Features.CodeActionsInvertIf)]
         public async Task TestGreaterThanEquals()
-=======
-        [Fact, Trait(Traits.Feature, Traits.Features.CodeActionsInvertIf)]
-        public void TestGreaterThanEquals()
->>>>>>> 70cc7bbe
         {
             await TestFixOneAsync(
 @"[||]if (a >= b) { a(); } else { b(); }",
 @"if (a < b) { b(); } else { a(); }");
         }
 
-<<<<<<< HEAD
         [WpfFact, Trait(Traits.Feature, Traits.Features.CodeActionsInvertIf)]
         public async Task TestLessThan()
-=======
-        [Fact, Trait(Traits.Feature, Traits.Features.CodeActionsInvertIf)]
-        public void TestLessThan()
->>>>>>> 70cc7bbe
         {
             await TestFixOneAsync(
 @"[||]if (a < b) { a(); } else { b(); }",
 @"if (a >= b) { b(); } else { a(); }");
         }
 
-<<<<<<< HEAD
         [WpfFact, Trait(Traits.Feature, Traits.Features.CodeActionsInvertIf)]
         public async Task TestLessThanEquals()
-=======
-        [Fact, Trait(Traits.Feature, Traits.Features.CodeActionsInvertIf)]
-        public void TestLessThanEquals()
->>>>>>> 70cc7bbe
         {
             await TestFixOneAsync(
 @"[||]if (a <= b) { a(); } else { b(); }",
 @"if (a > b) { b(); } else { a(); }");
         }
 
-<<<<<<< HEAD
         [WpfFact, Trait(Traits.Feature, Traits.Features.CodeActionsInvertIf)]
         public async Task TestParens()
-=======
-        [Fact, Trait(Traits.Feature, Traits.Features.CodeActionsInvertIf)]
-        public void TestParens()
->>>>>>> 70cc7bbe
         {
             await TestFixOneAsync(
 @"[||]if ((a)) { a(); } else { b(); }",
 @"if (!a) { b(); } else { a(); }");
         }
 
-<<<<<<< HEAD
         [WpfFact, Trait(Traits.Feature, Traits.Features.CodeActionsInvertIf)]
         public async Task TestIs()
-=======
-        [Fact, Trait(Traits.Feature, Traits.Features.CodeActionsInvertIf)]
-        public void TestIs()
->>>>>>> 70cc7bbe
         {
             await TestFixOneAsync(
 @"[||]if (a is Foo) { a(); } else { b(); }",
 @"if (!(a is Foo)) { b(); } else { a(); }");
         }
 
-<<<<<<< HEAD
         [WpfFact, Trait(Traits.Feature, Traits.Features.CodeActionsInvertIf)]
         public async Task TestCall()
-=======
-        [Fact, Trait(Traits.Feature, Traits.Features.CodeActionsInvertIf)]
-        public void TestCall()
->>>>>>> 70cc7bbe
         {
             await TestFixOneAsync(
 @"[||]if (a.Foo()) { a(); } else { b(); }",
 @"if (!a.Foo()) { b(); } else { a(); }");
         }
 
-<<<<<<< HEAD
         [WpfFact, Trait(Traits.Feature, Traits.Features.CodeActionsInvertIf)]
         public async Task TestOr()
-=======
-        [Fact, Trait(Traits.Feature, Traits.Features.CodeActionsInvertIf)]
-        public void TestOr()
->>>>>>> 70cc7bbe
         {
             await TestFixOneAsync(
 @"[||]if (a || b) { a(); } else { b(); }",
 @"if (!a && !b) { b(); } else { a(); }");
         }
 
-<<<<<<< HEAD
         [WpfFact, Trait(Traits.Feature, Traits.Features.CodeActionsInvertIf)]
         public async Task TestOr2()
-=======
-        [Fact, Trait(Traits.Feature, Traits.Features.CodeActionsInvertIf)]
-        public void TestOr2()
->>>>>>> 70cc7bbe
         {
             await TestFixOneAsync(
 @"[||]if (!a || !b) { a(); } else { b(); }",
 @"if (a && b) { b(); } else { a(); }");
         }
 
-<<<<<<< HEAD
         [WpfFact, Trait(Traits.Feature, Traits.Features.CodeActionsInvertIf)]
         public async Task TestAnd()
-=======
-        [Fact, Trait(Traits.Feature, Traits.Features.CodeActionsInvertIf)]
-        public void TestAnd()
->>>>>>> 70cc7bbe
         {
             await TestFixOneAsync(
 @"[||]if (a && b) { a(); } else { b(); }",
 @"if (!a || !b) { b(); } else { a(); }");
         }
 
-<<<<<<< HEAD
         [WpfFact, Trait(Traits.Feature, Traits.Features.CodeActionsInvertIf)]
         public async Task TestAnd2()
-=======
-        [Fact, Trait(Traits.Feature, Traits.Features.CodeActionsInvertIf)]
-        public void TestAnd2()
->>>>>>> 70cc7bbe
         {
             await TestFixOneAsync(
 @"[||]if (!a && !b) { a(); } else { b(); }",
 @"if (a || b) { b(); } else { a(); }");
         }
 
-<<<<<<< HEAD
         [WpfFact, Trait(Traits.Feature, Traits.Features.CodeActionsInvertIf)]
         public async Task TestParenthesizeAndForPrecedence()
-=======
-        [Fact, Trait(Traits.Feature, Traits.Features.CodeActionsInvertIf)]
-        public void TestParenthesizeAndForPrecedence()
->>>>>>> 70cc7bbe
         {
             await TestFixOneAsync(
 @"[||]if (a && b || c) { a(); } else { b(); }",
 @"if ((!a || !b) && !c) { b(); } else { a(); }");
         }
 
-<<<<<<< HEAD
         [WpfFact, Trait(Traits.Feature, Traits.Features.CodeActionsInvertIf)]
         public async Task TestPlus()
-=======
-        [Fact, Trait(Traits.Feature, Traits.Features.CodeActionsInvertIf)]
-        public void TestPlus()
->>>>>>> 70cc7bbe
         {
             await TestFixOneAsync(
 @"[||]if (a + b) { a(); } else { b(); }",
 @"if (!(a + b)) { b(); } else { a(); }");
         }
 
-<<<<<<< HEAD
         [WpfFact, Trait(Traits.Feature, Traits.Features.CodeActionsInvertIf)]
         public async Task TestTrue()
-=======
-        [Fact, Trait(Traits.Feature, Traits.Features.CodeActionsInvertIf)]
-        public void TestTrue()
->>>>>>> 70cc7bbe
         {
             await TestFixOneAsync(
 @"[||]if (true) { a(); } else { b(); }",
 @"if (false) { b(); } else { a(); }");
         }
 
-<<<<<<< HEAD
         [WpfFact, Trait(Traits.Feature, Traits.Features.CodeActionsInvertIf)]
         public async Task TestFalse()
-=======
-        [Fact, Trait(Traits.Feature, Traits.Features.CodeActionsInvertIf)]
-        public void TestFalse()
->>>>>>> 70cc7bbe
         {
             await TestFixOneAsync(
 @"[||]if (false) { a(); } else { b(); }",
 @"if (true) { b(); } else { a(); }");
         }
 
-<<<<<<< HEAD
         [WpfFact, Trait(Traits.Feature, Traits.Features.CodeActionsInvertIf)]
         public async Task TestTrueAndFalse()
-=======
-        [Fact, Trait(Traits.Feature, Traits.Features.CodeActionsInvertIf)]
-        public void TestTrueAndFalse()
->>>>>>> 70cc7bbe
         {
             await TestFixOneAsync(
 @"[||]if (true && false) { a(); } else { b(); }",
 @"if (false || true) { b(); } else { a(); }");
         }
 
-<<<<<<< HEAD
         [WpfFact, Trait(Traits.Feature, Traits.Features.CodeActionsInvertIf)]
         public async Task TestCurlies1()
-=======
-        [Fact, Trait(Traits.Feature, Traits.Features.CodeActionsInvertIf)]
-        public void TestCurlies1()
->>>>>>> 70cc7bbe
         {
             await TestFixOneAsync(
 @"[||]if (a) a(); else b();",
 @"if (!a) b(); else a();");
         }
 
-<<<<<<< HEAD
         [WpfFact, Trait(Traits.Feature, Traits.Features.CodeActionsInvertIf)]
         public async Task TestCurlies2()
-=======
-        [Fact, Trait(Traits.Feature, Traits.Features.CodeActionsInvertIf)]
-        public void TestCurlies2()
->>>>>>> 70cc7bbe
         {
             await TestFixOneAsync(
 @"[||]if (a) { a(); } else b();",
 @"if (!a) b(); else { a(); }");
         }
 
-<<<<<<< HEAD
         [WpfFact, Trait(Traits.Feature, Traits.Features.CodeActionsInvertIf)]
         public async Task TestCurlies3()
-=======
-        [Fact, Trait(Traits.Feature, Traits.Features.CodeActionsInvertIf)]
-        public void TestCurlies3()
->>>>>>> 70cc7bbe
         {
             await TestFixOneAsync(
 @"[||]if (a) a(); else { b(); }",
 @"if (!a) { b(); } else a();");
         }
 
-<<<<<<< HEAD
         [WpfFact, Trait(Traits.Feature, Traits.Features.CodeActionsInvertIf)]
         public async Task TestIfElseIf()
-=======
-        [Fact, Trait(Traits.Feature, Traits.Features.CodeActionsInvertIf)]
-        public void TestIfElseIf()
->>>>>>> 70cc7bbe
         {
             await TestFixOneAsync(
 @"[||]if (a) { a(); } else if (b) { b(); }",
 @"if (!a) { if (b) { b(); } } else { a(); }");
         }
 
-<<<<<<< HEAD
         [WpfFact, Trait(Traits.Feature, Traits.Features.CodeActionsInvertIf)]
         public async Task TestIfElseIf2()
-=======
-        [Fact, Trait(Traits.Feature, Traits.Features.CodeActionsInvertIf)]
-        public void TestIfElseIf2()
->>>>>>> 70cc7bbe
         {
             await TestFixOneAsync(
 @"[||]if (a) { a(); } else if (b) { b(); } else { c(); }",
 @"if (!a) { if (b) { b(); } else { c(); } } else { a(); }");
         }
 
-<<<<<<< HEAD
         [WpfFact, Trait(Traits.Feature, Traits.Features.CodeActionsInvertIf)]
         public async Task TestNested()
-=======
-        [Fact, Trait(Traits.Feature, Traits.Features.CodeActionsInvertIf)]
-        public void TestNested()
->>>>>>> 70cc7bbe
         {
             await TestFixOneAsync(
 @"[||]if (((a == b) && (c != d)) || ((e < f) && (!g))) { a(); } else { b(); }",
 @"if ((a != b || c == d) && (e >= f || g)) { b(); } else { a(); }");
         }
 
-<<<<<<< HEAD
         [WpfFact, Trait(Traits.Feature, Traits.Features.CodeActionsInvertIf)]
         public async Task TestKeepTriviaWithinExpression()
-=======
-        [Fact, Trait(Traits.Feature, Traits.Features.CodeActionsInvertIf)]
-        public void TestKeepTriviaWithinExpression()
->>>>>>> 70cc7bbe
         {
             await TestFixOneAsync(
 @"[||]if (a ||
@@ -407,25 +272,15 @@
 }");
         }
 
-<<<<<<< HEAD
         [WpfFact, Trait(Traits.Feature, Traits.Features.CodeActionsInvertIf)]
         public async Task TestMissingOnNonEmptySpan()
-=======
-        [Fact, Trait(Traits.Feature, Traits.Features.CodeActionsInvertIf)]
-        public void TestMissingOnNonEmptySpan()
->>>>>>> 70cc7bbe
         {
             await TestMissingAsync(
 @"class C { void F() { [|if (a) { a(); } else { b(); }|] } }");
         }
 
-<<<<<<< HEAD
         [WpfFact, Trait(Traits.Feature, Traits.Features.CodeActionsInvertIf)]
         public async Task TestOverlapsHiddenPosition1()
-=======
-        [Fact, Trait(Traits.Feature, Traits.Features.CodeActionsInvertIf)]
-        public void TestOverlapsHiddenPosition1()
->>>>>>> 70cc7bbe
         {
             await TestMissingAsync(
 @"
@@ -440,13 +295,8 @@
 }");
         }
 
-<<<<<<< HEAD
         [WpfFact, Trait(Traits.Feature, Traits.Features.CodeActionsInvertIf)]
         public async Task TestOverlapsHiddenPosition2()
-=======
-        [Fact, Trait(Traits.Feature, Traits.Features.CodeActionsInvertIf)]
-        public void TestOverlapsHiddenPosition2()
->>>>>>> 70cc7bbe
         {
             await TestMissingAsync(
 @"
@@ -468,13 +318,8 @@
 }");
         }
 
-<<<<<<< HEAD
         [WpfFact, Trait(Traits.Feature, Traits.Features.CodeActionsInvertIf)]
         public async Task TestOverlapsHiddenPosition3()
-=======
-        [Fact, Trait(Traits.Feature, Traits.Features.CodeActionsInvertIf)]
-        public void TestOverlapsHiddenPosition3()
->>>>>>> 70cc7bbe
         {
             await TestMissingAsync(
 @"
@@ -496,13 +341,8 @@
 }");
         }
 
-<<<<<<< HEAD
         [WpfFact, Trait(Traits.Feature, Traits.Features.CodeActionsInvertIf)]
         public async Task TestOverlapsHiddenPosition4()
-=======
-        [Fact, Trait(Traits.Feature, Traits.Features.CodeActionsInvertIf)]
-        public void TestOverlapsHiddenPosition4()
->>>>>>> 70cc7bbe
         {
             await TestMissingAsync(
 @"
@@ -524,13 +364,8 @@
 }");
         }
 
-<<<<<<< HEAD
         [WpfFact, Trait(Traits.Feature, Traits.Features.CodeActionsInvertIf)]
         public async Task TestOverlapsHiddenPosition5()
-=======
-        [Fact, Trait(Traits.Feature, Traits.Features.CodeActionsInvertIf)]
-        public void TestOverlapsHiddenPosition5()
->>>>>>> 70cc7bbe
         {
             await TestMissingAsync(
 @"
@@ -552,13 +387,8 @@
 }");
         }
 
-<<<<<<< HEAD
         [WpfFact, Trait(Traits.Feature, Traits.Features.CodeActionsInvertIf)]
         public async Task TestOverlapsHiddenPosition6()
-=======
-        [Fact, Trait(Traits.Feature, Traits.Features.CodeActionsInvertIf)]
-        public void TestOverlapsHiddenPosition6()
->>>>>>> 70cc7bbe
         {
             await TestAsync(
 @"
@@ -598,13 +428,8 @@
 }", compareTokens: false);
         }
 
-<<<<<<< HEAD
         [WpfFact, Trait(Traits.Feature, Traits.Features.CodeActionsInvertIf)]
         public async Task TestOverlapsHiddenPosition7()
-=======
-        [Fact, Trait(Traits.Feature, Traits.Features.CodeActionsInvertIf)]
-        public void TestOverlapsHiddenPosition7()
->>>>>>> 70cc7bbe
         {
             await TestAsync(
 @"
@@ -648,52 +473,32 @@
 #line default", compareTokens: false);
         }
 
-<<<<<<< HEAD
         [WpfFact, Trait(Traits.Feature, Traits.Features.CodeActionsInvertIf)]
         public async Task TestSimplifyToLengthEqualsZero()
-=======
-        [Fact, Trait(Traits.Feature, Traits.Features.CodeActionsInvertIf)]
-        public void TestSimplifyToLengthEqualsZero()
->>>>>>> 70cc7bbe
         {
             await TestFixOneAsync(
 @"string x; [||]if (x.Length > 0) { GreaterThanZero(); } else { EqualsZero(); } } } ",
 @"string x; if (x.Length == 0) { EqualsZero(); } else { GreaterThanZero(); } } } ");
         }
 
-<<<<<<< HEAD
         [WpfFact, Trait(Traits.Feature, Traits.Features.CodeActionsInvertIf)]
         public async Task TestSimplifyToLengthEqualsZero2()
-=======
-        [Fact, Trait(Traits.Feature, Traits.Features.CodeActionsInvertIf)]
-        public void TestSimplifyToLengthEqualsZero2()
->>>>>>> 70cc7bbe
         {
             await TestFixOneAsync(
 @"string[] x; [||]if (x.Length > 0) { GreaterThanZero(); } else { EqualsZero(); } } } ",
 @"string[] x; if (x.Length == 0) { EqualsZero(); } else { GreaterThanZero(); } } } ");
         }
 
-<<<<<<< HEAD
         [WpfFact, Trait(Traits.Feature, Traits.Features.CodeActionsInvertIf)]
         public async Task TestSimplifyToLengthEqualsZero3()
-=======
-        [Fact, Trait(Traits.Feature, Traits.Features.CodeActionsInvertIf)]
-        public void TestSimplifyToLengthEqualsZero3()
->>>>>>> 70cc7bbe
         {
             await TestFixOneAsync(
 @"string x; [||]if (x.Length > 0x0) { a(); } else { b(); } } } ",
 @"string x; if (x.Length == 0x0) { b(); } else { a(); } } } ");
         }
 
-<<<<<<< HEAD
         [WpfFact, Trait(Traits.Feature, Traits.Features.CodeActionsInvertIf)]
         public async Task TestSimplifyToLengthEqualsZero4()
-=======
-        [Fact, Trait(Traits.Feature, Traits.Features.CodeActionsInvertIf)]
-        public void TestSimplifyToLengthEqualsZero4()
->>>>>>> 70cc7bbe
         {
             await TestFixOneAsync(
 @"string x; [||]if (0 < x.Length) { a(); } else { b(); } } } ",
@@ -701,13 +506,8 @@
         }
 
         [WorkItem(545986)]
-<<<<<<< HEAD
         [WpfFact, Trait(Traits.Feature, Traits.Features.CodeActionsInvertIf)]
         public async Task TestSimplifyToLengthEqualsZero5()
-=======
-        [Fact, Trait(Traits.Feature, Traits.Features.CodeActionsInvertIf)]
-        public void TestSimplifyToLengthEqualsZero5()
->>>>>>> 70cc7bbe
         {
             await TestFixOneAsync(
 @"byte x = 1; [||]if (0 < x) { a(); } else { b(); } } } ",
@@ -715,13 +515,8 @@
         }
 
         [WorkItem(545986)]
-<<<<<<< HEAD
         [WpfFact, Trait(Traits.Feature, Traits.Features.CodeActionsInvertIf)]
         public async Task TestSimplifyToLengthEqualsZero6()
-=======
-        [Fact, Trait(Traits.Feature, Traits.Features.CodeActionsInvertIf)]
-        public void TestSimplifyToLengthEqualsZero6()
->>>>>>> 70cc7bbe
         {
             await TestFixOneAsync(
 @"ushort x = 1; [||]if (0 < x) { a(); } else { b(); } } } ",
@@ -729,13 +524,8 @@
         }
 
         [WorkItem(545986)]
-<<<<<<< HEAD
         [WpfFact, Trait(Traits.Feature, Traits.Features.CodeActionsInvertIf)]
         public async Task TestSimplifyToLengthEqualsZero7()
-=======
-        [Fact, Trait(Traits.Feature, Traits.Features.CodeActionsInvertIf)]
-        public void TestSimplifyToLengthEqualsZero7()
->>>>>>> 70cc7bbe
         {
             await TestFixOneAsync(
 @"uint x = 1; [||]if (0 < x) { a(); } else { b(); } } } ",
@@ -743,13 +533,8 @@
         }
 
         [WorkItem(545986)]
-<<<<<<< HEAD
         [WpfFact, Trait(Traits.Feature, Traits.Features.CodeActionsInvertIf)]
         public async Task TestSimplifyToLengthEqualsZero8()
-=======
-        [Fact, Trait(Traits.Feature, Traits.Features.CodeActionsInvertIf)]
-        public void TestSimplifyToLengthEqualsZero8()
->>>>>>> 70cc7bbe
         {
             await TestFixOneAsync(
 @"ulong x = 1; [||]if (0 < x) { a(); } else { b(); } } } ",
@@ -757,13 +542,8 @@
         }
 
         [WorkItem(545986)]
-<<<<<<< HEAD
         [WpfFact, Trait(Traits.Feature, Traits.Features.CodeActionsInvertIf)]
         public async Task TestSimplifyToLengthEqualsZero9()
-=======
-        [Fact, Trait(Traits.Feature, Traits.Features.CodeActionsInvertIf)]
-        public void TestSimplifyToLengthEqualsZero9()
->>>>>>> 70cc7bbe
         {
             await TestFixOneAsync(
 @"ulong x = 1; [||]if (0 == x) { a(); } else { b(); } } } ",
@@ -771,13 +551,8 @@
         }
 
         [WorkItem(545986)]
-<<<<<<< HEAD
         [WpfFact, Trait(Traits.Feature, Traits.Features.CodeActionsInvertIf)]
         public async Task TestSimplifyToLengthEqualsZero10()
-=======
-        [Fact, Trait(Traits.Feature, Traits.Features.CodeActionsInvertIf)]
-        public void TestSimplifyToLengthEqualsZero10()
->>>>>>> 70cc7bbe
         {
             await TestFixOneAsync(
 @"ulong x = 1; [||]if (x == 0) { a(); } else { b(); } } } ",
@@ -785,39 +560,24 @@
         }
 
         [WorkItem(530505)]
-<<<<<<< HEAD
         [WpfFact, Trait(Traits.Feature, Traits.Features.CodeActionsInvertIf)]
         public async Task TestSimplifyToLengthEqualsZero11()
-=======
-        [Fact, Trait(Traits.Feature, Traits.Features.CodeActionsInvertIf)]
-        public void TestSimplifyToLengthEqualsZero11()
->>>>>>> 70cc7bbe
         {
             await TestFixOneAsync(
 @"string[] x; [||]if (x.LongLength > 0) { GreaterThanZero(); } else { EqualsZero(); } } } ",
 @"string[] x; if (x.LongLength == 0) { EqualsZero(); } else { GreaterThanZero(); } } } ");
         }
 
-<<<<<<< HEAD
         [WpfFact, Trait(Traits.Feature, Traits.Features.CodeActionsInvertIf)]
         public async Task TestDoesNotSimplifyToLengthEqualsZero()
-=======
-        [Fact, Trait(Traits.Feature, Traits.Features.CodeActionsInvertIf)]
-        public void TestDoesNotSimplifyToLengthEqualsZero()
->>>>>>> 70cc7bbe
         {
             await TestFixOneAsync(
 @"string x; [||]if (x.Length >= 0) { a(); } else { b(); } } } ",
 @"string x; if (x.Length < 0) { b(); } else { a(); } } } ");
         }
 
-<<<<<<< HEAD
         [WpfFact, Trait(Traits.Feature, Traits.Features.CodeActionsInvertIf)]
         public async Task TestDoesNotSimplifyToLengthEqualsZero2()
-=======
-        [Fact, Trait(Traits.Feature, Traits.Features.CodeActionsInvertIf)]
-        public void TestDoesNotSimplifyToLengthEqualsZero2()
->>>>>>> 70cc7bbe
         {
             await TestFixOneAsync(
 @"string x; [||]if (x.Length > 0.0f) { GreaterThanZero(); } else { EqualsZero(); } } } ",
