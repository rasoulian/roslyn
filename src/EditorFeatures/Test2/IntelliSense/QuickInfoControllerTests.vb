--- conflicted
+++ resolved
@@ -243,10 +243,6 @@
 
         End Class
     End Class
-<<<<<<< HEAD
 #Enable Warning BC40000 ' Type or member is obsolete
 End Namespace
-=======
-End Namespace
-#Enable Warning BC40000 ' IQuickInfo* is obsolete
->>>>>>> 86921238
+#Enable Warning BC40000 ' IQuickInfo* is obsolete