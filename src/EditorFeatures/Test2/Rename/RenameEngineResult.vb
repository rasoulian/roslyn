--- conflicted
+++ resolved
@@ -104,8 +104,6 @@
             Return engineResult
         End Function
 
-<<<<<<< HEAD
-=======
         Private Shared Sub AssertIsComplete(currentSolution As Solution)
             ' Ensure we don't have a partial solution. This is to detect for possible root causes of
             ' https://github.com/dotnet/roslyn/issues/9298
@@ -115,7 +113,6 @@
             End If
         End Sub
 
->>>>>>> 1da9adaa
         Friend ReadOnly Property ConflictResolution As ConflictResolution
             Get
                 Return _resolution
