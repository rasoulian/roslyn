--- conflicted
+++ resolved
@@ -318,14 +318,11 @@
         CodefixInfobar_EnableAndIgnoreFutureErrors,
         CodefixInfobar_LeaveDisabled,
         CodefixInfobar_ErrorIgnored,
-<<<<<<< HEAD
+        IntellisenseBuild_Failed,
 
         // Caches
         SymbolTreeInfo_ExceptionInCacheRead,
         SpellChecker_ExceptionInCacheRead,
         BKTree_ExceptionInCacheRead,
-=======
-        IntellisenseBuild_Failed,
->>>>>>> 1da9adaa
     }
 }