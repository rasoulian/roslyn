﻿// Copyright (c) Microsoft.  All Rights Reserved.  Licensed under the Apache License, Version 2.0.  See License.txt in the project root for license information.

using System.Collections.Immutable;
using System.Reflection.Metadata;
using Microsoft.CodeAnalysis.RuntimeMembers;

namespace Microsoft.CodeAnalysis
{
    internal static class WellKnownMembers
    {
        private readonly static ImmutableArray<MemberDescriptor> s_descriptors;

        static WellKnownMembers()
        {
            byte[] initializationBytes = new byte[]
            {
                // System_Math__RoundDouble
                (byte)(MemberFlags.Method | MemberFlags.Static),                                                            // Flags
                (byte)WellKnownType.System_Math,                                                                            // DeclaringTypeId
                0,                                                                                                          // Arity
                    1,                                                                                                      // Method Signature
                    (byte)SignatureTypeCode.TypeHandle, (byte)SpecialType.System_Double,
                    (byte)SignatureTypeCode.TypeHandle, (byte)SpecialType.System_Double,

                // System_Math__PowDoubleDouble
                (byte)(MemberFlags.Method | MemberFlags.Static),                                                            // Flags
                (byte)WellKnownType.System_Math,                                                                            // DeclaringTypeId
                0,                                                                                                          // Arity
                    2,                                                                                                      // Method Signature
                    (byte)SignatureTypeCode.TypeHandle, (byte)SpecialType.System_Double,
                    (byte)SignatureTypeCode.TypeHandle, (byte)SpecialType.System_Double,
                    (byte)SignatureTypeCode.TypeHandle, (byte)SpecialType.System_Double,

                // System_Array__get_Length
                (byte)MemberFlags.PropertyGet,                                                                              // Flags
                (byte)WellKnownType.System_Array,                                                                           // DeclaringTypeId
                0,                                                                                                          // Arity
                    0,                                                                                                      // Method Signature
                    (byte)SignatureTypeCode.TypeHandle, (byte)SpecialType.System_Int32,

                // System_Array__Empty
                (byte)(MemberFlags.Method | MemberFlags.Static),                                                            // Flags
                (byte)WellKnownType.System_Array,                                                                           // DeclaringTypeId
                1,                                                                                                          // Arity
                    0,                                                                                                      // Method Signature
                    (byte)SignatureTypeCode.SZArray,
                    (byte)SignatureTypeCode.GenericMethodParameter, 0,

                // System_Convert__ToBooleanDecimal
                (byte)(MemberFlags.Method | MemberFlags.Static),                                                            // Flags
                (byte)WellKnownType.System_Convert,                                                                         // DeclaringTypeId
                0,                                                                                                          // Arity
                    1,                                                                                                      // Method Signature
                    (byte)SignatureTypeCode.TypeHandle, (byte)SpecialType.System_Boolean,
                    (byte)SignatureTypeCode.TypeHandle, (byte)SpecialType.System_Decimal,

                // System_Convert__ToBooleanInt32
                (byte)(MemberFlags.Method | MemberFlags.Static),                                                            // Flags
                (byte)WellKnownType.System_Convert,                                                                         // DeclaringTypeId
                0,                                                                                                          // Arity
                    1,                                                                                                      // Method Signature
                    (byte)SignatureTypeCode.TypeHandle, (byte)SpecialType.System_Boolean,
                    (byte)SignatureTypeCode.TypeHandle, (byte)SpecialType.System_Int32,

                // System_Convert__ToBooleanUInt32
                (byte)(MemberFlags.Method | MemberFlags.Static),                                                            // Flags
                (byte)WellKnownType.System_Convert,                                                                         // DeclaringTypeId
                0,                                                                                                          // Arity
                    1,                                                                                                      // Method Signature
                    (byte)SignatureTypeCode.TypeHandle, (byte)SpecialType.System_Boolean,
                    (byte)SignatureTypeCode.TypeHandle, (byte)SpecialType.System_UInt32,

                // System_Convert__ToBooleanInt64
                (byte)(MemberFlags.Method | MemberFlags.Static),                                                            // Flags
                (byte)WellKnownType.System_Convert,                                                                         // DeclaringTypeId
                0,                                                                                                          // Arity
                    1,                                                                                                      // Method Signature
                    (byte)SignatureTypeCode.TypeHandle, (byte)SpecialType.System_Boolean,
                    (byte)SignatureTypeCode.TypeHandle, (byte)SpecialType.System_Int64,

                // System_Convert__ToBooleanUInt64
                (byte)(MemberFlags.Method | MemberFlags.Static),                                                            // Flags
                (byte)WellKnownType.System_Convert,                                                                         // DeclaringTypeId
                0,                                                                                                          // Arity
                    1,                                                                                                      // Method Signature
                    (byte)SignatureTypeCode.TypeHandle, (byte)SpecialType.System_Boolean,
                    (byte)SignatureTypeCode.TypeHandle, (byte)SpecialType.System_UInt64,

                // System_Convert__ToBooleanSingle
                (byte)(MemberFlags.Method | MemberFlags.Static),                                                            // Flags
                (byte)WellKnownType.System_Convert,                                                                         // DeclaringTypeId
                0,                                                                                                          // Arity
                    1,                                                                                                      // Method Signature
                    (byte)SignatureTypeCode.TypeHandle, (byte)SpecialType.System_Boolean,
                    (byte)SignatureTypeCode.TypeHandle, (byte)SpecialType.System_Single,

                // System_Convert__ToBooleanDouble
                (byte)(MemberFlags.Method | MemberFlags.Static),                                                            // Flags
                (byte)WellKnownType.System_Convert,                                                                         // DeclaringTypeId
                0,                                                                                                          // Arity
                    1,                                                                                                      // Method Signature
                    (byte)SignatureTypeCode.TypeHandle, (byte)SpecialType.System_Boolean,
                    (byte)SignatureTypeCode.TypeHandle, (byte)SpecialType.System_Double,

                // System_Convert__ToSByteDecimal
                (byte)(MemberFlags.Method | MemberFlags.Static),                                                            // Flags
                (byte)WellKnownType.System_Convert,                                                                         // DeclaringTypeId
                0,                                                                                                          // Arity
                    1,                                                                                                      // Method Signature
                    (byte)SignatureTypeCode.TypeHandle, (byte)SpecialType.System_SByte,
                    (byte)SignatureTypeCode.TypeHandle, (byte)SpecialType.System_Decimal,

                // System_Convert__ToSByteDouble
                (byte)(MemberFlags.Method | MemberFlags.Static),                                                            // Flags
                (byte)WellKnownType.System_Convert,                                                                         // DeclaringTypeId
                0,                                                                                                          // Arity
                    1,                                                                                                      // Method Signature
                    (byte)SignatureTypeCode.TypeHandle, (byte)SpecialType.System_SByte,
                    (byte)SignatureTypeCode.TypeHandle, (byte)SpecialType.System_Double,

                // System_Convert__ToSByteSingle
                (byte)(MemberFlags.Method | MemberFlags.Static),                                                            // Flags
                (byte)WellKnownType.System_Convert,                                                                         // DeclaringTypeId
                0,                                                                                                          // Arity
                    1,                                                                                                      // Method Signature
                    (byte)SignatureTypeCode.TypeHandle, (byte)SpecialType.System_SByte,
                    (byte)SignatureTypeCode.TypeHandle, (byte)SpecialType.System_Single,

                // System_Convert__ToByteDecimal
                (byte)(MemberFlags.Method | MemberFlags.Static),                                                            // Flags
                (byte)WellKnownType.System_Convert,                                                                         // DeclaringTypeId
                0,                                                                                                          // Arity
                    1,                                                                                                      // Method Signature
                    (byte)SignatureTypeCode.TypeHandle, (byte)SpecialType.System_Byte,
                    (byte)SignatureTypeCode.TypeHandle, (byte)SpecialType.System_Decimal,

                // System_Convert__ToByteDouble
                (byte)(MemberFlags.Method | MemberFlags.Static),                                                            // Flags
                (byte)WellKnownType.System_Convert,                                                                         // DeclaringTypeId
                0,                                                                                                          // Arity
                    1,                                                                                                      // Method Signature
                    (byte)SignatureTypeCode.TypeHandle, (byte)SpecialType.System_Byte,
                    (byte)SignatureTypeCode.TypeHandle, (byte)SpecialType.System_Double,

                // System_Convert__ToByteSingle
                (byte)(MemberFlags.Method | MemberFlags.Static),                                                            // Flags
                (byte)WellKnownType.System_Convert,                                                                         // DeclaringTypeId
                0,                                                                                                          // Arity
                    1,                                                                                                      // Method Signature
                    (byte)SignatureTypeCode.TypeHandle, (byte)SpecialType.System_Byte,
                    (byte)SignatureTypeCode.TypeHandle, (byte)SpecialType.System_Single,

                // System_Convert__ToInt16Decimal
                (byte)(MemberFlags.Method | MemberFlags.Static),                                                            // Flags
                (byte)WellKnownType.System_Convert,                                                                         // DeclaringTypeId
                0,                                                                                                          // Arity
                    1,                                                                                                      // Method Signature
                    (byte)SignatureTypeCode.TypeHandle, (byte)SpecialType.System_Int16,
                    (byte)SignatureTypeCode.TypeHandle, (byte)SpecialType.System_Decimal,

                // System_Convert__ToInt16Double
                (byte)(MemberFlags.Method | MemberFlags.Static),                                                            // Flags
                (byte)WellKnownType.System_Convert,                                                                         // DeclaringTypeId
                0,                                                                                                          // Arity
                    1,                                                                                                      // Method Signature
                    (byte)SignatureTypeCode.TypeHandle, (byte)SpecialType.System_Int16,
                    (byte)SignatureTypeCode.TypeHandle, (byte)SpecialType.System_Double,

                // System_Convert__ToInt16Single
                (byte)(MemberFlags.Method | MemberFlags.Static),                                                            // Flags
                (byte)WellKnownType.System_Convert,                                                                         // DeclaringTypeId
                0,                                                                                                          // Arity
                    1,                                                                                                      // Method Signature
                    (byte)SignatureTypeCode.TypeHandle, (byte)SpecialType.System_Int16,
                    (byte)SignatureTypeCode.TypeHandle, (byte)SpecialType.System_Single,

                // System_Convert__ToUInt16Decimal
                (byte)(MemberFlags.Method | MemberFlags.Static),                                                            // Flags
                (byte)WellKnownType.System_Convert,                                                                         // DeclaringTypeId
                0,                                                                                                          // Arity
                    1,                                                                                                      // Method Signature
                    (byte)SignatureTypeCode.TypeHandle, (byte)SpecialType.System_UInt16,
                    (byte)SignatureTypeCode.TypeHandle, (byte)SpecialType.System_Decimal,

                // System_Convert__ToUInt16Double
                (byte)(MemberFlags.Method | MemberFlags.Static),                                                            // Flags
                (byte)WellKnownType.System_Convert,                                                                         // DeclaringTypeId
                0,                                                                                                          // Arity
                    1,                                                                                                      // Method Signature
                    (byte)SignatureTypeCode.TypeHandle, (byte)SpecialType.System_UInt16,
                    (byte)SignatureTypeCode.TypeHandle, (byte)SpecialType.System_Double,

                // System_Convert__ToUInt16Single
                (byte)(MemberFlags.Method | MemberFlags.Static),                                                            // Flags
                (byte)WellKnownType.System_Convert,                                                                         // DeclaringTypeId
                0,                                                                                                          // Arity
                    1,                                                                                                      // Method Signature
                    (byte)SignatureTypeCode.TypeHandle, (byte)SpecialType.System_UInt16,
                    (byte)SignatureTypeCode.TypeHandle, (byte)SpecialType.System_Single,

                // System_Convert__ToInt32Decimal
                (byte)(MemberFlags.Method | MemberFlags.Static),                                                            // Flags
                (byte)WellKnownType.System_Convert,                                                                         // DeclaringTypeId
                0,                                                                                                          // Arity
                    1,                                                                                                      // Method Signature
                    (byte)SignatureTypeCode.TypeHandle, (byte)SpecialType.System_Int32,
                    (byte)SignatureTypeCode.TypeHandle, (byte)SpecialType.System_Decimal,

                // System_Convert__ToInt32Double
                (byte)(MemberFlags.Method | MemberFlags.Static),                                                            // Flags
                (byte)WellKnownType.System_Convert,                                                                         // DeclaringTypeId
                0,                                                                                                          // Arity
                    1,                                                                                                      // Method Signature
                    (byte)SignatureTypeCode.TypeHandle, (byte)SpecialType.System_Int32,
                    (byte)SignatureTypeCode.TypeHandle, (byte)SpecialType.System_Double,

                // System_Convert__ToInt32Single
                (byte)(MemberFlags.Method | MemberFlags.Static),                                                            // Flags
                (byte)WellKnownType.System_Convert,                                                                         // DeclaringTypeId
                0,                                                                                                          // Arity
                    1,                                                                                                      // Method Signature
                    (byte)SignatureTypeCode.TypeHandle, (byte)SpecialType.System_Int32,
                    (byte)SignatureTypeCode.TypeHandle, (byte)SpecialType.System_Single,

                // System_Convert__ToUInt32Decimal
                (byte)(MemberFlags.Method | MemberFlags.Static),                                                            // Flags
                (byte)WellKnownType.System_Convert,                                                                         // DeclaringTypeId
                0,                                                                                                          // Arity
                    1,                                                                                                      // Method Signature
                    (byte)SignatureTypeCode.TypeHandle, (byte)SpecialType.System_UInt32,
                    (byte)SignatureTypeCode.TypeHandle, (byte)SpecialType.System_Decimal,

                // System_Convert__ToUInt32Double
                (byte)(MemberFlags.Method | MemberFlags.Static),                                                            // Flags
                (byte)WellKnownType.System_Convert,                                                                         // DeclaringTypeId
                0,                                                                                                          // Arity
                    1,                                                                                                      // Method Signature
                    (byte)SignatureTypeCode.TypeHandle, (byte)SpecialType.System_UInt32,
                    (byte)SignatureTypeCode.TypeHandle, (byte)SpecialType.System_Double,

                // System_Convert__ToUInt32Single
                (byte)(MemberFlags.Method | MemberFlags.Static),                                                            // Flags
                (byte)WellKnownType.System_Convert,                                                                         // DeclaringTypeId
                0,                                                                                                          // Arity
                    1,                                                                                                      // Method Signature
                    (byte)SignatureTypeCode.TypeHandle, (byte)SpecialType.System_UInt32,
                    (byte)SignatureTypeCode.TypeHandle, (byte)SpecialType.System_Single,

                // System_Convert__ToInt64Decimal
                (byte)(MemberFlags.Method | MemberFlags.Static),                                                            // Flags
                (byte)WellKnownType.System_Convert,                                                                         // DeclaringTypeId
                0,                                                                                                          // Arity
                    1,                                                                                                      // Method Signature
                    (byte)SignatureTypeCode.TypeHandle, (byte)SpecialType.System_Int64,
                    (byte)SignatureTypeCode.TypeHandle, (byte)SpecialType.System_Decimal,

                // System_Convert__ToInt64Double
                (byte)(MemberFlags.Method | MemberFlags.Static),                                                            // Flags
                (byte)WellKnownType.System_Convert,                                                                         // DeclaringTypeId
                0,                                                                                                          // Arity
                    1,                                                                                                      // Method Signature
                    (byte)SignatureTypeCode.TypeHandle, (byte)SpecialType.System_Int64,
                    (byte)SignatureTypeCode.TypeHandle, (byte)SpecialType.System_Double,

                // System_Convert__ToInt64Single
                (byte)(MemberFlags.Method | MemberFlags.Static),                                                            // Flags
                (byte)WellKnownType.System_Convert,                                                                         // DeclaringTypeId
                0,                                                                                                          // Arity
                    1,                                                                                                      // Method Signature
                    (byte)SignatureTypeCode.TypeHandle, (byte)SpecialType.System_Int64,
                    (byte)SignatureTypeCode.TypeHandle, (byte)SpecialType.System_Single,

                // System_Convert__ToUInt64Decimal
                (byte)(MemberFlags.Method | MemberFlags.Static),                                                            // Flags
                (byte)WellKnownType.System_Convert,                                                                         // DeclaringTypeId
                0,                                                                                                          // Arity
                    1,                                                                                                      // Method Signature
                    (byte)SignatureTypeCode.TypeHandle, (byte)SpecialType.System_UInt64,
                    (byte)SignatureTypeCode.TypeHandle, (byte)SpecialType.System_Decimal,

                // System_Convert__ToUInt64Double
                (byte)(MemberFlags.Method | MemberFlags.Static),                                                            // Flags
                (byte)WellKnownType.System_Convert,                                                                         // DeclaringTypeId
                0,                                                                                                          // Arity
                    1,                                                                                                      // Method Signature
                    (byte)SignatureTypeCode.TypeHandle, (byte)SpecialType.System_UInt64,
                    (byte)SignatureTypeCode.TypeHandle, (byte)SpecialType.System_Double,

                // System_Convert__ToUInt64Single
                (byte)(MemberFlags.Method | MemberFlags.Static),                                                            // Flags
                (byte)WellKnownType.System_Convert,                                                                         // DeclaringTypeId
                0,                                                                                                          // Arity
                    1,                                                                                                      // Method Signature
                    (byte)SignatureTypeCode.TypeHandle, (byte)SpecialType.System_UInt64,
                    (byte)SignatureTypeCode.TypeHandle, (byte)SpecialType.System_Single,

                // System_Convert__ToSingleDecimal
                (byte)(MemberFlags.Method | MemberFlags.Static),                                                            // Flags
                (byte)WellKnownType.System_Convert,                                                                         // DeclaringTypeId
                0,                                                                                                          // Arity
                    1,                                                                                                      // Method Signature
                    (byte)SignatureTypeCode.TypeHandle, (byte)SpecialType.System_Single,
                    (byte)SignatureTypeCode.TypeHandle, (byte)SpecialType.System_Decimal,

                // System_Convert__ToDoubleDecimal
                (byte)(MemberFlags.Method | MemberFlags.Static),                                                            // Flags
                (byte)WellKnownType.System_Convert,                                                                         // DeclaringTypeId
                0,                                                                                                          // Arity
                    1,                                                                                                      // Method Signature
                    (byte)SignatureTypeCode.TypeHandle, (byte)SpecialType.System_Double,
                    (byte)SignatureTypeCode.TypeHandle, (byte)SpecialType.System_Decimal,

                // System_CLSCompliantAttribute__ctor
                (byte)MemberFlags.Constructor,                                                                              // Flags
                (byte)WellKnownType.System_CLSCompliantAttribute,                                                           // DeclaringTypeId
                0,                                                                                                          // Arity
                    1,                                                                                                      // Method Signature
                    (byte)SignatureTypeCode.TypeHandle, (byte)SpecialType.System_Void,
                    (byte)SignatureTypeCode.TypeHandle, (byte)SpecialType.System_Boolean,

                // System_FlagsAttribute__ctor
                (byte)MemberFlags.Constructor,                                                                              // Flags
                (byte)WellKnownType.System_FlagsAttribute,                                                                  // DeclaringTypeId
                0,                                                                                                          // Arity
                    0,                                                                                                      // Method Signature
                    (byte)SignatureTypeCode.TypeHandle, (byte)SpecialType.System_Void,

                // System_Guid__ctor
                (byte)MemberFlags.Constructor,                                                                              // Flags
                (byte)WellKnownType.System_Guid,                                                                            // DeclaringTypeId
                0,                                                                                                          // Arity
                    1,                                                                                                      // Method Signature
                    (byte)SignatureTypeCode.TypeHandle, (byte)SpecialType.System_Void,
                    (byte)SignatureTypeCode.TypeHandle, (byte)SpecialType.System_String,

                // System_Type__GetTypeFromCLSID
                (byte)(MemberFlags.Method | MemberFlags.Static),                                                            // Flags
                (byte)WellKnownType.System_Type,                                                                            // DeclaringTypeId
                0,                                                                                                          // Arity
                    1,                                                                                                      // Method Signature
                    (byte)SignatureTypeCode.TypeHandle, (byte)WellKnownType.System_Type,
                    (byte)SignatureTypeCode.TypeHandle, (byte)WellKnownType.System_Guid,

                // System_Type__GetTypeFromHandle
                (byte)(MemberFlags.Method | MemberFlags.Static),                                                            // Flags
                (byte)WellKnownType.System_Type,                                                                            // DeclaringTypeId
                0,                                                                                                          // Arity
                    1,                                                                                                      // Method Signature
                    (byte)SignatureTypeCode.TypeHandle, (byte)WellKnownType.System_Type,
                    (byte)SignatureTypeCode.TypeHandle, (byte)WellKnownType.System_RuntimeTypeHandle,

                // System_Type__Missing
                (byte)(MemberFlags.Field | MemberFlags.Static),                                                             // Flags
                (byte)WellKnownType.System_Type,                                                                            // DeclaringTypeId
                0,                                                                                                          // Arity
                    (byte)SignatureTypeCode.TypeHandle, (byte)SpecialType.System_Object,                                    // Field Signature

                // System_Reflection_AssemblyKeyFileAttribute__ctor
                (byte)MemberFlags.Constructor,                                                                              // Flags
                (byte)WellKnownType.System_Reflection_AssemblyKeyFileAttribute,                                             // DeclaringTypeId
                0,                                                                                                          // Arity
                    1,                                                                                                      // Method Signature
                    (byte)SignatureTypeCode.TypeHandle, (byte)SpecialType.System_Void,
                    (byte)SignatureTypeCode.TypeHandle, (byte)SpecialType.System_String,

                // System_Reflection_AssemblyKeyNameAttribute__ctor
                (byte)MemberFlags.Constructor,                                                                              // Flags
                (byte)WellKnownType.System_Reflection_AssemblyKeyNameAttribute,                                             // DeclaringTypeId
                0,                                                                                                          // Arity
                    1,                                                                                                      // Method Signature
                    (byte)SignatureTypeCode.TypeHandle, (byte)SpecialType.System_Void,
                    (byte)SignatureTypeCode.TypeHandle, (byte)SpecialType.System_String,

                // System_Reflection_MethodBase__GetMethodFromHandle
                (byte)(MemberFlags.Method | MemberFlags.Static),                                                            // Flags
                (byte)WellKnownType.System_Reflection_MethodBase,                                                           // DeclaringTypeId
                0,                                                                                                          // Arity
                    1,                                                                                                      // Method Signature
                    (byte)SignatureTypeCode.TypeHandle, (byte)WellKnownType.System_Reflection_MethodBase,
                    (byte)SignatureTypeCode.TypeHandle, (byte)WellKnownType.System_RuntimeMethodHandle,

                // System_Reflection_MethodBase__GetMethodFromHandle2
                (byte)(MemberFlags.Method | MemberFlags.Static),                                                            // Flags
                (byte)WellKnownType.System_Reflection_MethodBase,                                                           // DeclaringTypeId
                0,                                                                                                          // Arity
                    2,                                                                                                      // Method Signature
                    (byte)SignatureTypeCode.TypeHandle, (byte)WellKnownType.System_Reflection_MethodBase,
                    (byte)SignatureTypeCode.TypeHandle, (byte)WellKnownType.System_RuntimeMethodHandle,
                    (byte)SignatureTypeCode.TypeHandle, (byte)WellKnownType.System_RuntimeTypeHandle,

                // System_Reflection_MethodInfo__CreateDelegate
                (byte)(MemberFlags.Method | MemberFlags.Virtual),                                                           // Flags
                (byte)WellKnownType.System_Reflection_MethodInfo,                                                           // DeclaringTypeId
                0,                                                                                                          // Arity
                    2,                                                                                                      // Method Signature
                    (byte)SignatureTypeCode.TypeHandle, (byte)SpecialType.System_Delegate,
                    (byte)SignatureTypeCode.TypeHandle, (byte)WellKnownType.System_Type,
                    (byte)SignatureTypeCode.TypeHandle, (byte)SpecialType.System_Object,

                // System_Delegate__CreateDelegate
                (byte)(MemberFlags.Method | MemberFlags.Static),                                                            // Flags
                (byte)SpecialType.System_Delegate,                                                                          // DeclaringTypeId
                0,                                                                                                          // Arity
                    3,                                                                                                      // Method Signature
                    (byte)SignatureTypeCode.TypeHandle, (byte)SpecialType.System_Delegate,
                    (byte)SignatureTypeCode.TypeHandle, (byte)WellKnownType.System_Type,
                    (byte)SignatureTypeCode.TypeHandle, (byte)SpecialType.System_Object,
                    (byte)SignatureTypeCode.TypeHandle, (byte)WellKnownType.System_Reflection_MethodInfo,

                // System_Delegate__CreateDelegate4
                (byte)(MemberFlags.Method | MemberFlags.Static),                                                            // Flags
                (byte)SpecialType.System_Delegate,                                                                          // DeclaringTypeId
                0,                                                                                                          // Arity
                    4,                                                                                                      // Method Signature
                    (byte)SignatureTypeCode.TypeHandle, (byte)SpecialType.System_Delegate,
                    (byte)SignatureTypeCode.TypeHandle, (byte)WellKnownType.System_Type,
                    (byte)SignatureTypeCode.TypeHandle, (byte)SpecialType.System_Object,
                    (byte)SignatureTypeCode.TypeHandle, (byte)WellKnownType.System_Reflection_MethodInfo,
                    (byte)SignatureTypeCode.TypeHandle, (byte)SpecialType.System_Boolean,

                // System_Reflection_FieldInfo__GetFieldFromHandle
                (byte)(MemberFlags.Method | MemberFlags.Static),                                                            // Flags
                (byte)WellKnownType.System_Reflection_FieldInfo,                                                            // DeclaringTypeId
                0,                                                                                                          // Arity
                    1,                                                                                                      // Method Signature
                    (byte)SignatureTypeCode.TypeHandle, (byte)WellKnownType.System_Reflection_FieldInfo,
                    (byte)SignatureTypeCode.TypeHandle, (byte)WellKnownType.System_RuntimeFieldHandle,

                // System_Reflection_FieldInfo__GetFieldFromHandle2
                (byte)(MemberFlags.Method | MemberFlags.Static),                                                            // Flags
                (byte)WellKnownType.System_Reflection_FieldInfo,                                                            // DeclaringTypeId
                0,                                                                                                          // Arity
                    2,                                                                                                      // Method Signature
                    (byte)SignatureTypeCode.TypeHandle, (byte)WellKnownType.System_Reflection_FieldInfo,
                    (byte)SignatureTypeCode.TypeHandle, (byte)WellKnownType.System_RuntimeFieldHandle,
                    (byte)SignatureTypeCode.TypeHandle, (byte)WellKnownType.System_RuntimeTypeHandle,

                // System_Reflection_Missing__Value
                (byte)(MemberFlags.Field | MemberFlags.Static),                                                             // Flags
                (byte)WellKnownType.System_Reflection_Missing,                                                              // DeclaringTypeId
                0,                                                                                                          // Arity
                    (byte)SignatureTypeCode.TypeHandle, (byte)WellKnownType.System_Reflection_Missing,                      // Field Signature

                // System_IEquatable_T__Equals
                (byte)(MemberFlags.Method | MemberFlags.Virtual),                                                           // Flags
                (byte)WellKnownType.System_IEquatable_T,                                                                    // DeclaringTypeId
                0,                                                                                                          // Arity
                    1,                                                                                                      // Method Signature
                    (byte)SignatureTypeCode.TypeHandle, (byte)SpecialType.System_Boolean,
                    (byte)SignatureTypeCode.GenericTypeParameter, 0,

                // System_Collections_Generic_EqualityComparer_T__Equals
                (byte)(MemberFlags.Method | MemberFlags.Virtual),                                                           // Flags
                (byte)WellKnownType.System_Collections_Generic_EqualityComparer_T,                                          // DeclaringTypeId
                0,                                                                                                          // Arity
                    2,                                                                                                      // Method Signature
                    (byte)SignatureTypeCode.TypeHandle, (byte)SpecialType.System_Boolean,
                    (byte)SignatureTypeCode.GenericTypeParameter, 0,
                    (byte)SignatureTypeCode.GenericTypeParameter, 0,

                // System_Collections_Generic_EqualityComparer_T__GetHashCode
                (byte)(MemberFlags.Method | MemberFlags.Virtual),                                                           // Flags
                (byte)WellKnownType.System_Collections_Generic_EqualityComparer_T,                                          // DeclaringTypeId
                0,                                                                                                          // Arity
                    1,                                                                                                      // Method Signature
                    (byte)SignatureTypeCode.TypeHandle, (byte)SpecialType.System_Int32,
                    (byte)SignatureTypeCode.GenericTypeParameter, 0,

                // System_Collections_Generic_EqualityComparer_T__get_Default
                (byte)(MemberFlags.PropertyGet | MemberFlags.Static),                                                       // Flags
                (byte)WellKnownType.System_Collections_Generic_EqualityComparer_T,                                          // DeclaringTypeId
                0,                                                                                                          // Arity
                    0,                                                                                                      // Method Signature
                    (byte)SignatureTypeCode.TypeHandle, (byte)WellKnownType.System_Collections_Generic_EqualityComparer_T,

                // System_AttributeUsageAttribute__ctor
                (byte)MemberFlags.Constructor,                                                                              // Flags
                (byte)WellKnownType.System_AttributeUsageAttribute,                                                         // DeclaringTypeId
                0,                                                                                                          // Arity
                    1,                                                                                                      // Method Signature
                    (byte)SignatureTypeCode.TypeHandle, (byte)SpecialType.System_Void,
                    (byte)SignatureTypeCode.TypeHandle, 0,

                // System_AttributeUsageAttribute__AllowMultiple
                (byte)MemberFlags.Property,                                                                                 // Flags
                (byte)WellKnownType.System_AttributeUsageAttribute,                                                         // DeclaringTypeId
                0,                                                                                                          // Arity
                    0,                                                                                                      // Method Signature
                    (byte)SignatureTypeCode.TypeHandle, (byte)SpecialType.System_Boolean,

                // System_AttributeUsageAttribute__Inherited
                (byte)MemberFlags.Property,                                                                                 // Flags
                (byte)WellKnownType.System_AttributeUsageAttribute,                                                         // DeclaringTypeId
                0,                                                                                                          // Arity
                    0,                                                                                                      // Method Signature
                    (byte)SignatureTypeCode.TypeHandle, (byte)SpecialType.System_Boolean,

                // System_ParamArrayAttribute__ctor
                (byte)MemberFlags.Constructor,                                                                              // Flags
                (byte)WellKnownType.System_ParamArrayAttribute,                                                             // DeclaringTypeId
                0,                                                                                                          // Arity
                    0,                                                                                                      // Method Signature
                    (byte)SignatureTypeCode.TypeHandle, (byte)SpecialType.System_Void,

                // System_STAThreadAttribute__ctor
                (byte)MemberFlags.Constructor,                                                                              // Flags
                (byte)WellKnownType.System_STAThreadAttribute,                                                              // DeclaringTypeId
                0,                                                                                                          // Arity
                    0,                                                                                                      // Method Signature
                    (byte)SignatureTypeCode.TypeHandle, (byte)SpecialType.System_Void,

                // System_Reflection_DefaultMemberAttribute__ctor
                (byte)MemberFlags.Constructor,                                                                              // Flags
                (byte)WellKnownType.System_Reflection_DefaultMemberAttribute,                                               // DeclaringTypeId
                0,                                                                                                          // Arity
                    1,                                                                                                      // Method Signature
                    (byte)SignatureTypeCode.TypeHandle, (byte)SpecialType.System_Void,
                    (byte)SignatureTypeCode.TypeHandle, (byte)SpecialType.System_String,

                // System_Diagnostics_Debugger__Break
                (byte)(MemberFlags.Method | MemberFlags.Static),                                                            // Flags
                (byte)WellKnownType.System_Diagnostics_Debugger,                                                            // DeclaringTypeId
                0,                                                                                                          // Arity
                    0,                                                                                                      // Method Signature
                    (byte)SignatureTypeCode.TypeHandle, (byte)SpecialType.System_Void,

                // System_Diagnostics_DebuggerDisplayAttribute__ctor
                (byte)MemberFlags.Constructor,                                                                              // Flags
                (byte)WellKnownType.System_Diagnostics_DebuggerDisplayAttribute,                                            // DeclaringTypeId
                0,                                                                                                          // Arity
                    1,                                                                                                      // Method Signature
                    (byte)SignatureTypeCode.TypeHandle, (byte)SpecialType.System_Void,
                    (byte)SignatureTypeCode.TypeHandle, (byte)SpecialType.System_String,

                // System_Diagnostics_DebuggerDisplayAttribute__Type
                (byte)MemberFlags.Property,                                                                                 // Flags
                (byte)WellKnownType.System_Diagnostics_DebuggerDisplayAttribute,                                            // DeclaringTypeId
                0,                                                                                                          // Arity
                    0,                                                                                                      // Method Signature
                    (byte)SignatureTypeCode.TypeHandle, (byte)SpecialType.System_String,

                // System_Diagnostics_DebuggerNonUserCodeAttribute__ctor
                (byte)MemberFlags.Constructor,                                                                              // Flags
                (byte)WellKnownType.System_Diagnostics_DebuggerNonUserCodeAttribute,                                        // DeclaringTypeId
                0,                                                                                                          // Arity
                    0,                                                                                                      // Method Signature
                    (byte)SignatureTypeCode.TypeHandle, (byte)SpecialType.System_Void,

                // System_Diagnostics_DebuggerHiddenAttribute__ctor
                (byte)MemberFlags.Constructor,                                                                              // Flags
                (byte)WellKnownType.System_Diagnostics_DebuggerHiddenAttribute,                                             // DeclaringTypeId
                0,                                                                                                          // Arity
                    0,                                                                                                      // Method Signature
                    (byte)SignatureTypeCode.TypeHandle, (byte)SpecialType.System_Void,

                // System_Diagnostics_DebuggerBrowsableAttribute__ctor
                (byte)MemberFlags.Constructor,                                                                              // Flags
                (byte)WellKnownType.System_Diagnostics_DebuggerBrowsableAttribute,                                          // DeclaringTypeId
                0,                                                                                                          // Arity
                    1,                                                                                                      // Method Signature
                    (byte)SignatureTypeCode.TypeHandle, (byte)SpecialType.System_Void,
                    (byte)SignatureTypeCode.TypeHandle, (byte)WellKnownType.System_Diagnostics_DebuggerBrowsableState,

                // System_Diagnostics_DebuggerStepThroughAttribute__ctor
                (byte)MemberFlags.Constructor,                                                                              // Flags
                (byte)WellKnownType.System_Diagnostics_DebuggerStepThroughAttribute,                                        // DeclaringTypeId
                0,                                                                                                          // Arity
                    0,                                                                                                      // Method Signature
                    (byte)SignatureTypeCode.TypeHandle, (byte)SpecialType.System_Void,

                // System_Diagnostics_DebuggableAttribute__ctorDebuggingModes
                (byte)MemberFlags.Constructor,                                                                              // Flags
                (byte)WellKnownType.System_Diagnostics_DebuggableAttribute,                                                 // DeclaringTypeId
                0,                                                                                                          // Arity
                    1,                                                                                                      // Method Signature
                    (byte)SignatureTypeCode.TypeHandle, (byte)SpecialType.System_Void,
                    (byte)SignatureTypeCode.TypeHandle, (byte)WellKnownType.System_Diagnostics_DebuggableAttribute__DebuggingModes,

                // System_Diagnostics_DebuggableAttribute_DebuggingModes__Default
                (byte)(MemberFlags.Field | MemberFlags.Static),                                                             // Flags
                (byte)WellKnownType.System_Diagnostics_DebuggableAttribute__DebuggingModes,                                 // DeclaringTypeId
                0,                                                                                                          // Arity
                    (byte)SignatureTypeCode.TypeHandle, (byte)WellKnownType.System_Diagnostics_DebuggableAttribute__DebuggingModes, // Field Signature

                // System_Diagnostics_DebuggableAttribute_DebuggingModes__DisableOptimizations
                (byte)(MemberFlags.Field | MemberFlags.Static),                                                             // Flags
                (byte)WellKnownType.System_Diagnostics_DebuggableAttribute__DebuggingModes,                                 // DeclaringTypeId
                0,                                                                                                          // Arity
                    (byte)SignatureTypeCode.TypeHandle, (byte)WellKnownType.System_Diagnostics_DebuggableAttribute__DebuggingModes, // Field Signature

                // System_Diagnostics_DebuggableAttribute_DebuggingModes__EnableEditAndContinue
                (byte)(MemberFlags.Field | MemberFlags.Static),                                                             // Flags
                (byte)WellKnownType.System_Diagnostics_DebuggableAttribute__DebuggingModes,                                 // DeclaringTypeId
                0,                                                                                                          // Arity
                    (byte)SignatureTypeCode.TypeHandle, (byte)WellKnownType.System_Diagnostics_DebuggableAttribute__DebuggingModes, // Field Signature

                // System_Diagnostics_DebuggableAttribute_DebuggingModes__IgnoreSymbolStoreSequencePoints
                (byte)(MemberFlags.Field | MemberFlags.Static),                                                             // Flags
                (byte)WellKnownType.System_Diagnostics_DebuggableAttribute__DebuggingModes,                                 // DeclaringTypeId
                0,                                                                                                          // Arity
                    (byte)SignatureTypeCode.TypeHandle, (byte)WellKnownType.System_Diagnostics_DebuggableAttribute__DebuggingModes, // Field Signature

                // System_Runtime_InteropServices_UnknownWrapper__ctor
                (byte)MemberFlags.Constructor,                                                                              // Flags
                (byte)WellKnownType.System_Runtime_InteropServices_UnknownWrapper,                                          // DeclaringTypeId
                0,                                                                                                          // Arity
                    1,                                                                                                      // Method Signature
                    (byte)SignatureTypeCode.TypeHandle, (byte)SpecialType.System_Void,
                    (byte)SignatureTypeCode.TypeHandle, (byte)SpecialType.System_Object,

                // System_Runtime_InteropServices_DispatchWrapper__ctor
                (byte)MemberFlags.Constructor,                                                                              // Flags
                (byte)WellKnownType.System_Runtime_InteropServices_DispatchWrapper,                                         // DeclaringTypeId
                0,                                                                                                          // Arity
                    1,                                                                                                      // Method Signature
                    (byte)SignatureTypeCode.TypeHandle, (byte)SpecialType.System_Void,
                    (byte)SignatureTypeCode.TypeHandle, (byte)SpecialType.System_Object,

                // System_Runtime_InteropServices_ClassInterfaceAttribute__ctorClassInterfaceType
                (byte)MemberFlags.Constructor,                                                                              // Flags
                (byte)WellKnownType.System_Runtime_InteropServices_ClassInterfaceAttribute,                                 // DeclaringTypeId
                0,                                                                                                          // Arity
                    1,                                                                                                      // Method Signature
                    (byte)SignatureTypeCode.TypeHandle, (byte)SpecialType.System_Void,
                    (byte)SignatureTypeCode.TypeHandle, (byte)WellKnownType.System_Runtime_InteropServices_ClassInterfaceType,

                // System_Runtime_InteropServices_CoClassAttribute__ctor
                (byte)MemberFlags.Constructor,                                                                              // Flags
                (byte)WellKnownType.System_Runtime_InteropServices_CoClassAttribute,                                        // DeclaringTypeId
                0,                                                                                                          // Arity
                    1,                                                                                                      // Method Signature
                    (byte)SignatureTypeCode.TypeHandle, (byte)SpecialType.System_Void,
                    (byte)SignatureTypeCode.TypeHandle, (byte)WellKnownType.System_Type,

                // System_Runtime_InteropServices_ComAwareEventInfo__ctor
                (byte)MemberFlags.Constructor,                                                                              // Flags
                (byte)WellKnownType.System_Runtime_InteropServices_ComAwareEventInfo,                                       // DeclaringTypeId
                0,                                                                                                          // Arity
                    2,                                                                                                      // Method Signature
                    (byte)SignatureTypeCode.TypeHandle, (byte)SpecialType.System_Void,
                    (byte)SignatureTypeCode.TypeHandle, (byte)WellKnownType.System_Type,
                    (byte)SignatureTypeCode.TypeHandle, (byte)SpecialType.System_String,

                // System_Runtime_InteropServices_ComAwareEventInfo__AddEventHandler
                (byte)(MemberFlags.Method | MemberFlags.Virtual),                                                           // Flags
                (byte)WellKnownType.System_Runtime_InteropServices_ComAwareEventInfo,                                       // DeclaringTypeId
                0,                                                                                                          // Arity
                    2,                                                                                                      // Method Signature
                    (byte)SignatureTypeCode.TypeHandle, (byte)SpecialType.System_Void,
                    (byte)SignatureTypeCode.TypeHandle, (byte)SpecialType.System_Object,
                    (byte)SignatureTypeCode.TypeHandle, (byte)SpecialType.System_Delegate,

                // System_Runtime_InteropServices_ComAwareEventInfo__RemoveEventHandler
                (byte)(MemberFlags.Method | MemberFlags.Virtual),                                                           // Flags
                (byte)WellKnownType.System_Runtime_InteropServices_ComAwareEventInfo,                                       // DeclaringTypeId
                0,                                                                                                          // Arity
                    2,                                                                                                      // Method Signature
                    (byte)SignatureTypeCode.TypeHandle, (byte)SpecialType.System_Void,
                    (byte)SignatureTypeCode.TypeHandle, (byte)SpecialType.System_Object,
                    (byte)SignatureTypeCode.TypeHandle, (byte)SpecialType.System_Delegate,

                // System_Runtime_InteropServices_ComEventInterfaceAttribute__ctor
                (byte)MemberFlags.Constructor,                                                                              // Flags
                (byte)WellKnownType.System_Runtime_InteropServices_ComEventInterfaceAttribute,                              // DeclaringTypeId
                0,                                                                                                          // Arity
                    2,                                                                                                      // Method Signature
                    (byte)SignatureTypeCode.TypeHandle, (byte)SpecialType.System_Void,
                    (byte)SignatureTypeCode.TypeHandle, (byte)WellKnownType.System_Type,
                    (byte)SignatureTypeCode.TypeHandle, (byte)WellKnownType.System_Type,

                // System_Runtime_InteropServices_ComSourceInterfacesAttribute__ctorString
                (byte)MemberFlags.Constructor,                                                                              // Flags
                (byte)WellKnownType.System_Runtime_InteropServices_ComSourceInterfacesAttribute,                            // DeclaringTypeId
                0,                                                                                                          // Arity
                    1,                                                                                                      // Method Signature
                    (byte)SignatureTypeCode.TypeHandle, (byte)SpecialType.System_Void,
                    (byte)SignatureTypeCode.TypeHandle, (byte)SpecialType.System_String,

                // System_Runtime_InteropServices_ComVisibleAttribute__ctor
                (byte)MemberFlags.Constructor,                                                                              // Flags
                (byte)WellKnownType.System_Runtime_InteropServices_ComVisibleAttribute,                                     // DeclaringTypeId
                0,                                                                                                          // Arity
                    1,                                                                                                      // Method Signature
                    (byte)SignatureTypeCode.TypeHandle, (byte)SpecialType.System_Void,
                    (byte)SignatureTypeCode.TypeHandle, (byte)SpecialType.System_Boolean,

                // System_Runtime_InteropServices_DispIdAttribute__ctor
                (byte)MemberFlags.Constructor,                                                                              // Flags
                (byte)WellKnownType.System_Runtime_InteropServices_DispIdAttribute,                                         // DeclaringTypeId
                0,                                                                                                          // Arity
                    1,                                                                                                      // Method Signature
                    (byte)SignatureTypeCode.TypeHandle, (byte)SpecialType.System_Void,
                    (byte)SignatureTypeCode.TypeHandle, (byte)SpecialType.System_Int32,

                // System_Runtime_InteropServices_GuidAttribute__ctor
                (byte)MemberFlags.Constructor,                                                                              // Flags
                (byte)WellKnownType.System_Runtime_InteropServices_GuidAttribute,                                           // DeclaringTypeId
                0,                                                                                                          // Arity
                    1,                                                                                                      // Method Signature
                    (byte)SignatureTypeCode.TypeHandle, (byte)SpecialType.System_Void,
                    (byte)SignatureTypeCode.TypeHandle, (byte)SpecialType.System_String,

                // System_Runtime_InteropServices_InterfaceTypeAttribute__ctorComInterfaceType
                (byte)MemberFlags.Constructor,                                                                              // Flags
                (byte)WellKnownType.System_Runtime_InteropServices_InterfaceTypeAttribute,                                  // DeclaringTypeId
                0,                                                                                                          // Arity
                    1,                                                                                                      // Method Signature
                    (byte)SignatureTypeCode.TypeHandle, (byte)SpecialType.System_Void,
                    (byte)SignatureTypeCode.TypeHandle, (byte)WellKnownType.System_Runtime_InteropServices_ComInterfaceType,

                // System_Runtime_InteropServices_InterfaceTypeAttribute__ctorInt16
                (byte)MemberFlags.Constructor,                                                                              // Flags
                (byte)WellKnownType.System_Runtime_InteropServices_InterfaceTypeAttribute,                                  // DeclaringTypeId
                0,                                                                                                          // Arity
                    1,                                                                                                      // Method Signature
                    (byte)SignatureTypeCode.TypeHandle, (byte)SpecialType.System_Void,
                    (byte)SignatureTypeCode.TypeHandle, (byte)SpecialType.System_Int16,

                // System_Runtime_InteropServices_Marshal__GetTypeFromCLSID
                (byte)(MemberFlags.Method | MemberFlags.Static),                                                            // Flags
                (byte)WellKnownType.System_Runtime_InteropServices_Marshal,                                                 // DeclaringTypeId
                0,                                                                                                          // Arity
                    1,                                                                                                      // Method Signature
                    (byte)SignatureTypeCode.TypeHandle, (byte)WellKnownType.System_Type,
                    (byte)SignatureTypeCode.TypeHandle, (byte)WellKnownType.System_Guid,

                // System_Runtime_InteropServices_TypeIdentifierAttribute__ctor
                (byte)MemberFlags.Constructor,                                                                              // Flags
                (byte)WellKnownType.System_Runtime_InteropServices_TypeIdentifierAttribute,                                 // DeclaringTypeId
                0,                                                                                                          // Arity
                    0,                                                                                                      // Method Signature
                    (byte)SignatureTypeCode.TypeHandle, (byte)SpecialType.System_Void,

                // System_Runtime_InteropServices_TypeIdentifierAttribute__ctorStringString
                (byte)MemberFlags.Constructor,                                                                              // Flags
                (byte)WellKnownType.System_Runtime_InteropServices_TypeIdentifierAttribute,                                 // DeclaringTypeId
                0,                                                                                                          // Arity
                    2,                                                                                                      // Method Signature
                    (byte)SignatureTypeCode.TypeHandle, (byte)SpecialType.System_Void,
                    (byte)SignatureTypeCode.TypeHandle, (byte)SpecialType.System_String,
                    (byte)SignatureTypeCode.TypeHandle, (byte)SpecialType.System_String,

                // System_Runtime_InteropServices_BestFitMappingAttribute__ctor
                (byte)MemberFlags.Constructor,                                                                              // Flags
                (byte)WellKnownType.System_Runtime_InteropServices_BestFitMappingAttribute,                                 // DeclaringTypeId
                0,                                                                                                          // Arity
                    1,                                                                                                      // Method Signature
                    (byte)SignatureTypeCode.TypeHandle, (byte)SpecialType.System_Void,
                    (byte)SignatureTypeCode.TypeHandle, (byte)SpecialType.System_Boolean,

                // System_Runtime_InteropServices_DefaultParameterValueAttribute__ctor
                (byte)MemberFlags.Constructor,                                                                              // Flags
                (byte)WellKnownType.System_Runtime_InteropServices_DefaultParameterValueAttribute,                          // DeclaringTypeId
                0,                                                                                                          // Arity
                    1,                                                                                                      // Method Signature
                    (byte)SignatureTypeCode.TypeHandle, (byte)SpecialType.System_Void,
                    (byte)SignatureTypeCode.TypeHandle, (byte)SpecialType.System_Object,

                // System_Runtime_InteropServices_LCIDConversionAttribute__ctor
                (byte)MemberFlags.Constructor,                                                                              // Flags
                (byte)WellKnownType.System_Runtime_InteropServices_LCIDConversionAttribute,                                 // DeclaringTypeId
                0,                                                                                                          // Arity
                    1,                                                                                                      // Method Signature
                    (byte)SignatureTypeCode.TypeHandle, (byte)SpecialType.System_Void,
                    (byte)SignatureTypeCode.TypeHandle, (byte)SpecialType.System_Int32,

                // System_Runtime_InteropServices_UnmanagedFunctionPointerAttribute__ctor
                (byte)MemberFlags.Constructor,                                                                              // Flags
                (byte)WellKnownType.System_Runtime_InteropServices_UnmanagedFunctionPointerAttribute,                       // DeclaringTypeId
                0,                                                                                                          // Arity
                    1,                                                                                                      // Method Signature
                    (byte)SignatureTypeCode.TypeHandle, (byte)SpecialType.System_Void,
                    (byte)SignatureTypeCode.TypeHandle, (byte)WellKnownType.System_Runtime_InteropServices_CallingConvention,

                // System_Runtime_InteropServices_WindowsRuntime_EventRegistrationTokenTable_T__AddEventHandler
                (byte)MemberFlags.Method,                                                                                   // Flags
                (byte)WellKnownType.System_Runtime_InteropServices_WindowsRuntime_EventRegistrationTokenTable_T,            // DeclaringTypeId
                0,                                                                                                          // Arity
                    1,                                                                                                      // Method Signature
                    (byte)SignatureTypeCode.TypeHandle, (byte)WellKnownType.System_Runtime_InteropServices_WindowsRuntime_EventRegistrationToken,
                    (byte)SignatureTypeCode.GenericTypeParameter, 0,

                // System_Runtime_InteropServices_WindowsRuntime_EventRegistrationTokenTable_T__GetOrCreateEventRegistrationTokenTable
                (byte)(MemberFlags.Method | MemberFlags.Static),                                                            // Flags
                (byte)WellKnownType.System_Runtime_InteropServices_WindowsRuntime_EventRegistrationTokenTable_T,            // DeclaringTypeId
                0,                                                                                                          // Arity
                    1,                                                                                                      // Method Signature
                    (byte)SignatureTypeCode.GenericTypeInstance,
                    (byte)SignatureTypeCode.TypeHandle, (byte)WellKnownType.System_Runtime_InteropServices_WindowsRuntime_EventRegistrationTokenTable_T,
                    1,
                    (byte)SignatureTypeCode.GenericTypeParameter, 0,
                    (byte)SignatureTypeCode.ByReference, (byte)SignatureTypeCode.GenericTypeInstance,
                    (byte)SignatureTypeCode.TypeHandle, (byte)WellKnownType.System_Runtime_InteropServices_WindowsRuntime_EventRegistrationTokenTable_T,
                    1,
                    (byte)SignatureTypeCode.GenericTypeParameter, 0,

                // System_Runtime_InteropServices_WindowsRuntime_EventRegistrationTokenTable_T__InvocationList
                (byte)MemberFlags.Property,                                                                                 // Flags
                (byte)WellKnownType.System_Runtime_InteropServices_WindowsRuntime_EventRegistrationTokenTable_T,            // DeclaringTypeId
                0,                                                                                                          // Arity
                    0,                                                                                                      // Method Signature
                    (byte)SignatureTypeCode.GenericTypeParameter, 0,

                // System_Runtime_InteropServices_WindowsRuntime_EventRegistrationTokenTable_T__RemoveEventHandler
                (byte)MemberFlags.Method,                                                                                   // Flags
                (byte)WellKnownType.System_Runtime_InteropServices_WindowsRuntime_EventRegistrationTokenTable_T,            // DeclaringTypeId
                0,                                                                                                          // Arity
                    1,                                                                                                      // Method Signature
                    (byte)SignatureTypeCode.TypeHandle, (byte)SpecialType.System_Void,
                    (byte)SignatureTypeCode.TypeHandle, (byte)WellKnownType.System_Runtime_InteropServices_WindowsRuntime_EventRegistrationToken,

                // System_Runtime_InteropServices_WindowsRuntime_WindowsRuntimeMarshal__AddEventHandler_T
                (byte)(MemberFlags.Method | MemberFlags.Static),                                                            // Flags
                (byte)WellKnownType.System_Runtime_InteropServices_WindowsRuntime_WindowsRuntimeMarshal,                    // DeclaringTypeId
                1,                                                                                                          // Arity
                    3,                                                                                                      // Method Signature
                    (byte)SignatureTypeCode.TypeHandle, (byte)SpecialType.System_Void,
                    (byte)SignatureTypeCode.GenericTypeInstance,
                    (byte)SignatureTypeCode.TypeHandle, (byte)WellKnownType.System_Func_T2,
                    2,
                    (byte)SignatureTypeCode.GenericMethodParameter, 0,
                    (byte)SignatureTypeCode.TypeHandle, (byte)WellKnownType.System_Runtime_InteropServices_WindowsRuntime_EventRegistrationToken,
                    (byte)SignatureTypeCode.GenericTypeInstance,
                    (byte)SignatureTypeCode.TypeHandle, (byte)WellKnownType.System_Action_T,
                    1,
                    (byte)SignatureTypeCode.TypeHandle, (byte)WellKnownType.System_Runtime_InteropServices_WindowsRuntime_EventRegistrationToken,
                    (byte)SignatureTypeCode.GenericMethodParameter, 0,

                // System_Runtime_InteropServices_WindowsRuntime_WindowsRuntimeMarshal__RemoveAllEventHandlers
                (byte)(MemberFlags.Method | MemberFlags.Static),                                                            // Flags
                (byte)WellKnownType.System_Runtime_InteropServices_WindowsRuntime_WindowsRuntimeMarshal,                    // DeclaringTypeId
                0,                                                                                                          // Arity
                    1,                                                                                                      // Method Signature
                    (byte)SignatureTypeCode.TypeHandle, (byte)SpecialType.System_Void,
                    (byte)SignatureTypeCode.GenericTypeInstance,
                    (byte)SignatureTypeCode.TypeHandle, (byte)WellKnownType.System_Action_T,
                    1,
                    (byte)SignatureTypeCode.TypeHandle, (byte)WellKnownType.System_Runtime_InteropServices_WindowsRuntime_EventRegistrationToken,

                // System_Runtime_InteropServices_WindowsRuntime_WindowsRuntimeMarshal__RemoveEventHandler_T
                (byte)(MemberFlags.Method | MemberFlags.Static),                                                            // Flags
                (byte)WellKnownType.System_Runtime_InteropServices_WindowsRuntime_WindowsRuntimeMarshal,                    // DeclaringTypeId
                1,                                                                                                          // Arity
                    2,                                                                                                      // Method Signature
                    (byte)SignatureTypeCode.TypeHandle, (byte)SpecialType.System_Void,
                    (byte)SignatureTypeCode.GenericTypeInstance,
                    (byte)SignatureTypeCode.TypeHandle, (byte)WellKnownType.System_Action_T,
                    1,
                    (byte)SignatureTypeCode.TypeHandle, (byte)WellKnownType.System_Runtime_InteropServices_WindowsRuntime_EventRegistrationToken,
                    (byte)SignatureTypeCode.GenericMethodParameter, 0,

                // System_Runtime_CompilerServices_DateTimeConstantAttribute__ctor
                (byte)MemberFlags.Constructor,                                                                              // Flags
                (byte)WellKnownType.System_Runtime_CompilerServices_DateTimeConstantAttribute,                              // DeclaringTypeId
                0,                                                                                                          // Arity
                    1,                                                                                                      // Method Signature
                    (byte)SignatureTypeCode.TypeHandle, (byte)SpecialType.System_Void,
                    (byte)SignatureTypeCode.TypeHandle, (byte)SpecialType.System_Int64,

                // System_Runtime_CompilerServices_DecimalConstantAttribute__ctor
                (byte)MemberFlags.Constructor,                                                                              // Flags
                (byte)WellKnownType.System_Runtime_CompilerServices_DecimalConstantAttribute,                               // DeclaringTypeId
                0,                                                                                                          // Arity
                    5,                                                                                                      // Method Signature
                    (byte)SignatureTypeCode.TypeHandle, (byte)SpecialType.System_Void,
                    (byte)SignatureTypeCode.TypeHandle, (byte)SpecialType.System_Byte,
                    (byte)SignatureTypeCode.TypeHandle, (byte)SpecialType.System_Byte,
                    (byte)SignatureTypeCode.TypeHandle, (byte)SpecialType.System_UInt32,
                    (byte)SignatureTypeCode.TypeHandle, (byte)SpecialType.System_UInt32,
                    (byte)SignatureTypeCode.TypeHandle, (byte)SpecialType.System_UInt32,

                // System_Runtime_CompilerServices_DecimalConstantAttribute__ctorByteByteInt32Int32Int32
                (byte)MemberFlags.Constructor,                                                                              // Flags
                (byte)WellKnownType.System_Runtime_CompilerServices_DecimalConstantAttribute,                               // DeclaringTypeId
                0,                                                                                                          // Arity
                    5,                                                                                                      // Method Signature
                    (byte)SignatureTypeCode.TypeHandle, (byte)SpecialType.System_Void,
                    (byte)SignatureTypeCode.TypeHandle, (byte)SpecialType.System_Byte,
                    (byte)SignatureTypeCode.TypeHandle, (byte)SpecialType.System_Byte,
                    (byte)SignatureTypeCode.TypeHandle, (byte)SpecialType.System_Int32,
                    (byte)SignatureTypeCode.TypeHandle, (byte)SpecialType.System_Int32,
                    (byte)SignatureTypeCode.TypeHandle, (byte)SpecialType.System_Int32,

                // System_Runtime_CompilerServices_ExtensionAttribute__ctor
                (byte)MemberFlags.Constructor,                                                                              // Flags
                (byte)WellKnownType.System_Runtime_CompilerServices_ExtensionAttribute,                                     // DeclaringTypeId
                0,                                                                                                          // Arity
                    0,                                                                                                      // Method Signature
                    (byte)SignatureTypeCode.TypeHandle, (byte)SpecialType.System_Void,

                // System_Runtime_CompilerServices_CompilerGeneratedAttribute__ctor
                (byte)MemberFlags.Constructor,                                                                              // Flags
                (byte)WellKnownType.System_Runtime_CompilerServices_CompilerGeneratedAttribute,                             // DeclaringTypeId
                0,                                                                                                          // Arity
                    0,                                                                                                      // Method Signature
                    (byte)SignatureTypeCode.TypeHandle, (byte)SpecialType.System_Void,

                // System_Runtime_CompilerServices_AccessedThroughPropertyAttribute__ctor
                (byte)MemberFlags.Constructor,                                                                              // Flags
                (byte)WellKnownType.System_Runtime_CompilerServices_AccessedThroughPropertyAttribute,                       // DeclaringTypeId
                0,                                                                                                          // Arity
                    1,                                                                                                      // Method Signature
                    (byte)SignatureTypeCode.TypeHandle, (byte)SpecialType.System_Void,
                    (byte)SignatureTypeCode.TypeHandle, (byte)SpecialType.System_String,

                // System_Runtime_CompilerServices_CompilationRelaxationsAttribute__ctorInt32
                (byte)MemberFlags.Constructor,                                                                              // Flags
                (byte)WellKnownType.System_Runtime_CompilerServices_CompilationRelaxationsAttribute,                        // DeclaringTypeId
                0,                                                                                                          // Arity
                    1,                                                                                                      // Method Signature
                    (byte)SignatureTypeCode.TypeHandle, (byte)SpecialType.System_Void,
                    (byte)SignatureTypeCode.TypeHandle, (byte)SpecialType.System_Int32,

                // System_Runtime_CompilerServices_RuntimeCompatibilityAttribute__ctor
                (byte)MemberFlags.Constructor,                                                                              // Flags
                (byte)WellKnownType.System_Runtime_CompilerServices_RuntimeCompatibilityAttribute,                          // DeclaringTypeId
                0,                                                                                                          // Arity
                    0,                                                                                                      // Method Signature
                    (byte)SignatureTypeCode.TypeHandle, (byte)SpecialType.System_Void,

                // System_Runtime_CompilerServices_RuntimeCompatibilityAttribute__WrapNonExceptionThrows
                (byte)MemberFlags.Property,                                                                                 // Flags
                (byte)WellKnownType.System_Runtime_CompilerServices_RuntimeCompatibilityAttribute,                          // DeclaringTypeId
                0,                                                                                                          // Arity
                    0,                                                                                                      // Method Signature
                    (byte)SignatureTypeCode.TypeHandle, (byte)SpecialType.System_Boolean,

                // System_Runtime_CompilerServices_UnsafeValueTypeAttribute__ctor
                (byte)MemberFlags.Constructor,                                                                              // Flags
                (byte)WellKnownType.System_Runtime_CompilerServices_UnsafeValueTypeAttribute,                               // DeclaringTypeId
                0,                                                                                                          // Arity
                    0,                                                                                                      // Method Signature
                    (byte)SignatureTypeCode.TypeHandle, (byte)SpecialType.System_Void,

                // System_Runtime_CompilerServices_FixedBufferAttribute__ctor
                (byte)MemberFlags.Constructor,                                                                              // Flags
                (byte)WellKnownType.System_Runtime_CompilerServices_FixedBufferAttribute,                                   // DeclaringTypeId
                0,                                                                                                          // Arity
                    2,                                                                                                      // Method Signature
                    (byte)SignatureTypeCode.TypeHandle, (byte)SpecialType.System_Void,
                    (byte)SignatureTypeCode.TypeHandle, (byte)WellKnownType.System_Type,
                    (byte)SignatureTypeCode.TypeHandle, (byte)SpecialType.System_Int32,

                // System_Runtime_CompilerServices_DynamicAttribute__ctor
                (byte)MemberFlags.Constructor,                                                                              // Flags
                (byte)WellKnownType.System_Runtime_CompilerServices_DynamicAttribute,                                       // DeclaringTypeId
                0,                                                                                                          // Arity
                    0,                                                                                                      // Method Signature
                    (byte)SignatureTypeCode.TypeHandle, (byte)SpecialType.System_Void,

                // System_Runtime_CompilerServices_DynamicAttribute__ctorTransformFlags
                (byte)MemberFlags.Constructor,                                                                              // Flags
                (byte)WellKnownType.System_Runtime_CompilerServices_DynamicAttribute,                                       // DeclaringTypeId
                0,                                                                                                          // Arity
                    1,                                                                                                      // Method Signature
                    (byte)SignatureTypeCode.TypeHandle, (byte)SpecialType.System_Void,
                    (byte)SignatureTypeCode.SZArray, (byte)SignatureTypeCode.TypeHandle, (byte)SpecialType.System_Boolean,

                // System_Runtime_CompilerServices_CallSite_T__Create
                (byte)(MemberFlags.Method | MemberFlags.Static),                                                            // Flags
                (byte)WellKnownType.System_Runtime_CompilerServices_CallSite_T,                                             // DeclaringTypeId
                0,                                                                                                          // Arity
                    1,                                                                                                      // Method Signature
                    (byte)SignatureTypeCode.GenericTypeInstance,
                    (byte)SignatureTypeCode.TypeHandle, (byte)WellKnownType.System_Runtime_CompilerServices_CallSite_T,
                    1,
                    (byte)SignatureTypeCode.GenericTypeParameter, 0,
                    (byte)SignatureTypeCode.TypeHandle, (byte)WellKnownType.System_Runtime_CompilerServices_CallSiteBinder,

                // System_Runtime_CompilerServices_CallSite_T__Target
                (byte)MemberFlags.Field,                                                                                    // Flags
                (byte)WellKnownType.System_Runtime_CompilerServices_CallSite_T,                                             // DeclaringTypeId
                0,                                                                                                          // Arity
                    (byte)SignatureTypeCode.GenericTypeParameter, 0,                                                        // Field Signature

                // System_Runtime_CompilerServices_RuntimeHelpers__GetObjectValueObject
                (byte)(MemberFlags.Method | MemberFlags.Static),                                                            // Flags
                (byte)WellKnownType.System_Runtime_CompilerServices_RuntimeHelpers,                                         // DeclaringTypeId
                0,                                                                                                          // Arity
                    1,                                                                                                      // Method Signature
                    (byte)SignatureTypeCode.TypeHandle, (byte)SpecialType.System_Object,
                    (byte)SignatureTypeCode.TypeHandle, (byte)SpecialType.System_Object,

                // System_Runtime_CompilerServices_RuntimeHelpers__InitializeArrayArrayRuntimeFieldHandle
                (byte)(MemberFlags.Method | MemberFlags.Static),                                                            // Flags
                (byte)WellKnownType.System_Runtime_CompilerServices_RuntimeHelpers,                                         // DeclaringTypeId
                0,                                                                                                          // Arity
                    2,                                                                                                      // Method Signature
                    (byte)SignatureTypeCode.TypeHandle, (byte)SpecialType.System_Void,
                    (byte)SignatureTypeCode.TypeHandle, (byte)SpecialType.System_Array,
                    (byte)SignatureTypeCode.TypeHandle, (byte)WellKnownType.System_RuntimeFieldHandle,

                // System_Runtime_CompilerServices_RuntimeHelpers__get_OffsetToStringData
                (byte)(MemberFlags.PropertyGet | MemberFlags.Static),                                                       // Flags
                (byte)WellKnownType.System_Runtime_CompilerServices_RuntimeHelpers,                                         // DeclaringTypeId
                0,                                                                                                          // Arity
                    0,                                                                                                      // Method Signature
                    (byte)SignatureTypeCode.TypeHandle, (byte)SpecialType.System_Int32,

                // System_Runtime_ExceptionServices_ExceptionDispatchInfo__Capture
                (byte)(MemberFlags.Method | MemberFlags.Static),                                                            // Flags
                (byte)WellKnownType.System_Runtime_ExceptionServices_ExceptionDispatchInfo,                                 // DeclaringTypeId
                0,                                                                                                          // Arity
                    1,                                                                                                      // Method Signature
                    (byte)SignatureTypeCode.TypeHandle, (byte)WellKnownType.System_Runtime_ExceptionServices_ExceptionDispatchInfo,
                    (byte)SignatureTypeCode.TypeHandle, (byte)WellKnownType.System_Exception,

                // System_Runtime_ExceptionServices_ExceptionDispatchInfo__Throw
                (byte)MemberFlags.Method,                                                                                   // Flags
                (byte)WellKnownType.System_Runtime_ExceptionServices_ExceptionDispatchInfo,                                 // DeclaringTypeId
                0,                                                                                                          // Arity
                    0,                                                                                                      // Method Signature
                    (byte)SignatureTypeCode.TypeHandle, (byte)SpecialType.System_Void,

                // System_Security_UnverifiableCodeAttribute__ctor
                (byte)MemberFlags.Constructor,                                                                              // Flags
                (byte)WellKnownType.System_Security_UnverifiableCodeAttribute,                                              // DeclaringTypeId
                0,                                                                                                          // Arity
                    0,                                                                                                      // Method Signature
                    (byte)SignatureTypeCode.TypeHandle, (byte)SpecialType.System_Void,

                // System_Security_Permissions_SecurityAction__RequestMinimum
                (byte)(MemberFlags.Field | MemberFlags.Static),                                                             // Flags
                (byte)WellKnownType.System_Security_Permissions_SecurityAction,                                             // DeclaringTypeId
                0,                                                                                                          // Arity
                    (byte)SignatureTypeCode.TypeHandle, (byte)WellKnownType.System_Security_Permissions_SecurityAction,     // Field Signature

                // System_Security_Permissions_SecurityPermissionAttribute__ctor
                (byte)MemberFlags.Constructor,                                                                              // Flags
                (byte)WellKnownType.System_Security_Permissions_SecurityPermissionAttribute,                                // DeclaringTypeId
                0,                                                                                                          // Arity
                    1,                                                                                                      // Method Signature
                    (byte)SignatureTypeCode.TypeHandle, (byte)SpecialType.System_Void,
                    (byte)SignatureTypeCode.TypeHandle, (byte)WellKnownType.System_Security_Permissions_SecurityAction,

                // System_Security_Permissions_SecurityPermissionAttribute__SkipVerification
                (byte)MemberFlags.Property,                                                                                 // Flags
                (byte)WellKnownType.System_Security_Permissions_SecurityPermissionAttribute,                                // DeclaringTypeId
                0,                                                                                                          // Arity
                    0,                                                                                                      // Method Signature
                    (byte)SignatureTypeCode.TypeHandle, (byte)SpecialType.System_Boolean,

                // System_Activator__CreateInstance
                (byte)(MemberFlags.Method | MemberFlags.Static),                                                            // Flags
                (byte)WellKnownType.System_Activator,                                                                       // DeclaringTypeId
                0,                                                                                                          // Arity
                    1,                                                                                                      // Method Signature
                    (byte)SignatureTypeCode.TypeHandle, (byte)SpecialType.System_Object,
                    (byte)SignatureTypeCode.TypeHandle, (byte)WellKnownType.System_Type,

                // System_Activator__CreateInstance_T
                (byte)(MemberFlags.Method | MemberFlags.Static),                                                            // Flags
                (byte)WellKnownType.System_Activator,                                                                       // DeclaringTypeId
                1,                                                                                                          // Arity
                    0,                                                                                                      // Method Signature
                    (byte)SignatureTypeCode.GenericMethodParameter, 0,

                // System_Threading_Interlocked__CompareExchange_T
                (byte)(MemberFlags.Method | MemberFlags.Static),                                                            // Flags
                (byte)WellKnownType.System_Threading_Interlocked,                                                           // DeclaringTypeId
                1,                                                                                                          // Arity
                    3,                                                                                                      // Method Signature
                    (byte)SignatureTypeCode.GenericMethodParameter, 0,
                    (byte)SignatureTypeCode.ByReference, (byte)SignatureTypeCode.GenericMethodParameter, 0,
                    (byte)SignatureTypeCode.GenericMethodParameter, 0,
                    (byte)SignatureTypeCode.GenericMethodParameter, 0,

                // System_Threading_Monitor__Enter
                (byte)(MemberFlags.Method | MemberFlags.Static),                                                            // Flags
                (byte)WellKnownType.System_Threading_Monitor,                                                               // DeclaringTypeId
                0,                                                                                                          // Arity
                    1,                                                                                                      // Method Signature
                    (byte)SignatureTypeCode.TypeHandle, (byte)SpecialType.System_Void,
                    (byte)SignatureTypeCode.TypeHandle, (byte)SpecialType.System_Object,

                // System_Threading_Monitor__Enter2
                (byte)(MemberFlags.Method | MemberFlags.Static),                                                            // Flags
                (byte)WellKnownType.System_Threading_Monitor,                                                               // DeclaringTypeId
                0,                                                                                                          // Arity
                    2,                                                                                                      // Method Signature
                    (byte)SignatureTypeCode.TypeHandle, (byte)SpecialType.System_Void,
                    (byte)SignatureTypeCode.TypeHandle, (byte)SpecialType.System_Object,
                    (byte)SignatureTypeCode.ByReference, (byte)SignatureTypeCode.TypeHandle, (byte)SpecialType.System_Boolean,

                // System_Threading_Monitor__Exit
                (byte)(MemberFlags.Method | MemberFlags.Static),                                                            // Flags
                (byte)WellKnownType.System_Threading_Monitor,                                                               // DeclaringTypeId
                0,                                                                                                          // Arity
                    1,                                                                                                      // Method Signature
                    (byte)SignatureTypeCode.TypeHandle, (byte)SpecialType.System_Void,
                    (byte)SignatureTypeCode.TypeHandle, (byte)SpecialType.System_Object,

                // System_Threading_Thread__CurrentThread
                (byte)(MemberFlags.Property | MemberFlags.Static),                                                          // Flags
                (byte)WellKnownType.System_Threading_Thread,                                                                // DeclaringTypeId
                0,                                                                                                          // Arity
                    0,                                                                                                      // Method Signature
                    (byte)SignatureTypeCode.TypeHandle, (byte)WellKnownType.System_Threading_Thread,

                // System_Threading_Thread__ManagedThreadId
                (byte)MemberFlags.Property,                                                                                 // Flags
                (byte)WellKnownType.System_Threading_Thread,                                                                // DeclaringTypeId
                0,                                                                                                          // Arity
                    0,                                                                                                      // Method Signature
                    (byte)SignatureTypeCode.TypeHandle, (byte)SpecialType.System_Int32,

                // Microsoft_CSharp_RuntimeBinder_Binder__BinaryOperation
                (byte)(MemberFlags.Method | MemberFlags.Static),                                                            // Flags
                (byte)WellKnownType.Microsoft_CSharp_RuntimeBinder_Binder,                                                  // DeclaringTypeId
                0,                                                                                                          // Arity
                    4,                                                                                                      // Method Signature
                    (byte)SignatureTypeCode.TypeHandle, (byte)WellKnownType.System_Runtime_CompilerServices_CallSiteBinder,
                    (byte)SignatureTypeCode.TypeHandle, (byte)WellKnownType.Microsoft_CSharp_RuntimeBinder_CSharpBinderFlags,
                    (byte)SignatureTypeCode.TypeHandle, (byte)WellKnownType.System_Linq_Expressions_ExpressionType,
                    (byte)SignatureTypeCode.TypeHandle, (byte)WellKnownType.System_Type,
                    (byte)SignatureTypeCode.GenericTypeInstance,
                    (byte)SignatureTypeCode.TypeHandle, (byte)SpecialType.System_Collections_Generic_IEnumerable_T,
                    1,
                    (byte)SignatureTypeCode.TypeHandle, (byte)WellKnownType.Microsoft_CSharp_RuntimeBinder_CSharpArgumentInfo,

                // Microsoft_CSharp_RuntimeBinder_Binder__Convert
                (byte)(MemberFlags.Method | MemberFlags.Static),                                                            // Flags
                (byte)WellKnownType.Microsoft_CSharp_RuntimeBinder_Binder,                                                  // DeclaringTypeId
                0,                                                                                                          // Arity
                    3,                                                                                                      // Method Signature
                    (byte)SignatureTypeCode.TypeHandle, (byte)WellKnownType.System_Runtime_CompilerServices_CallSiteBinder,
                    (byte)SignatureTypeCode.TypeHandle, (byte)WellKnownType.Microsoft_CSharp_RuntimeBinder_CSharpBinderFlags,
                    (byte)SignatureTypeCode.TypeHandle, (byte)WellKnownType.System_Type,
                    (byte)SignatureTypeCode.TypeHandle, (byte)WellKnownType.System_Type,

                // Microsoft_CSharp_RuntimeBinder_Binder__GetIndex
                (byte)(MemberFlags.Method | MemberFlags.Static),                                                            // Flags
                (byte)WellKnownType.Microsoft_CSharp_RuntimeBinder_Binder,                                                  // DeclaringTypeId
                0,                                                                                                          // Arity
                    3,                                                                                                      // Method Signature
                    (byte)SignatureTypeCode.TypeHandle, (byte)WellKnownType.System_Runtime_CompilerServices_CallSiteBinder,
                    (byte)SignatureTypeCode.TypeHandle, (byte)WellKnownType.Microsoft_CSharp_RuntimeBinder_CSharpBinderFlags,
                    (byte)SignatureTypeCode.TypeHandle, (byte)WellKnownType.System_Type,
                    (byte)SignatureTypeCode.GenericTypeInstance,
                    (byte)SignatureTypeCode.TypeHandle, (byte)SpecialType.System_Collections_Generic_IEnumerable_T,
                    1,
                    (byte)SignatureTypeCode.TypeHandle, (byte)WellKnownType.Microsoft_CSharp_RuntimeBinder_CSharpArgumentInfo,

                // Microsoft_CSharp_RuntimeBinder_Binder__GetMember
                (byte)(MemberFlags.Method | MemberFlags.Static),                                                            // Flags
                (byte)WellKnownType.Microsoft_CSharp_RuntimeBinder_Binder,                                                  // DeclaringTypeId
                0,                                                                                                          // Arity
                    4,                                                                                                      // Method Signature
                    (byte)SignatureTypeCode.TypeHandle, (byte)WellKnownType.System_Runtime_CompilerServices_CallSiteBinder,
                    (byte)SignatureTypeCode.TypeHandle, (byte)WellKnownType.Microsoft_CSharp_RuntimeBinder_CSharpBinderFlags,
                    (byte)SignatureTypeCode.TypeHandle, (byte)SpecialType.System_String,
                    (byte)SignatureTypeCode.TypeHandle, (byte)WellKnownType.System_Type,
                    (byte)SignatureTypeCode.GenericTypeInstance,
                    (byte)SignatureTypeCode.TypeHandle, (byte)SpecialType.System_Collections_Generic_IEnumerable_T,
                    1,
                    (byte)SignatureTypeCode.TypeHandle, (byte)WellKnownType.Microsoft_CSharp_RuntimeBinder_CSharpArgumentInfo,

                // Microsoft_CSharp_RuntimeBinder_Binder__Invoke
                (byte)(MemberFlags.Method | MemberFlags.Static),                                                            // Flags
                (byte)WellKnownType.Microsoft_CSharp_RuntimeBinder_Binder,                                                  // DeclaringTypeId
                0,                                                                                                          // Arity
                    3,                                                                                                      // Method Signature
                    (byte)SignatureTypeCode.TypeHandle, (byte)WellKnownType.System_Runtime_CompilerServices_CallSiteBinder,
                    (byte)SignatureTypeCode.TypeHandle, (byte)WellKnownType.Microsoft_CSharp_RuntimeBinder_CSharpBinderFlags,
                    (byte)SignatureTypeCode.TypeHandle, (byte)WellKnownType.System_Type,
                    (byte)SignatureTypeCode.GenericTypeInstance,
                    (byte)SignatureTypeCode.TypeHandle, (byte)SpecialType.System_Collections_Generic_IEnumerable_T,
                    1,
                    (byte)SignatureTypeCode.TypeHandle, (byte)WellKnownType.Microsoft_CSharp_RuntimeBinder_CSharpArgumentInfo,

                // Microsoft_CSharp_RuntimeBinder_Binder__InvokeConstructor
                (byte)(MemberFlags.Method | MemberFlags.Static),                                                            // Flags
                (byte)WellKnownType.Microsoft_CSharp_RuntimeBinder_Binder,                                                  // DeclaringTypeId
                0,                                                                                                          // Arity
                    3,                                                                                                      // Method Signature
                    (byte)SignatureTypeCode.TypeHandle, (byte)WellKnownType.System_Runtime_CompilerServices_CallSiteBinder,
                    (byte)SignatureTypeCode.TypeHandle, (byte)WellKnownType.Microsoft_CSharp_RuntimeBinder_CSharpBinderFlags,
                    (byte)SignatureTypeCode.TypeHandle, (byte)WellKnownType.System_Type,
                    (byte)SignatureTypeCode.GenericTypeInstance,
                    (byte)SignatureTypeCode.TypeHandle, (byte)SpecialType.System_Collections_Generic_IEnumerable_T,
                    1,
                    (byte)SignatureTypeCode.TypeHandle, (byte)WellKnownType.Microsoft_CSharp_RuntimeBinder_CSharpArgumentInfo,

                // Microsoft_CSharp_RuntimeBinder_Binder__InvokeMember
                (byte)(MemberFlags.Method | MemberFlags.Static),                                                            // Flags
                (byte)WellKnownType.Microsoft_CSharp_RuntimeBinder_Binder,                                                  // DeclaringTypeId
                0,                                                                                                          // Arity
                    5,                                                                                                      // Method Signature
                    (byte)SignatureTypeCode.TypeHandle, (byte)WellKnownType.System_Runtime_CompilerServices_CallSiteBinder,
                    (byte)SignatureTypeCode.TypeHandle, (byte)WellKnownType.Microsoft_CSharp_RuntimeBinder_CSharpBinderFlags,
                    (byte)SignatureTypeCode.TypeHandle, (byte)SpecialType.System_String,
                    (byte)SignatureTypeCode.GenericTypeInstance,
                    (byte)SignatureTypeCode.TypeHandle, (byte)SpecialType.System_Collections_Generic_IEnumerable_T,
                    1,
                    (byte)SignatureTypeCode.TypeHandle, (byte)WellKnownType.System_Type,
                    (byte)SignatureTypeCode.TypeHandle, (byte)WellKnownType.System_Type,
                    (byte)SignatureTypeCode.GenericTypeInstance,
                    (byte)SignatureTypeCode.TypeHandle, (byte)SpecialType.System_Collections_Generic_IEnumerable_T,
                    1,
                    (byte)SignatureTypeCode.TypeHandle, (byte)WellKnownType.Microsoft_CSharp_RuntimeBinder_CSharpArgumentInfo,

                // Microsoft_CSharp_RuntimeBinder_Binder__IsEvent
                (byte)(MemberFlags.Method | MemberFlags.Static),                                                            // Flags
                (byte)WellKnownType.Microsoft_CSharp_RuntimeBinder_Binder,                                                  // DeclaringTypeId
                0,                                                                                                          // Arity
                    3,                                                                                                      // Method Signature
                    (byte)SignatureTypeCode.TypeHandle, (byte)WellKnownType.System_Runtime_CompilerServices_CallSiteBinder,
                    (byte)SignatureTypeCode.TypeHandle, (byte)WellKnownType.Microsoft_CSharp_RuntimeBinder_CSharpBinderFlags,
                    (byte)SignatureTypeCode.TypeHandle, (byte)SpecialType.System_String,
                    (byte)SignatureTypeCode.TypeHandle, (byte)WellKnownType.System_Type,

                // Microsoft_CSharp_RuntimeBinder_Binder__SetIndex
                (byte)(MemberFlags.Method | MemberFlags.Static),                                                            // Flags
                (byte)WellKnownType.Microsoft_CSharp_RuntimeBinder_Binder,                                                  // DeclaringTypeId
                0,                                                                                                          // Arity
                    3,                                                                                                      // Method Signature
                    (byte)SignatureTypeCode.TypeHandle, (byte)WellKnownType.System_Runtime_CompilerServices_CallSiteBinder,
                    (byte)SignatureTypeCode.TypeHandle, (byte)WellKnownType.Microsoft_CSharp_RuntimeBinder_CSharpBinderFlags,
                    (byte)SignatureTypeCode.TypeHandle, (byte)WellKnownType.System_Type,
                    (byte)SignatureTypeCode.GenericTypeInstance,
                    (byte)SignatureTypeCode.TypeHandle, (byte)SpecialType.System_Collections_Generic_IEnumerable_T,
                    1,
                    (byte)SignatureTypeCode.TypeHandle, (byte)WellKnownType.Microsoft_CSharp_RuntimeBinder_CSharpArgumentInfo,

                // Microsoft_CSharp_RuntimeBinder_Binder__SetMember
                (byte)(MemberFlags.Method | MemberFlags.Static),                                                            // Flags
                (byte)WellKnownType.Microsoft_CSharp_RuntimeBinder_Binder,                                                  // DeclaringTypeId
                0,                                                                                                          // Arity
                    4,                                                                                                      // Method Signature
                    (byte)SignatureTypeCode.TypeHandle, (byte)WellKnownType.System_Runtime_CompilerServices_CallSiteBinder,
                    (byte)SignatureTypeCode.TypeHandle, (byte)WellKnownType.Microsoft_CSharp_RuntimeBinder_CSharpBinderFlags,
                    (byte)SignatureTypeCode.TypeHandle, (byte)SpecialType.System_String,
                    (byte)SignatureTypeCode.TypeHandle, (byte)WellKnownType.System_Type,
                    (byte)SignatureTypeCode.GenericTypeInstance,
                    (byte)SignatureTypeCode.TypeHandle, (byte)SpecialType.System_Collections_Generic_IEnumerable_T,
                    1,
                    (byte)SignatureTypeCode.TypeHandle, (byte)WellKnownType.Microsoft_CSharp_RuntimeBinder_CSharpArgumentInfo,

                // Microsoft_CSharp_RuntimeBinder_Binder__UnaryOperation
                (byte)(MemberFlags.Method | MemberFlags.Static),                                                            // Flags
                (byte)WellKnownType.Microsoft_CSharp_RuntimeBinder_Binder,                                                  // DeclaringTypeId
                0,                                                                                                          // Arity
                    4,                                                                                                      // Method Signature
                    (byte)SignatureTypeCode.TypeHandle, (byte)WellKnownType.System_Runtime_CompilerServices_CallSiteBinder,
                    (byte)SignatureTypeCode.TypeHandle, (byte)WellKnownType.Microsoft_CSharp_RuntimeBinder_CSharpBinderFlags,
                    (byte)SignatureTypeCode.TypeHandle, (byte)WellKnownType.System_Linq_Expressions_ExpressionType,
                    (byte)SignatureTypeCode.TypeHandle, (byte)WellKnownType.System_Type,
                    (byte)SignatureTypeCode.GenericTypeInstance,
                    (byte)SignatureTypeCode.TypeHandle, (byte)SpecialType.System_Collections_Generic_IEnumerable_T,
                    1,
                    (byte)SignatureTypeCode.TypeHandle, (byte)WellKnownType.Microsoft_CSharp_RuntimeBinder_CSharpArgumentInfo,

                // Microsoft_CSharp_RuntimeBinder_CSharpArgumentInfo__Create
                (byte)(MemberFlags.Method | MemberFlags.Static),                                                            // Flags
                (byte)WellKnownType.Microsoft_CSharp_RuntimeBinder_CSharpArgumentInfo,                                      // DeclaringTypeId
                0,                                                                                                          // Arity
                    2,                                                                                                      // Method Signature
                    (byte)SignatureTypeCode.TypeHandle, (byte)WellKnownType.Microsoft_CSharp_RuntimeBinder_CSharpArgumentInfo,
                    (byte)SignatureTypeCode.TypeHandle, (byte)WellKnownType.Microsoft_CSharp_RuntimeBinder_CSharpArgumentInfoFlags,
                    (byte)SignatureTypeCode.TypeHandle, (byte)SpecialType.System_String,

                // Microsoft_VisualBasic_CompilerServices_Conversions__ToDecimalBoolean
                (byte)(MemberFlags.Method | MemberFlags.Static),                                                            // Flags
                (byte)WellKnownType.Microsoft_VisualBasic_CompilerServices_Conversions,                                     // DeclaringTypeId
                0,                                                                                                          // Arity
                    1,                                                                                                      // Method Signature
                    (byte)SignatureTypeCode.TypeHandle, (byte)SpecialType.System_Decimal,
                    (byte)SignatureTypeCode.TypeHandle, (byte)SpecialType.System_Boolean,

                // Microsoft_VisualBasic_CompilerServices_Conversions__ToBooleanString
                (byte)(MemberFlags.Method | MemberFlags.Static),                                                            // Flags
                (byte)WellKnownType.Microsoft_VisualBasic_CompilerServices_Conversions,                                     // DeclaringTypeId
                0,                                                                                                          // Arity
                    1,                                                                                                      // Method Signature
                    (byte)SignatureTypeCode.TypeHandle, (byte)SpecialType.System_Boolean,
                    (byte)SignatureTypeCode.TypeHandle, (byte)SpecialType.System_String,

                // Microsoft_VisualBasic_CompilerServices_Conversions__ToSByteString
                (byte)(MemberFlags.Method | MemberFlags.Static),                                                            // Flags
                (byte)WellKnownType.Microsoft_VisualBasic_CompilerServices_Conversions,                                     // DeclaringTypeId
                0,                                                                                                          // Arity
                    1,                                                                                                      // Method Signature
                    (byte)SignatureTypeCode.TypeHandle, (byte)SpecialType.System_SByte,
                    (byte)SignatureTypeCode.TypeHandle, (byte)SpecialType.System_String,

                // Microsoft_VisualBasic_CompilerServices_Conversions__ToByteString
                (byte)(MemberFlags.Method | MemberFlags.Static),                                                            // Flags
                (byte)WellKnownType.Microsoft_VisualBasic_CompilerServices_Conversions,                                     // DeclaringTypeId
                0,                                                                                                          // Arity
                    1,                                                                                                      // Method Signature
                    (byte)SignatureTypeCode.TypeHandle, (byte)SpecialType.System_Byte,
                    (byte)SignatureTypeCode.TypeHandle, (byte)SpecialType.System_String,

                // Microsoft_VisualBasic_CompilerServices_Conversions__ToShortString
                (byte)(MemberFlags.Method | MemberFlags.Static),                                                            // Flags
                (byte)WellKnownType.Microsoft_VisualBasic_CompilerServices_Conversions,                                     // DeclaringTypeId
                0,                                                                                                          // Arity
                    1,                                                                                                      // Method Signature
                    (byte)SignatureTypeCode.TypeHandle, (byte)SpecialType.System_Int16,
                    (byte)SignatureTypeCode.TypeHandle, (byte)SpecialType.System_String,

                // Microsoft_VisualBasic_CompilerServices_Conversions__ToUShortString
                (byte)(MemberFlags.Method | MemberFlags.Static),                                                            // Flags
                (byte)WellKnownType.Microsoft_VisualBasic_CompilerServices_Conversions,                                     // DeclaringTypeId
                0,                                                                                                          // Arity
                    1,                                                                                                      // Method Signature
                    (byte)SignatureTypeCode.TypeHandle, (byte)SpecialType.System_UInt16,
                    (byte)SignatureTypeCode.TypeHandle, (byte)SpecialType.System_String,

                // Microsoft_VisualBasic_CompilerServices_Conversions__ToIntegerString
                (byte)(MemberFlags.Method | MemberFlags.Static),                                                            // Flags
                (byte)WellKnownType.Microsoft_VisualBasic_CompilerServices_Conversions,                                     // DeclaringTypeId
                0,                                                                                                          // Arity
                    1,                                                                                                      // Method Signature
                    (byte)SignatureTypeCode.TypeHandle, (byte)SpecialType.System_Int32,
                    (byte)SignatureTypeCode.TypeHandle, (byte)SpecialType.System_String,

                // Microsoft_VisualBasic_CompilerServices_Conversions__ToUIntegerString
                (byte)(MemberFlags.Method | MemberFlags.Static),                                                            // Flags
                (byte)WellKnownType.Microsoft_VisualBasic_CompilerServices_Conversions,                                     // DeclaringTypeId
                0,                                                                                                          // Arity
                    1,                                                                                                      // Method Signature
                    (byte)SignatureTypeCode.TypeHandle, (byte)SpecialType.System_UInt32,
                    (byte)SignatureTypeCode.TypeHandle, (byte)SpecialType.System_String,

                // Microsoft_VisualBasic_CompilerServices_Conversions__ToLongString
                (byte)(MemberFlags.Method | MemberFlags.Static),                                                            // Flags
                (byte)WellKnownType.Microsoft_VisualBasic_CompilerServices_Conversions,                                     // DeclaringTypeId
                0,                                                                                                          // Arity
                    1,                                                                                                      // Method Signature
                    (byte)SignatureTypeCode.TypeHandle, (byte)SpecialType.System_Int64,
                    (byte)SignatureTypeCode.TypeHandle, (byte)SpecialType.System_String,

                // Microsoft_VisualBasic_CompilerServices_Conversions__ToULongString
                (byte)(MemberFlags.Method | MemberFlags.Static),                                                            // Flags
                (byte)WellKnownType.Microsoft_VisualBasic_CompilerServices_Conversions,                                     // DeclaringTypeId
                0,                                                                                                          // Arity
                    1,                                                                                                      // Method Signature
                    (byte)SignatureTypeCode.TypeHandle, (byte)SpecialType.System_UInt64,
                    (byte)SignatureTypeCode.TypeHandle, (byte)SpecialType.System_String,

                // Microsoft_VisualBasic_CompilerServices_Conversions__ToSingleString
                (byte)(MemberFlags.Method | MemberFlags.Static),                                                            // Flags
                (byte)WellKnownType.Microsoft_VisualBasic_CompilerServices_Conversions,                                     // DeclaringTypeId
                0,                                                                                                          // Arity
                    1,                                                                                                      // Method Signature
                    (byte)SignatureTypeCode.TypeHandle, (byte)SpecialType.System_Single,
                    (byte)SignatureTypeCode.TypeHandle, (byte)SpecialType.System_String,

                // Microsoft_VisualBasic_CompilerServices_Conversions__ToDoubleString
                (byte)(MemberFlags.Method | MemberFlags.Static),                                                            // Flags
                (byte)WellKnownType.Microsoft_VisualBasic_CompilerServices_Conversions,                                     // DeclaringTypeId
                0,                                                                                                          // Arity
                    1,                                                                                                      // Method Signature
                    (byte)SignatureTypeCode.TypeHandle, (byte)SpecialType.System_Double,
                    (byte)SignatureTypeCode.TypeHandle, (byte)SpecialType.System_String,

                // Microsoft_VisualBasic_CompilerServices_Conversions__ToDecimalString
                (byte)(MemberFlags.Method | MemberFlags.Static),                                                            // Flags
                (byte)WellKnownType.Microsoft_VisualBasic_CompilerServices_Conversions,                                     // DeclaringTypeId
                0,                                                                                                          // Arity
                    1,                                                                                                      // Method Signature
                    (byte)SignatureTypeCode.TypeHandle, (byte)SpecialType.System_Decimal,
                    (byte)SignatureTypeCode.TypeHandle, (byte)SpecialType.System_String,

                // Microsoft_VisualBasic_CompilerServices_Conversions__ToDateString
                (byte)(MemberFlags.Method | MemberFlags.Static),                                                            // Flags
                (byte)WellKnownType.Microsoft_VisualBasic_CompilerServices_Conversions,                                     // DeclaringTypeId
                0,                                                                                                          // Arity
                    1,                                                                                                      // Method Signature
                    (byte)SignatureTypeCode.TypeHandle, (byte)SpecialType.System_DateTime,
                    (byte)SignatureTypeCode.TypeHandle, (byte)SpecialType.System_String,

                // Microsoft_VisualBasic_CompilerServices_Conversions__ToCharString
                (byte)(MemberFlags.Method | MemberFlags.Static),                                                            // Flags
                (byte)WellKnownType.Microsoft_VisualBasic_CompilerServices_Conversions,                                     // DeclaringTypeId
                0,                                                                                                          // Arity
                    1,                                                                                                      // Method Signature
                    (byte)SignatureTypeCode.TypeHandle, (byte)SpecialType.System_Char,
                    (byte)SignatureTypeCode.TypeHandle, (byte)SpecialType.System_String,

                // Microsoft_VisualBasic_CompilerServices_Conversions__ToCharArrayRankOneString
                (byte)(MemberFlags.Method | MemberFlags.Static),                                                            // Flags
                (byte)WellKnownType.Microsoft_VisualBasic_CompilerServices_Conversions,                                     // DeclaringTypeId
                0,                                                                                                          // Arity
                    1,                                                                                                      // Method Signature
                    (byte)SignatureTypeCode.SZArray, (byte)SignatureTypeCode.TypeHandle, (byte)SpecialType.System_Char,
                    (byte)SignatureTypeCode.TypeHandle, (byte)SpecialType.System_String,

                // Microsoft_VisualBasic_CompilerServices_Conversions__ToStringBoolean
                (byte)(MemberFlags.Method | MemberFlags.Static),                                                            // Flags
                (byte)WellKnownType.Microsoft_VisualBasic_CompilerServices_Conversions,                                     // DeclaringTypeId
                0,                                                                                                          // Arity
                    1,                                                                                                      // Method Signature
                    (byte)SignatureTypeCode.TypeHandle, (byte)SpecialType.System_String,
                    (byte)SignatureTypeCode.TypeHandle, (byte)SpecialType.System_Boolean,

                // Microsoft_VisualBasic_CompilerServices_Conversions__ToStringInt32
                (byte)(MemberFlags.Method | MemberFlags.Static),                                                            // Flags
                (byte)WellKnownType.Microsoft_VisualBasic_CompilerServices_Conversions,                                     // DeclaringTypeId
                0,                                                                                                          // Arity
                    1,                                                                                                      // Method Signature
                    (byte)SignatureTypeCode.TypeHandle, (byte)SpecialType.System_String,
                    (byte)SignatureTypeCode.TypeHandle, (byte)SpecialType.System_Int32,

                // Microsoft_VisualBasic_CompilerServices_Conversions__ToStringByte
                (byte)(MemberFlags.Method | MemberFlags.Static),                                                            // Flags
                (byte)WellKnownType.Microsoft_VisualBasic_CompilerServices_Conversions,                                     // DeclaringTypeId
                0,                                                                                                          // Arity
                    1,                                                                                                      // Method Signature
                    (byte)SignatureTypeCode.TypeHandle, (byte)SpecialType.System_String,
                    (byte)SignatureTypeCode.TypeHandle, (byte)SpecialType.System_Byte,

                // Microsoft_VisualBasic_CompilerServices_Conversions__ToStringUInt32
                (byte)(MemberFlags.Method | MemberFlags.Static),                                                            // Flags
                (byte)WellKnownType.Microsoft_VisualBasic_CompilerServices_Conversions,                                     // DeclaringTypeId
                0,                                                                                                          // Arity
                    1,                                                                                                      // Method Signature
                    (byte)SignatureTypeCode.TypeHandle, (byte)SpecialType.System_String,
                    (byte)SignatureTypeCode.TypeHandle, (byte)SpecialType.System_UInt32,

                // Microsoft_VisualBasic_CompilerServices_Conversions__ToStringInt64
                (byte)(MemberFlags.Method | MemberFlags.Static),                                                            // Flags
                (byte)WellKnownType.Microsoft_VisualBasic_CompilerServices_Conversions,                                     // DeclaringTypeId
                0,                                                                                                          // Arity
                    1,                                                                                                      // Method Signature
                    (byte)SignatureTypeCode.TypeHandle, (byte)SpecialType.System_String,
                    (byte)SignatureTypeCode.TypeHandle, (byte)SpecialType.System_Int64,

                // Microsoft_VisualBasic_CompilerServices_Conversions__ToStringUInt64
                (byte)(MemberFlags.Method | MemberFlags.Static),                                                            // Flags
                (byte)WellKnownType.Microsoft_VisualBasic_CompilerServices_Conversions,                                     // DeclaringTypeId
                0,                                                                                                          // Arity
                    1,                                                                                                      // Method Signature
                    (byte)SignatureTypeCode.TypeHandle, (byte)SpecialType.System_String,
                    (byte)SignatureTypeCode.TypeHandle, (byte)SpecialType.System_UInt64,

                // Microsoft_VisualBasic_CompilerServices_Conversions__ToStringSingle
                (byte)(MemberFlags.Method | MemberFlags.Static),                                                            // Flags
                (byte)WellKnownType.Microsoft_VisualBasic_CompilerServices_Conversions,                                     // DeclaringTypeId
                0,                                                                                                          // Arity
                    1,                                                                                                      // Method Signature
                    (byte)SignatureTypeCode.TypeHandle, (byte)SpecialType.System_String,
                    (byte)SignatureTypeCode.TypeHandle, (byte)SpecialType.System_Single,

                // Microsoft_VisualBasic_CompilerServices_Conversions__ToStringDouble
                (byte)(MemberFlags.Method | MemberFlags.Static),                                                            // Flags
                (byte)WellKnownType.Microsoft_VisualBasic_CompilerServices_Conversions,                                     // DeclaringTypeId
                0,                                                                                                          // Arity
                    1,                                                                                                      // Method Signature
                    (byte)SignatureTypeCode.TypeHandle, (byte)SpecialType.System_String,
                    (byte)SignatureTypeCode.TypeHandle, (byte)SpecialType.System_Double,

                // Microsoft_VisualBasic_CompilerServices_Conversions__ToStringDecimal
                (byte)(MemberFlags.Method | MemberFlags.Static),                                                            // Flags
                (byte)WellKnownType.Microsoft_VisualBasic_CompilerServices_Conversions,                                     // DeclaringTypeId
                0,                                                                                                          // Arity
                    1,                                                                                                      // Method Signature
                    (byte)SignatureTypeCode.TypeHandle, (byte)SpecialType.System_String,
                    (byte)SignatureTypeCode.TypeHandle, (byte)SpecialType.System_Decimal,

                // Microsoft_VisualBasic_CompilerServices_Conversions__ToStringDateTime
                (byte)(MemberFlags.Method | MemberFlags.Static),                                                            // Flags
                (byte)WellKnownType.Microsoft_VisualBasic_CompilerServices_Conversions,                                     // DeclaringTypeId
                0,                                                                                                          // Arity
                    1,                                                                                                      // Method Signature
                    (byte)SignatureTypeCode.TypeHandle, (byte)SpecialType.System_String,
                    (byte)SignatureTypeCode.TypeHandle, (byte)SpecialType.System_DateTime,

                // Microsoft_VisualBasic_CompilerServices_Conversions__ToStringChar
                (byte)(MemberFlags.Method | MemberFlags.Static),                                                            // Flags
                (byte)WellKnownType.Microsoft_VisualBasic_CompilerServices_Conversions,                                     // DeclaringTypeId
                0,                                                                                                          // Arity
                    1,                                                                                                      // Method Signature
                    (byte)SignatureTypeCode.TypeHandle, (byte)SpecialType.System_String,
                    (byte)SignatureTypeCode.TypeHandle, (byte)SpecialType.System_Char,

                // Microsoft_VisualBasic_CompilerServices_Conversions__ToStringObject
                (byte)(MemberFlags.Method | MemberFlags.Static),                                                            // Flags
                (byte)WellKnownType.Microsoft_VisualBasic_CompilerServices_Conversions,                                     // DeclaringTypeId
                0,                                                                                                          // Arity
                    1,                                                                                                      // Method Signature
                    (byte)SignatureTypeCode.TypeHandle, (byte)SpecialType.System_String,
                    (byte)SignatureTypeCode.TypeHandle, (byte)SpecialType.System_Object,

                // Microsoft_VisualBasic_CompilerServices_Conversions__ToBooleanObject
                (byte)(MemberFlags.Method | MemberFlags.Static),                                                            // Flags
                (byte)WellKnownType.Microsoft_VisualBasic_CompilerServices_Conversions,                                     // DeclaringTypeId
                0,                                                                                                          // Arity
                    1,                                                                                                      // Method Signature
                    (byte)SignatureTypeCode.TypeHandle, (byte)SpecialType.System_Boolean,
                    (byte)SignatureTypeCode.TypeHandle, (byte)SpecialType.System_Object,

                // Microsoft_VisualBasic_CompilerServices_Conversions__ToSByteObject
                (byte)(MemberFlags.Method | MemberFlags.Static),                                                            // Flags
                (byte)WellKnownType.Microsoft_VisualBasic_CompilerServices_Conversions,                                     // DeclaringTypeId
                0,                                                                                                          // Arity
                    1,                                                                                                      // Method Signature
                    (byte)SignatureTypeCode.TypeHandle, (byte)SpecialType.System_SByte,
                    (byte)SignatureTypeCode.TypeHandle, (byte)SpecialType.System_Object,

                // Microsoft_VisualBasic_CompilerServices_Conversions__ToByteObject
                (byte)(MemberFlags.Method | MemberFlags.Static),                                                            // Flags
                (byte)WellKnownType.Microsoft_VisualBasic_CompilerServices_Conversions,                                     // DeclaringTypeId
                0,                                                                                                          // Arity
                    1,                                                                                                      // Method Signature
                    (byte)SignatureTypeCode.TypeHandle, (byte)SpecialType.System_Byte,
                    (byte)SignatureTypeCode.TypeHandle, (byte)SpecialType.System_Object,

                // Microsoft_VisualBasic_CompilerServices_Conversions__ToShortObject
                (byte)(MemberFlags.Method | MemberFlags.Static),                                                            // Flags
                (byte)WellKnownType.Microsoft_VisualBasic_CompilerServices_Conversions,                                     // DeclaringTypeId
                0,                                                                                                          // Arity
                    1,                                                                                                      // Method Signature
                    (byte)SignatureTypeCode.TypeHandle, (byte)SpecialType.System_Int16,
                    (byte)SignatureTypeCode.TypeHandle, (byte)SpecialType.System_Object,

                // Microsoft_VisualBasic_CompilerServices_Conversions__ToUShortObject
                (byte)(MemberFlags.Method | MemberFlags.Static),                                                            // Flags
                (byte)WellKnownType.Microsoft_VisualBasic_CompilerServices_Conversions,                                     // DeclaringTypeId
                0,                                                                                                          // Arity
                    1,                                                                                                      // Method Signature
                    (byte)SignatureTypeCode.TypeHandle, (byte)SpecialType.System_UInt16,
                    (byte)SignatureTypeCode.TypeHandle, (byte)SpecialType.System_Object,

                // Microsoft_VisualBasic_CompilerServices_Conversions__ToIntegerObject
                (byte)(MemberFlags.Method | MemberFlags.Static),                                                            // Flags
                (byte)WellKnownType.Microsoft_VisualBasic_CompilerServices_Conversions,                                     // DeclaringTypeId
                0,                                                                                                          // Arity
                    1,                                                                                                      // Method Signature
                    (byte)SignatureTypeCode.TypeHandle, (byte)SpecialType.System_Int32,
                    (byte)SignatureTypeCode.TypeHandle, (byte)SpecialType.System_Object,

                // Microsoft_VisualBasic_CompilerServices_Conversions__ToUIntegerObject
                (byte)(MemberFlags.Method | MemberFlags.Static),                                                            // Flags
                (byte)WellKnownType.Microsoft_VisualBasic_CompilerServices_Conversions,                                     // DeclaringTypeId
                0,                                                                                                          // Arity
                    1,                                                                                                      // Method Signature
                    (byte)SignatureTypeCode.TypeHandle, (byte)SpecialType.System_UInt32,
                    (byte)SignatureTypeCode.TypeHandle, (byte)SpecialType.System_Object,

                // Microsoft_VisualBasic_CompilerServices_Conversions__ToLongObject
                (byte)(MemberFlags.Method | MemberFlags.Static),                                                            // Flags
                (byte)WellKnownType.Microsoft_VisualBasic_CompilerServices_Conversions,                                     // DeclaringTypeId
                0,                                                                                                          // Arity
                    1,                                                                                                      // Method Signature
                    (byte)SignatureTypeCode.TypeHandle, (byte)SpecialType.System_Int64,
                    (byte)SignatureTypeCode.TypeHandle, (byte)SpecialType.System_Object,

                // Microsoft_VisualBasic_CompilerServices_Conversions__ToULongObject
                (byte)(MemberFlags.Method | MemberFlags.Static),                                                            // Flags
                (byte)WellKnownType.Microsoft_VisualBasic_CompilerServices_Conversions,                                     // DeclaringTypeId
                0,                                                                                                          // Arity
                    1,                                                                                                      // Method Signature
                    (byte)SignatureTypeCode.TypeHandle, (byte)SpecialType.System_UInt64,
                    (byte)SignatureTypeCode.TypeHandle, (byte)SpecialType.System_Object,

                // Microsoft_VisualBasic_CompilerServices_Conversions__ToSingleObject
                (byte)(MemberFlags.Method | MemberFlags.Static),                                                            // Flags
                (byte)WellKnownType.Microsoft_VisualBasic_CompilerServices_Conversions,                                     // DeclaringTypeId
                0,                                                                                                          // Arity
                    1,                                                                                                      // Method Signature
                    (byte)SignatureTypeCode.TypeHandle, (byte)SpecialType.System_Single,
                    (byte)SignatureTypeCode.TypeHandle, (byte)SpecialType.System_Object,

                // Microsoft_VisualBasic_CompilerServices_Conversions__ToDoubleObject
                (byte)(MemberFlags.Method | MemberFlags.Static),                                                            // Flags
                (byte)WellKnownType.Microsoft_VisualBasic_CompilerServices_Conversions,                                     // DeclaringTypeId
                0,                                                                                                          // Arity
                    1,                                                                                                      // Method Signature
                    (byte)SignatureTypeCode.TypeHandle, (byte)SpecialType.System_Double,
                    (byte)SignatureTypeCode.TypeHandle, (byte)SpecialType.System_Object,

                // Microsoft_VisualBasic_CompilerServices_Conversions__ToDecimalObject
                (byte)(MemberFlags.Method | MemberFlags.Static),                                                            // Flags
                (byte)WellKnownType.Microsoft_VisualBasic_CompilerServices_Conversions,                                     // DeclaringTypeId
                0,                                                                                                          // Arity
                    1,                                                                                                      // Method Signature
                    (byte)SignatureTypeCode.TypeHandle, (byte)SpecialType.System_Decimal,
                    (byte)SignatureTypeCode.TypeHandle, (byte)SpecialType.System_Object,

                // Microsoft_VisualBasic_CompilerServices_Conversions__ToDateObject
                (byte)(MemberFlags.Method | MemberFlags.Static),                                                            // Flags
                (byte)WellKnownType.Microsoft_VisualBasic_CompilerServices_Conversions,                                     // DeclaringTypeId
                0,                                                                                                          // Arity
                    1,                                                                                                      // Method Signature
                    (byte)SignatureTypeCode.TypeHandle, (byte)SpecialType.System_DateTime,
                    (byte)SignatureTypeCode.TypeHandle, (byte)SpecialType.System_Object,

                // Microsoft_VisualBasic_CompilerServices_Conversions__ToCharObject
                (byte)(MemberFlags.Method | MemberFlags.Static),                                                            // Flags
                (byte)WellKnownType.Microsoft_VisualBasic_CompilerServices_Conversions,                                     // DeclaringTypeId
                0,                                                                                                          // Arity
                    1,                                                                                                      // Method Signature
                    (byte)SignatureTypeCode.TypeHandle, (byte)SpecialType.System_Char,
                    (byte)SignatureTypeCode.TypeHandle, (byte)SpecialType.System_Object,

                // Microsoft_VisualBasic_CompilerServices_Conversions__ToCharArrayRankOneObject
                (byte)(MemberFlags.Method | MemberFlags.Static),                                                            // Flags
                (byte)WellKnownType.Microsoft_VisualBasic_CompilerServices_Conversions,                                     // DeclaringTypeId
                0,                                                                                                          // Arity
                    1,                                                                                                      // Method Signature
                    (byte)SignatureTypeCode.SZArray, (byte)SignatureTypeCode.TypeHandle, (byte)SpecialType.System_Char,
                    (byte)SignatureTypeCode.TypeHandle, (byte)SpecialType.System_Object,

                // Microsoft_VisualBasic_CompilerServices_Conversions__ToGenericParameter_T_Object
                (byte)(MemberFlags.Method | MemberFlags.Static),                                                            // Flags
                (byte)WellKnownType.Microsoft_VisualBasic_CompilerServices_Conversions,                                     // DeclaringTypeId
                1,                                                                                                          // Arity
                    1,                                                                                                      // Method Signature
                    (byte)SignatureTypeCode.GenericMethodParameter, 0,
                    (byte)SignatureTypeCode.TypeHandle, (byte)SpecialType.System_Object,

                // Microsoft_VisualBasic_CompilerServices_Conversions__ChangeType
                (byte)(MemberFlags.Method | MemberFlags.Static),                                                            // Flags
                (byte)WellKnownType.Microsoft_VisualBasic_CompilerServices_Conversions,                                     // DeclaringTypeId
                0,                                                                                                          // Arity
                    2,                                                                                                      // Method Signature
                    (byte)SignatureTypeCode.TypeHandle, (byte)SpecialType.System_Object,
                    (byte)SignatureTypeCode.TypeHandle, (byte)SpecialType.System_Object,
                    (byte)SignatureTypeCode.TypeHandle, (byte)WellKnownType.System_Type,

                // Microsoft_VisualBasic_CompilerServices_Operators__PlusObjectObject
                (byte)(MemberFlags.Method | MemberFlags.Static),                                                            // Flags
                (byte)WellKnownType.Microsoft_VisualBasic_CompilerServices_Operators,                                       // DeclaringTypeId
                0,                                                                                                          // Arity
                    1,                                                                                                      // Method Signature
                    (byte)SignatureTypeCode.TypeHandle, (byte)SpecialType.System_Object,
                    (byte)SignatureTypeCode.TypeHandle, (byte)SpecialType.System_Object,

                // Microsoft_VisualBasic_CompilerServices_Operators__NegateObjectObject
                (byte)(MemberFlags.Method | MemberFlags.Static),                                                            // Flags
                (byte)WellKnownType.Microsoft_VisualBasic_CompilerServices_Operators,                                       // DeclaringTypeId
                0,                                                                                                          // Arity
                    1,                                                                                                      // Method Signature
                    (byte)SignatureTypeCode.TypeHandle, (byte)SpecialType.System_Object,
                    (byte)SignatureTypeCode.TypeHandle, (byte)SpecialType.System_Object,

                // Microsoft_VisualBasic_CompilerServices_Operators__NotObjectObject
                (byte)(MemberFlags.Method | MemberFlags.Static),                                                            // Flags
                (byte)WellKnownType.Microsoft_VisualBasic_CompilerServices_Operators,                                       // DeclaringTypeId
                0,                                                                                                          // Arity
                    1,                                                                                                      // Method Signature
                    (byte)SignatureTypeCode.TypeHandle, (byte)SpecialType.System_Object,
                    (byte)SignatureTypeCode.TypeHandle, (byte)SpecialType.System_Object,

                // Microsoft_VisualBasic_CompilerServices_Operators__AndObjectObjectObject
                (byte)(MemberFlags.Method | MemberFlags.Static),                                                            // Flags
                (byte)WellKnownType.Microsoft_VisualBasic_CompilerServices_Operators,                                       // DeclaringTypeId
                0,                                                                                                          // Arity
                    2,                                                                                                      // Method Signature
                    (byte)SignatureTypeCode.TypeHandle, (byte)SpecialType.System_Object,
                    (byte)SignatureTypeCode.TypeHandle, (byte)SpecialType.System_Object,
                    (byte)SignatureTypeCode.TypeHandle, (byte)SpecialType.System_Object,

                // Microsoft_VisualBasic_CompilerServices_Operators__OrObjectObjectObject
                (byte)(MemberFlags.Method | MemberFlags.Static),                                                            // Flags
                (byte)WellKnownType.Microsoft_VisualBasic_CompilerServices_Operators,                                       // DeclaringTypeId
                0,                                                                                                          // Arity
                    2,                                                                                                      // Method Signature
                    (byte)SignatureTypeCode.TypeHandle, (byte)SpecialType.System_Object,
                    (byte)SignatureTypeCode.TypeHandle, (byte)SpecialType.System_Object,
                    (byte)SignatureTypeCode.TypeHandle, (byte)SpecialType.System_Object,

                // Microsoft_VisualBasic_CompilerServices_Operators__XorObjectObjectObject
                (byte)(MemberFlags.Method | MemberFlags.Static),                                                            // Flags
                (byte)WellKnownType.Microsoft_VisualBasic_CompilerServices_Operators,                                       // DeclaringTypeId
                0,                                                                                                          // Arity
                    2,                                                                                                      // Method Signature
                    (byte)SignatureTypeCode.TypeHandle, (byte)SpecialType.System_Object,
                    (byte)SignatureTypeCode.TypeHandle, (byte)SpecialType.System_Object,
                    (byte)SignatureTypeCode.TypeHandle, (byte)SpecialType.System_Object,

                // Microsoft_VisualBasic_CompilerServices_Operators__AddObjectObjectObject
                (byte)(MemberFlags.Method | MemberFlags.Static),                                                            // Flags
                (byte)WellKnownType.Microsoft_VisualBasic_CompilerServices_Operators,                                       // DeclaringTypeId
                0,                                                                                                          // Arity
                    2,                                                                                                      // Method Signature
                    (byte)SignatureTypeCode.TypeHandle, (byte)SpecialType.System_Object,
                    (byte)SignatureTypeCode.TypeHandle, (byte)SpecialType.System_Object,
                    (byte)SignatureTypeCode.TypeHandle, (byte)SpecialType.System_Object,

                // Microsoft_VisualBasic_CompilerServices_Operators__SubtractObjectObjectObject
                (byte)(MemberFlags.Method | MemberFlags.Static),                                                            // Flags
                (byte)WellKnownType.Microsoft_VisualBasic_CompilerServices_Operators,                                       // DeclaringTypeId
                0,                                                                                                          // Arity
                    2,                                                                                                      // Method Signature
                    (byte)SignatureTypeCode.TypeHandle, (byte)SpecialType.System_Object,
                    (byte)SignatureTypeCode.TypeHandle, (byte)SpecialType.System_Object,
                    (byte)SignatureTypeCode.TypeHandle, (byte)SpecialType.System_Object,

                // Microsoft_VisualBasic_CompilerServices_Operators__MultiplyObjectObjectObject
                (byte)(MemberFlags.Method | MemberFlags.Static),                                                            // Flags
                (byte)WellKnownType.Microsoft_VisualBasic_CompilerServices_Operators,                                       // DeclaringTypeId
                0,                                                                                                          // Arity
                    2,                                                                                                      // Method Signature
                    (byte)SignatureTypeCode.TypeHandle, (byte)SpecialType.System_Object,
                    (byte)SignatureTypeCode.TypeHandle, (byte)SpecialType.System_Object,
                    (byte)SignatureTypeCode.TypeHandle, (byte)SpecialType.System_Object,

                // Microsoft_VisualBasic_CompilerServices_Operators__DivideObjectObjectObject
                (byte)(MemberFlags.Method | MemberFlags.Static),                                                            // Flags
                (byte)WellKnownType.Microsoft_VisualBasic_CompilerServices_Operators,                                       // DeclaringTypeId
                0,                                                                                                          // Arity
                    2,                                                                                                      // Method Signature
                    (byte)SignatureTypeCode.TypeHandle, (byte)SpecialType.System_Object,
                    (byte)SignatureTypeCode.TypeHandle, (byte)SpecialType.System_Object,
                    (byte)SignatureTypeCode.TypeHandle, (byte)SpecialType.System_Object,

                // Microsoft_VisualBasic_CompilerServices_Operators__ExponentObjectObjectObject
                (byte)(MemberFlags.Method | MemberFlags.Static),                                                            // Flags
                (byte)WellKnownType.Microsoft_VisualBasic_CompilerServices_Operators,                                       // DeclaringTypeId
                0,                                                                                                          // Arity
                    2,                                                                                                      // Method Signature
                    (byte)SignatureTypeCode.TypeHandle, (byte)SpecialType.System_Object,
                    (byte)SignatureTypeCode.TypeHandle, (byte)SpecialType.System_Object,
                    (byte)SignatureTypeCode.TypeHandle, (byte)SpecialType.System_Object,

                // Microsoft_VisualBasic_CompilerServices_Operators__ModObjectObjectObject
                (byte)(MemberFlags.Method | MemberFlags.Static),                                                            // Flags
                (byte)WellKnownType.Microsoft_VisualBasic_CompilerServices_Operators,                                       // DeclaringTypeId
                0,                                                                                                          // Arity
                    2,                                                                                                      // Method Signature
                    (byte)SignatureTypeCode.TypeHandle, (byte)SpecialType.System_Object,
                    (byte)SignatureTypeCode.TypeHandle, (byte)SpecialType.System_Object,
                    (byte)SignatureTypeCode.TypeHandle, (byte)SpecialType.System_Object,

                // Microsoft_VisualBasic_CompilerServices_Operators__IntDivideObjectObjectObject
                (byte)(MemberFlags.Method | MemberFlags.Static),                                                            // Flags
                (byte)WellKnownType.Microsoft_VisualBasic_CompilerServices_Operators,                                       // DeclaringTypeId
                0,                                                                                                          // Arity
                    2,                                                                                                      // Method Signature
                    (byte)SignatureTypeCode.TypeHandle, (byte)SpecialType.System_Object,
                    (byte)SignatureTypeCode.TypeHandle, (byte)SpecialType.System_Object,
                    (byte)SignatureTypeCode.TypeHandle, (byte)SpecialType.System_Object,

                // Microsoft_VisualBasic_CompilerServices_Operators__LeftShiftObjectObjectObject
                (byte)(MemberFlags.Method | MemberFlags.Static),                                                            // Flags
                (byte)WellKnownType.Microsoft_VisualBasic_CompilerServices_Operators,                                       // DeclaringTypeId
                0,                                                                                                          // Arity
                    2,                                                                                                      // Method Signature
                    (byte)SignatureTypeCode.TypeHandle, (byte)SpecialType.System_Object,
                    (byte)SignatureTypeCode.TypeHandle, (byte)SpecialType.System_Object,
                    (byte)SignatureTypeCode.TypeHandle, (byte)SpecialType.System_Object,

                // Microsoft_VisualBasic_CompilerServices_Operators__RightShiftObjectObjectObject
                (byte)(MemberFlags.Method | MemberFlags.Static),                                                            // Flags
                (byte)WellKnownType.Microsoft_VisualBasic_CompilerServices_Operators,                                       // DeclaringTypeId
                0,                                                                                                          // Arity
                    2,                                                                                                      // Method Signature
                    (byte)SignatureTypeCode.TypeHandle, (byte)SpecialType.System_Object,
                    (byte)SignatureTypeCode.TypeHandle, (byte)SpecialType.System_Object,
                    (byte)SignatureTypeCode.TypeHandle, (byte)SpecialType.System_Object,

                // Microsoft_VisualBasic_CompilerServices_Operators__ConcatenateObjectObjectObject
                (byte)(MemberFlags.Method | MemberFlags.Static),                                                            // Flags
                (byte)WellKnownType.Microsoft_VisualBasic_CompilerServices_Operators,                                       // DeclaringTypeId
                0,                                                                                                          // Arity
                    2,                                                                                                      // Method Signature
                    (byte)SignatureTypeCode.TypeHandle, (byte)SpecialType.System_Object,
                    (byte)SignatureTypeCode.TypeHandle, (byte)SpecialType.System_Object,
                    (byte)SignatureTypeCode.TypeHandle, (byte)SpecialType.System_Object,

                // Microsoft_VisualBasic_CompilerServices_Operators__CompareObjectEqualObjectObjectBoolean
                (byte)(MemberFlags.Method | MemberFlags.Static),                                                            // Flags
                (byte)WellKnownType.Microsoft_VisualBasic_CompilerServices_Operators,                                       // DeclaringTypeId
                0,                                                                                                          // Arity
                    3,                                                                                                      // Method Signature
                    (byte)SignatureTypeCode.TypeHandle, (byte)SpecialType.System_Object,
                    (byte)SignatureTypeCode.TypeHandle, (byte)SpecialType.System_Object,
                    (byte)SignatureTypeCode.TypeHandle, (byte)SpecialType.System_Object,
                    (byte)SignatureTypeCode.TypeHandle, (byte)SpecialType.System_Boolean,

                // Microsoft_VisualBasic_CompilerServices_Operators__CompareObjectNotEqualObjectObjectBoolean
                (byte)(MemberFlags.Method | MemberFlags.Static),                                                            // Flags
                (byte)WellKnownType.Microsoft_VisualBasic_CompilerServices_Operators,                                       // DeclaringTypeId
                0,                                                                                                          // Arity
                    3,                                                                                                      // Method Signature
                    (byte)SignatureTypeCode.TypeHandle, (byte)SpecialType.System_Object,
                    (byte)SignatureTypeCode.TypeHandle, (byte)SpecialType.System_Object,
                    (byte)SignatureTypeCode.TypeHandle, (byte)SpecialType.System_Object,
                    (byte)SignatureTypeCode.TypeHandle, (byte)SpecialType.System_Boolean,

                // Microsoft_VisualBasic_CompilerServices_Operators__CompareObjectLessObjectObjectBoolean
                (byte)(MemberFlags.Method | MemberFlags.Static),                                                            // Flags
                (byte)WellKnownType.Microsoft_VisualBasic_CompilerServices_Operators,                                       // DeclaringTypeId
                0,                                                                                                          // Arity
                    3,                                                                                                      // Method Signature
                    (byte)SignatureTypeCode.TypeHandle, (byte)SpecialType.System_Object,
                    (byte)SignatureTypeCode.TypeHandle, (byte)SpecialType.System_Object,
                    (byte)SignatureTypeCode.TypeHandle, (byte)SpecialType.System_Object,
                    (byte)SignatureTypeCode.TypeHandle, (byte)SpecialType.System_Boolean,

                // Microsoft_VisualBasic_CompilerServices_Operators__CompareObjectLessEqualObjectObjectBoolean
                (byte)(MemberFlags.Method | MemberFlags.Static),                                                            // Flags
                (byte)WellKnownType.Microsoft_VisualBasic_CompilerServices_Operators,                                       // DeclaringTypeId
                0,                                                                                                          // Arity
                    3,                                                                                                      // Method Signature
                    (byte)SignatureTypeCode.TypeHandle, (byte)SpecialType.System_Object,
                    (byte)SignatureTypeCode.TypeHandle, (byte)SpecialType.System_Object,
                    (byte)SignatureTypeCode.TypeHandle, (byte)SpecialType.System_Object,
                    (byte)SignatureTypeCode.TypeHandle, (byte)SpecialType.System_Boolean,

                // Microsoft_VisualBasic_CompilerServices_Operators__CompareObjectGreaterEqualObjectObjectBoolean
                (byte)(MemberFlags.Method | MemberFlags.Static),                                                            // Flags
                (byte)WellKnownType.Microsoft_VisualBasic_CompilerServices_Operators,                                       // DeclaringTypeId
                0,                                                                                                          // Arity
                    3,                                                                                                      // Method Signature
                    (byte)SignatureTypeCode.TypeHandle, (byte)SpecialType.System_Object,
                    (byte)SignatureTypeCode.TypeHandle, (byte)SpecialType.System_Object,
                    (byte)SignatureTypeCode.TypeHandle, (byte)SpecialType.System_Object,
                    (byte)SignatureTypeCode.TypeHandle, (byte)SpecialType.System_Boolean,

                // Microsoft_VisualBasic_CompilerServices_Operators__CompareObjectGreaterObjectObjectBoolean
                (byte)(MemberFlags.Method | MemberFlags.Static),                                                            // Flags
                (byte)WellKnownType.Microsoft_VisualBasic_CompilerServices_Operators,                                       // DeclaringTypeId
                0,                                                                                                          // Arity
                    3,                                                                                                      // Method Signature
                    (byte)SignatureTypeCode.TypeHandle, (byte)SpecialType.System_Object,
                    (byte)SignatureTypeCode.TypeHandle, (byte)SpecialType.System_Object,
                    (byte)SignatureTypeCode.TypeHandle, (byte)SpecialType.System_Object,
                    (byte)SignatureTypeCode.TypeHandle, (byte)SpecialType.System_Boolean,

                // Microsoft_VisualBasic_CompilerServices_Operators__ConditionalCompareObjectEqualObjectObjectBoolean
                (byte)(MemberFlags.Method | MemberFlags.Static),                                                            // Flags
                (byte)WellKnownType.Microsoft_VisualBasic_CompilerServices_Operators,                                       // DeclaringTypeId
                0,                                                                                                          // Arity
                    3,                                                                                                      // Method Signature
                    (byte)SignatureTypeCode.TypeHandle, (byte)SpecialType.System_Boolean,
                    (byte)SignatureTypeCode.TypeHandle, (byte)SpecialType.System_Object,
                    (byte)SignatureTypeCode.TypeHandle, (byte)SpecialType.System_Object,
                    (byte)SignatureTypeCode.TypeHandle, (byte)SpecialType.System_Boolean,

                // Microsoft_VisualBasic_CompilerServices_Operators__ConditionalCompareObjectNotEqualObjectObjectBoolean
                (byte)(MemberFlags.Method | MemberFlags.Static),                                                            // Flags
                (byte)WellKnownType.Microsoft_VisualBasic_CompilerServices_Operators,                                       // DeclaringTypeId
                0,                                                                                                          // Arity
                    3,                                                                                                      // Method Signature
                    (byte)SignatureTypeCode.TypeHandle, (byte)SpecialType.System_Boolean,
                    (byte)SignatureTypeCode.TypeHandle, (byte)SpecialType.System_Object,
                    (byte)SignatureTypeCode.TypeHandle, (byte)SpecialType.System_Object,
                    (byte)SignatureTypeCode.TypeHandle, (byte)SpecialType.System_Boolean,

                // Microsoft_VisualBasic_CompilerServices_Operators__ConditionalCompareObjectLessObjectObjectBoolean
                (byte)(MemberFlags.Method | MemberFlags.Static),                                                            // Flags
                (byte)WellKnownType.Microsoft_VisualBasic_CompilerServices_Operators,                                       // DeclaringTypeId
                0,                                                                                                          // Arity
                    3,                                                                                                      // Method Signature
                    (byte)SignatureTypeCode.TypeHandle, (byte)SpecialType.System_Boolean,
                    (byte)SignatureTypeCode.TypeHandle, (byte)SpecialType.System_Object,
                    (byte)SignatureTypeCode.TypeHandle, (byte)SpecialType.System_Object,
                    (byte)SignatureTypeCode.TypeHandle, (byte)SpecialType.System_Boolean,

                // Microsoft_VisualBasic_CompilerServices_Operators__ConditionalCompareObjectLessEqualObjectObjectBoolean
                (byte)(MemberFlags.Method | MemberFlags.Static),                                                            // Flags
                (byte)WellKnownType.Microsoft_VisualBasic_CompilerServices_Operators,                                       // DeclaringTypeId
                0,                                                                                                          // Arity
                    3,                                                                                                      // Method Signature
                    (byte)SignatureTypeCode.TypeHandle, (byte)SpecialType.System_Boolean,
                    (byte)SignatureTypeCode.TypeHandle, (byte)SpecialType.System_Object,
                    (byte)SignatureTypeCode.TypeHandle, (byte)SpecialType.System_Object,
                    (byte)SignatureTypeCode.TypeHandle, (byte)SpecialType.System_Boolean,

                // Microsoft_VisualBasic_CompilerServices_Operators__ConditionalCompareObjectGreaterEqualObjectObjectBoolean
                (byte)(MemberFlags.Method | MemberFlags.Static),                                                            // Flags
                (byte)WellKnownType.Microsoft_VisualBasic_CompilerServices_Operators,                                       // DeclaringTypeId
                0,                                                                                                          // Arity
                    3,                                                                                                      // Method Signature
                    (byte)SignatureTypeCode.TypeHandle, (byte)SpecialType.System_Boolean,
                    (byte)SignatureTypeCode.TypeHandle, (byte)SpecialType.System_Object,
                    (byte)SignatureTypeCode.TypeHandle, (byte)SpecialType.System_Object,
                    (byte)SignatureTypeCode.TypeHandle, (byte)SpecialType.System_Boolean,

                // Microsoft_VisualBasic_CompilerServices_Operators__ConditionalCompareObjectGreaterObjectObjectBoolean
                (byte)(MemberFlags.Method | MemberFlags.Static),                                                            // Flags
                (byte)WellKnownType.Microsoft_VisualBasic_CompilerServices_Operators,                                       // DeclaringTypeId
                0,                                                                                                          // Arity
                    3,                                                                                                      // Method Signature
                    (byte)SignatureTypeCode.TypeHandle, (byte)SpecialType.System_Boolean,
                    (byte)SignatureTypeCode.TypeHandle, (byte)SpecialType.System_Object,
                    (byte)SignatureTypeCode.TypeHandle, (byte)SpecialType.System_Object,
                    (byte)SignatureTypeCode.TypeHandle, (byte)SpecialType.System_Boolean,

                // Microsoft_VisualBasic_CompilerServices_Operators__CompareStringStringStringBoolean
                (byte)(MemberFlags.Method | MemberFlags.Static),                                                            // Flags
                (byte)WellKnownType.Microsoft_VisualBasic_CompilerServices_Operators,                                       // DeclaringTypeId
                0,                                                                                                          // Arity
                    3,                                                                                                      // Method Signature
                    (byte)SignatureTypeCode.TypeHandle, (byte)SpecialType.System_Int32,
                    (byte)SignatureTypeCode.TypeHandle, (byte)SpecialType.System_String,
                    (byte)SignatureTypeCode.TypeHandle, (byte)SpecialType.System_String,
                    (byte)SignatureTypeCode.TypeHandle, (byte)SpecialType.System_Boolean,

                // Microsoft_VisualBasic_CompilerServices_EmbeddedOperators__CompareStringStringStringBoolean
                (byte)(MemberFlags.Method | MemberFlags.Static),                                                            // Flags
                (byte)WellKnownType.Microsoft_VisualBasic_CompilerServices_EmbeddedOperators,                               // DeclaringTypeId
                0,                                                                                                          // Arity
                    3,                                                                                                      // Method Signature
                    (byte)SignatureTypeCode.TypeHandle, (byte)SpecialType.System_Int32,
                    (byte)SignatureTypeCode.TypeHandle, (byte)SpecialType.System_String,
                    (byte)SignatureTypeCode.TypeHandle, (byte)SpecialType.System_String,
                    (byte)SignatureTypeCode.TypeHandle, (byte)SpecialType.System_Boolean,

                // Microsoft_VisualBasic_CompilerServices_NewLateBinding__LateCall
                (byte)(MemberFlags.Method | MemberFlags.Static),                                                            // Flags
                (byte)WellKnownType.Microsoft_VisualBasic_CompilerServices_NewLateBinding,                                  // DeclaringTypeId
                0,                                                                                                          // Arity
                    8,                                                                                                      // Method Signature
                    (byte)SignatureTypeCode.TypeHandle, (byte)SpecialType.System_Object,
                    (byte)SignatureTypeCode.TypeHandle, (byte)SpecialType.System_Object,
                    (byte)SignatureTypeCode.TypeHandle, (byte)WellKnownType.System_Type,
                    (byte)SignatureTypeCode.TypeHandle, (byte)SpecialType.System_String,
                    (byte)SignatureTypeCode.SZArray, (byte)SignatureTypeCode.TypeHandle, (byte)SpecialType.System_Object,
                    (byte)SignatureTypeCode.SZArray, (byte)SignatureTypeCode.TypeHandle, (byte)SpecialType.System_String,
                    (byte)SignatureTypeCode.SZArray, (byte)SignatureTypeCode.TypeHandle, (byte)WellKnownType.System_Type,
                    (byte)SignatureTypeCode.SZArray, (byte)SignatureTypeCode.TypeHandle, (byte)SpecialType.System_Boolean,
                    (byte)SignatureTypeCode.TypeHandle, (byte)SpecialType.System_Boolean,

                // Microsoft_VisualBasic_CompilerServices_NewLateBinding__LateGet
                (byte)(MemberFlags.Method | MemberFlags.Static),                                                            // Flags
                (byte)WellKnownType.Microsoft_VisualBasic_CompilerServices_NewLateBinding,                                  // DeclaringTypeId
                0,                                                                                                          // Arity
                    7,                                                                                                      // Method Signature
                    (byte)SignatureTypeCode.TypeHandle, (byte)SpecialType.System_Object,
                    (byte)SignatureTypeCode.TypeHandle, (byte)SpecialType.System_Object,
                    (byte)SignatureTypeCode.TypeHandle, (byte)WellKnownType.System_Type,
                    (byte)SignatureTypeCode.TypeHandle, (byte)SpecialType.System_String,
                    (byte)SignatureTypeCode.SZArray, (byte)SignatureTypeCode.TypeHandle, (byte)SpecialType.System_Object,
                    (byte)SignatureTypeCode.SZArray, (byte)SignatureTypeCode.TypeHandle, (byte)SpecialType.System_String,
                    (byte)SignatureTypeCode.SZArray, (byte)SignatureTypeCode.TypeHandle, (byte)WellKnownType.System_Type,
                    (byte)SignatureTypeCode.SZArray, (byte)SignatureTypeCode.TypeHandle, (byte)SpecialType.System_Boolean,

                // Microsoft_VisualBasic_CompilerServices_NewLateBinding__LateSet
                (byte)(MemberFlags.Method | MemberFlags.Static),                                                            // Flags
                (byte)WellKnownType.Microsoft_VisualBasic_CompilerServices_NewLateBinding,                                  // DeclaringTypeId
                0,                                                                                                          // Arity
                    6,                                                                                                      // Method Signature
                    (byte)SignatureTypeCode.TypeHandle, (byte)SpecialType.System_Void,
                    (byte)SignatureTypeCode.TypeHandle, (byte)SpecialType.System_Object,
                    (byte)SignatureTypeCode.TypeHandle, (byte)WellKnownType.System_Type,
                    (byte)SignatureTypeCode.TypeHandle, (byte)SpecialType.System_String,
                    (byte)SignatureTypeCode.SZArray, (byte)SignatureTypeCode.TypeHandle, (byte)SpecialType.System_Object,
                    (byte)SignatureTypeCode.SZArray, (byte)SignatureTypeCode.TypeHandle, (byte)SpecialType.System_String,
                    (byte)SignatureTypeCode.SZArray, (byte)SignatureTypeCode.TypeHandle, (byte)WellKnownType.System_Type,

                // Microsoft_VisualBasic_CompilerServices_NewLateBinding__LateSetComplex
                (byte)(MemberFlags.Method | MemberFlags.Static),                                                            // Flags
                (byte)WellKnownType.Microsoft_VisualBasic_CompilerServices_NewLateBinding,                                  // DeclaringTypeId
                0,                                                                                                          // Arity
                    8,                                                                                                      // Method Signature
                    (byte)SignatureTypeCode.TypeHandle, (byte)SpecialType.System_Void,
                    (byte)SignatureTypeCode.TypeHandle, (byte)SpecialType.System_Object,
                    (byte)SignatureTypeCode.TypeHandle, (byte)WellKnownType.System_Type,
                    (byte)SignatureTypeCode.TypeHandle, (byte)SpecialType.System_String,
                    (byte)SignatureTypeCode.SZArray, (byte)SignatureTypeCode.TypeHandle, (byte)SpecialType.System_Object,
                    (byte)SignatureTypeCode.SZArray, (byte)SignatureTypeCode.TypeHandle, (byte)SpecialType.System_String,
                    (byte)SignatureTypeCode.SZArray, (byte)SignatureTypeCode.TypeHandle, (byte)WellKnownType.System_Type,
                    (byte)SignatureTypeCode.TypeHandle, (byte)SpecialType.System_Boolean,
                    (byte)SignatureTypeCode.TypeHandle, (byte)SpecialType.System_Boolean,

                // Microsoft_VisualBasic_CompilerServices_NewLateBinding__LateIndexGet
                (byte)(MemberFlags.Method | MemberFlags.Static),                                                            // Flags
                (byte)WellKnownType.Microsoft_VisualBasic_CompilerServices_NewLateBinding,                                  // DeclaringTypeId
                0,                                                                                                          // Arity
                    3,                                                                                                      // Method Signature
                    (byte)SignatureTypeCode.TypeHandle, (byte)SpecialType.System_Object,
                    (byte)SignatureTypeCode.TypeHandle, (byte)SpecialType.System_Object,
                    (byte)SignatureTypeCode.SZArray, (byte)SignatureTypeCode.TypeHandle, (byte)SpecialType.System_Object,
                    (byte)SignatureTypeCode.SZArray, (byte)SignatureTypeCode.TypeHandle, (byte)SpecialType.System_String,

                // Microsoft_VisualBasic_CompilerServices_NewLateBinding__LateIndexSet
                (byte)(MemberFlags.Method | MemberFlags.Static),                                                            // Flags
                (byte)WellKnownType.Microsoft_VisualBasic_CompilerServices_NewLateBinding,                                  // DeclaringTypeId
                0,                                                                                                          // Arity
                    3,                                                                                                      // Method Signature
                    (byte)SignatureTypeCode.TypeHandle, (byte)SpecialType.System_Void,
                    (byte)SignatureTypeCode.TypeHandle, (byte)SpecialType.System_Object,
                    (byte)SignatureTypeCode.SZArray, (byte)SignatureTypeCode.TypeHandle, (byte)SpecialType.System_Object,
                    (byte)SignatureTypeCode.SZArray, (byte)SignatureTypeCode.TypeHandle, (byte)SpecialType.System_String,

                // Microsoft_VisualBasic_CompilerServices_NewLateBinding__LateIndexSetComplex
                (byte)(MemberFlags.Method | MemberFlags.Static),                                                            // Flags
                (byte)WellKnownType.Microsoft_VisualBasic_CompilerServices_NewLateBinding,                                  // DeclaringTypeId
                0,                                                                                                          // Arity
                    5,                                                                                                      // Method Signature
                    (byte)SignatureTypeCode.TypeHandle, (byte)SpecialType.System_Void,
                    (byte)SignatureTypeCode.TypeHandle, (byte)SpecialType.System_Object,
                    (byte)SignatureTypeCode.SZArray, (byte)SignatureTypeCode.TypeHandle, (byte)SpecialType.System_Object,
                    (byte)SignatureTypeCode.SZArray, (byte)SignatureTypeCode.TypeHandle, (byte)SpecialType.System_String,
                    (byte)SignatureTypeCode.TypeHandle, (byte)SpecialType.System_Boolean,
                    (byte)SignatureTypeCode.TypeHandle, (byte)SpecialType.System_Boolean,

                // Microsoft_VisualBasic_CompilerServices_StandardModuleAttribute__ctor
                (byte)MemberFlags.Constructor,                                                                              // Flags
                (byte)WellKnownType.Microsoft_VisualBasic_CompilerServices_StandardModuleAttribute,                         // DeclaringTypeId
                0,                                                                                                          // Arity
                    0,                                                                                                      // Method Signature
                    (byte)SignatureTypeCode.TypeHandle, (byte)SpecialType.System_Void,

                // Microsoft_VisualBasic_CompilerServices_StaticLocalInitFlag__ctor
                (byte)MemberFlags.Constructor,                                                                              // Flags
                (byte)WellKnownType.Microsoft_VisualBasic_CompilerServices_StaticLocalInitFlag,                             // DeclaringTypeId
                0,                                                                                                          // Arity
                    0,                                                                                                      // Method Signature
                    (byte)SignatureTypeCode.TypeHandle, (byte)SpecialType.System_Void,

                // Microsoft_VisualBasic_CompilerServices_StaticLocalInitFlag__State
                (byte)MemberFlags.Field,                                                                                    // Flags
                (byte)WellKnownType.Microsoft_VisualBasic_CompilerServices_StaticLocalInitFlag,                             // DeclaringTypeId
                0,                                                                                                          // Arity
                    (byte)SignatureTypeCode.TypeHandle, (byte)SpecialType.System_Int16,                                     // Field Signature

                // Microsoft_VisualBasic_CompilerServices_StringType__MidStmtStr
                (byte)(MemberFlags.Method | MemberFlags.Static),                                                            // Flags
                (byte)WellKnownType.Microsoft_VisualBasic_CompilerServices_StringType,                                      // DeclaringTypeId
                0,                                                                                                          // Arity
                    4,                                                                                                      // Method Signature
                    (byte)SignatureTypeCode.TypeHandle, (byte)SpecialType.System_Void,
                    (byte)SignatureTypeCode.ByReference, (byte)SignatureTypeCode.TypeHandle, (byte)SpecialType.System_String,
                    (byte)SignatureTypeCode.TypeHandle, (byte)SpecialType.System_Int32,
                    (byte)SignatureTypeCode.TypeHandle, (byte)SpecialType.System_Int32,
                    (byte)SignatureTypeCode.TypeHandle, (byte)SpecialType.System_String,

                // Microsoft_VisualBasic_CompilerServices_IncompleteInitialization__ctor
                (byte)MemberFlags.Constructor,                                                                              // Flags
                (byte)WellKnownType.Microsoft_VisualBasic_CompilerServices_IncompleteInitialization,                        // DeclaringTypeId
                0,                                                                                                          // Arity
                    0,                                                                                                      // Method Signature
                    (byte)SignatureTypeCode.TypeHandle, (byte)SpecialType.System_Void,

                // Microsoft_VisualBasic_Embedded__ctor
                (byte)MemberFlags.Constructor,                                                                              // Flags
                (byte)WellKnownType.Microsoft_VisualBasic_Embedded,                                                         // DeclaringTypeId
                0,                                                                                                          // Arity
                    0,                                                                                                      // Method Signature
                    (byte)SignatureTypeCode.TypeHandle, (byte)SpecialType.System_Void,

                // Microsoft_VisualBasic_CompilerServices_Utils__CopyArray
                (byte)(MemberFlags.Method | MemberFlags.Static),                                                            // Flags
                (byte)WellKnownType.Microsoft_VisualBasic_CompilerServices_Utils,                                           // DeclaringTypeId
                0,                                                                                                          // Arity
                    2,                                                                                                      // Method Signature
                    (byte)SignatureTypeCode.TypeHandle, (byte)SpecialType.System_Array,
                    (byte)SignatureTypeCode.TypeHandle, (byte)SpecialType.System_Array,
                    (byte)SignatureTypeCode.TypeHandle, (byte)SpecialType.System_Array,

                // Microsoft_VisualBasic_CompilerServices_LikeOperator__LikeStringStringStringCompareMethod
                (byte)(MemberFlags.Method | MemberFlags.Static),                                                            // Flags
                (byte)WellKnownType.Microsoft_VisualBasic_CompilerServices_LikeOperator,                                    // DeclaringTypeId
                0,                                                                                                          // Arity
                    3,                                                                                                      // Method Signature
                    (byte)SignatureTypeCode.TypeHandle, (byte)SpecialType.System_Boolean,
                    (byte)SignatureTypeCode.TypeHandle, (byte)SpecialType.System_String,
                    (byte)SignatureTypeCode.TypeHandle, (byte)SpecialType.System_String,
                    (byte)SignatureTypeCode.TypeHandle, (byte)WellKnownType.Microsoft_VisualBasic_CompareMethod,

                // Microsoft_VisualBasic_CompilerServices_LikeOperator__LikeObjectObjectObjectCompareMethod
                (byte)(MemberFlags.Method | MemberFlags.Static),                                                            // Flags
                (byte)WellKnownType.Microsoft_VisualBasic_CompilerServices_LikeOperator,                                    // DeclaringTypeId
                0,                                                                                                          // Arity
                    3,                                                                                                      // Method Signature
                    (byte)SignatureTypeCode.TypeHandle, (byte)SpecialType.System_Object,
                    (byte)SignatureTypeCode.TypeHandle, (byte)SpecialType.System_Object,
                    (byte)SignatureTypeCode.TypeHandle, (byte)SpecialType.System_Object,
                    (byte)SignatureTypeCode.TypeHandle, (byte)WellKnownType.Microsoft_VisualBasic_CompareMethod,

                // Microsoft_VisualBasic_CompilerServices_ProjectData__CreateProjectError
                (byte)(MemberFlags.Method | MemberFlags.Static),                                                            // Flags
                (byte)WellKnownType.Microsoft_VisualBasic_CompilerServices_ProjectData,                                     // DeclaringTypeId
                0,                                                                                                          // Arity
                    1,                                                                                                      // Method Signature
                    (byte)SignatureTypeCode.TypeHandle, (byte)WellKnownType.System_Exception,
                    (byte)SignatureTypeCode.TypeHandle, (byte)SpecialType.System_Int32,

                // Microsoft_VisualBasic_CompilerServices_ProjectData__SetProjectError
                (byte)(MemberFlags.Method | MemberFlags.Static),                                                            // Flags
                (byte)WellKnownType.Microsoft_VisualBasic_CompilerServices_ProjectData,                                     // DeclaringTypeId
                0,                                                                                                          // Arity
                    1,                                                                                                      // Method Signature
                    (byte)SignatureTypeCode.TypeHandle, (byte)SpecialType.System_Void,
                    (byte)SignatureTypeCode.TypeHandle, (byte)WellKnownType.System_Exception,

                // Microsoft_VisualBasic_CompilerServices_ProjectData__SetProjectError_Int32
                (byte)(MemberFlags.Method | MemberFlags.Static),                                                            // Flags
                (byte)WellKnownType.Microsoft_VisualBasic_CompilerServices_ProjectData,                                     // DeclaringTypeId
                0,                                                                                                          // Arity
                    2,                                                                                                      // Method Signature
                    (byte)SignatureTypeCode.TypeHandle, (byte)SpecialType.System_Void,
                    (byte)SignatureTypeCode.TypeHandle, (byte)WellKnownType.System_Exception,
                    (byte)SignatureTypeCode.TypeHandle, (byte)SpecialType.System_Int32,

                // Microsoft_VisualBasic_CompilerServices_ProjectData__ClearProjectError
                (byte)(MemberFlags.Method | MemberFlags.Static),                                                            // Flags
                (byte)WellKnownType.Microsoft_VisualBasic_CompilerServices_ProjectData,                                     // DeclaringTypeId
                0,                                                                                                          // Arity
                    0,                                                                                                      // Method Signature
                    (byte)SignatureTypeCode.TypeHandle, (byte)SpecialType.System_Void,

                // Microsoft_VisualBasic_CompilerServices_ProjectData__EndApp
                (byte)(MemberFlags.Method | MemberFlags.Static),                                                            // Flags
                (byte)WellKnownType.Microsoft_VisualBasic_CompilerServices_ProjectData,                                     // DeclaringTypeId
                0,                                                                                                          // Arity
                    0,                                                                                                      // Method Signature
                    (byte)SignatureTypeCode.TypeHandle, (byte)SpecialType.System_Void,

                // Microsoft_VisualBasic_CompilerServices_ObjectFlowControl_ForLoopControl__ForLoopInitObj
                (byte)(MemberFlags.Method | MemberFlags.Static),                                                            // Flags
                (byte)WellKnownType.Microsoft_VisualBasic_CompilerServices_ObjectFlowControl_ForLoopControl,                // DeclaringTypeId
                0,                                                                                                          // Arity
                    6,                                                                                                      // Method Signature
                    (byte)SignatureTypeCode.TypeHandle, (byte)SpecialType.System_Boolean,
                    (byte)SignatureTypeCode.TypeHandle, (byte)SpecialType.System_Object,
                    (byte)SignatureTypeCode.TypeHandle, (byte)SpecialType.System_Object,
                    (byte)SignatureTypeCode.TypeHandle, (byte)SpecialType.System_Object,
                    (byte)SignatureTypeCode.TypeHandle, (byte)SpecialType.System_Object,
                    (byte)SignatureTypeCode.ByReference, (byte)SignatureTypeCode.TypeHandle, (byte)SpecialType.System_Object,
                    (byte)SignatureTypeCode.ByReference, (byte)SignatureTypeCode.TypeHandle, (byte)SpecialType.System_Object,

                // Microsoft_VisualBasic_CompilerServices_ObjectFlowControl_ForLoopControl__ForNextCheckObj
                (byte)(MemberFlags.Method | MemberFlags.Static),                                                            // Flags
                (byte)WellKnownType.Microsoft_VisualBasic_CompilerServices_ObjectFlowControl_ForLoopControl,                // DeclaringTypeId
                0,                                                                                                          // Arity
                    3,                                                                                                      // Method Signature
                    (byte)SignatureTypeCode.TypeHandle, (byte)SpecialType.System_Boolean,
                    (byte)SignatureTypeCode.TypeHandle, (byte)SpecialType.System_Object,
                    (byte)SignatureTypeCode.TypeHandle, (byte)SpecialType.System_Object,
                    (byte)SignatureTypeCode.ByReference, (byte)SignatureTypeCode.TypeHandle, (byte)SpecialType.System_Object,

                // Microsoft_VisualBasic_CompilerServices_ObjectFlowControl__CheckForSyncLockOnValueType
                (byte)(MemberFlags.Method | MemberFlags.Static),                                                            // Flags
                (byte)WellKnownType.Microsoft_VisualBasic_CompilerServices_ObjectFlowControl,                               // DeclaringTypeId
                0,                                                                                                          // Arity
                    1,                                                                                                      // Method Signature
                    (byte)SignatureTypeCode.TypeHandle, (byte)SpecialType.System_Void,
                    (byte)SignatureTypeCode.TypeHandle, (byte)SpecialType.System_Object,

                // Microsoft_VisualBasic_CompilerServices_Versioned__CallByName
                (byte)(MemberFlags.Method | MemberFlags.Static),                                                            // Flags
                (byte)WellKnownType.Microsoft_VisualBasic_CompilerServices_Versioned,                                       // DeclaringTypeId
                0,                                                                                                          // Arity
                    4,                                                                                                      // Method Signature
                    (byte)SignatureTypeCode.TypeHandle, (byte)SpecialType.System_Object,
                    (byte)SignatureTypeCode.TypeHandle, (byte)SpecialType.System_Object,
                    (byte)SignatureTypeCode.TypeHandle, (byte)SpecialType.System_String,
                    (byte)SignatureTypeCode.TypeHandle, (byte)WellKnownType.Microsoft_VisualBasic_CallType,
                    (byte)SignatureTypeCode.SZArray, (byte)SignatureTypeCode.TypeHandle, (byte)SpecialType.System_Object,

                // Microsoft_VisualBasic_CompilerServices_Versioned__IsNumeric
                (byte)(MemberFlags.Method | MemberFlags.Static),                                                            // Flags
                (byte)WellKnownType.Microsoft_VisualBasic_CompilerServices_Versioned,                                       // DeclaringTypeId
                0,                                                                                                          // Arity
                    1,                                                                                                      // Method Signature
                    (byte)SignatureTypeCode.TypeHandle, (byte)SpecialType.System_Boolean,
                    (byte)SignatureTypeCode.TypeHandle, (byte)SpecialType.System_Object,

                // Microsoft_VisualBasic_CompilerServices_Versioned__SystemTypeName
                (byte)(MemberFlags.Method | MemberFlags.Static),                                                            // Flags
                (byte)WellKnownType.Microsoft_VisualBasic_CompilerServices_Versioned,                                       // DeclaringTypeId
                0,                                                                                                          // Arity
                    1,                                                                                                      // Method Signature
                    (byte)SignatureTypeCode.TypeHandle, (byte)SpecialType.System_String,
                    (byte)SignatureTypeCode.TypeHandle, (byte)SpecialType.System_String,

                // Microsoft_VisualBasic_CompilerServices_Versioned__TypeName
                (byte)(MemberFlags.Method | MemberFlags.Static),                                                            // Flags
                (byte)WellKnownType.Microsoft_VisualBasic_CompilerServices_Versioned,                                       // DeclaringTypeId
                0,                                                                                                          // Arity
                    1,                                                                                                      // Method Signature
                    (byte)SignatureTypeCode.TypeHandle, (byte)SpecialType.System_String,
                    (byte)SignatureTypeCode.TypeHandle, (byte)SpecialType.System_Object,

                // Microsoft_VisualBasic_CompilerServices_Versioned__VbTypeName
                (byte)(MemberFlags.Method | MemberFlags.Static),                                                            // Flags
                (byte)WellKnownType.Microsoft_VisualBasic_CompilerServices_Versioned,                                       // DeclaringTypeId
                0,                                                                                                          // Arity
                    1,                                                                                                      // Method Signature
                    (byte)SignatureTypeCode.TypeHandle, (byte)SpecialType.System_String,
                    (byte)SignatureTypeCode.TypeHandle, (byte)SpecialType.System_String,

                // Microsoft_VisualBasic_Information__IsNumeric
                (byte)(MemberFlags.Method | MemberFlags.Static),                                                            // Flags
                (byte)WellKnownType.Microsoft_VisualBasic_Information,                                                      // DeclaringTypeId
                0,                                                                                                          // Arity
                    1,                                                                                                      // Method Signature
                    (byte)SignatureTypeCode.TypeHandle, (byte)SpecialType.System_Boolean,
                    (byte)SignatureTypeCode.TypeHandle, (byte)SpecialType.System_Object,

                // Microsoft_VisualBasic_Information__SystemTypeName
                (byte)(MemberFlags.Method | MemberFlags.Static),                                                            // Flags
                (byte)WellKnownType.Microsoft_VisualBasic_Information,                                                      // DeclaringTypeId
                0,                                                                                                          // Arity
                    1,                                                                                                      // Method Signature
                    (byte)SignatureTypeCode.TypeHandle, (byte)SpecialType.System_String,
                    (byte)SignatureTypeCode.TypeHandle, (byte)SpecialType.System_String,

                // Microsoft_VisualBasic_Information__TypeName
                (byte)(MemberFlags.Method | MemberFlags.Static),                                                            // Flags
                (byte)WellKnownType.Microsoft_VisualBasic_Information,                                                      // DeclaringTypeId
                0,                                                                                                          // Arity
                    1,                                                                                                      // Method Signature
                    (byte)SignatureTypeCode.TypeHandle, (byte)SpecialType.System_String,
                    (byte)SignatureTypeCode.TypeHandle, (byte)SpecialType.System_Object,

                // Microsoft_VisualBasic_Information__VbTypeName
                (byte)(MemberFlags.Method | MemberFlags.Static),                                                            // Flags
                (byte)WellKnownType.Microsoft_VisualBasic_Information,                                                      // DeclaringTypeId
                0,                                                                                                          // Arity
                    1,                                                                                                      // Method Signature
                    (byte)SignatureTypeCode.TypeHandle, (byte)SpecialType.System_String,
                    (byte)SignatureTypeCode.TypeHandle, (byte)SpecialType.System_String,

                // Microsoft_VisualBasic_Interaction__CallByName
                (byte)(MemberFlags.Method | MemberFlags.Static),                                                            // Flags
                (byte)WellKnownType.Microsoft_VisualBasic_Interaction,                                                      // DeclaringTypeId
                0,                                                                                                          // Arity
                    4,                                                                                                      // Method Signature
                    (byte)SignatureTypeCode.TypeHandle, (byte)SpecialType.System_Object,
                    (byte)SignatureTypeCode.TypeHandle, (byte)SpecialType.System_Object,
                    (byte)SignatureTypeCode.TypeHandle, (byte)SpecialType.System_String,
                    (byte)SignatureTypeCode.TypeHandle, (byte)WellKnownType.Microsoft_VisualBasic_CallType,
                    (byte)SignatureTypeCode.SZArray, (byte)SignatureTypeCode.TypeHandle, (byte)SpecialType.System_Object,

                // System_Runtime_CompilerServices_IAsyncStateMachine_MoveNext
                (byte)(MemberFlags.Method | MemberFlags.Virtual),                                                           // Flags
                (byte)WellKnownType.System_Runtime_CompilerServices_IAsyncStateMachine,                                     // DeclaringTypeId
                0,                                                                                                          // Arity
                    0,                                                                                                      // Method Signature
                    (byte)SignatureTypeCode.TypeHandle, (byte)SpecialType.System_Void,

                // System_Runtime_CompilerServices_IAsyncStateMachine_SetStateMachine
                (byte)(MemberFlags.Method | MemberFlags.Virtual),                                                           // Flags
                (byte)WellKnownType.System_Runtime_CompilerServices_IAsyncStateMachine,                                     // DeclaringTypeId
                0,                                                                                                          // Arity
                    1,                                                                                                      // Method Signature
                    (byte)SignatureTypeCode.TypeHandle, (byte)SpecialType.System_Void,
                    (byte)SignatureTypeCode.TypeHandle, (byte)WellKnownType.System_Runtime_CompilerServices_IAsyncStateMachine,

                // System_Runtime_CompilerServices_AsyncVoidMethodBuilder__Create
                (byte)(MemberFlags.Method | MemberFlags.Static),                                                            // Flags
                (byte)WellKnownType.System_Runtime_CompilerServices_AsyncVoidMethodBuilder,                                 // DeclaringTypeId
                0,                                                                                                          // Arity
                    0,                                                                                                      // Method Signature
                    (byte)SignatureTypeCode.TypeHandle, (byte)WellKnownType.System_Runtime_CompilerServices_AsyncVoidMethodBuilder,

                // System_Runtime_CompilerServices_AsyncVoidMethodBuilder__SetException
                (byte)MemberFlags.Method,                                                                                   // Flags
                (byte)WellKnownType.System_Runtime_CompilerServices_AsyncVoidMethodBuilder,                                 // DeclaringTypeId
                0,                                                                                                          // Arity
                    1,                                                                                                      // Method Signature
                    (byte)SignatureTypeCode.TypeHandle, (byte)SpecialType.System_Void,
                    (byte)SignatureTypeCode.TypeHandle, (byte)WellKnownType.System_Exception,

                // System_Runtime_CompilerServices_AsyncVoidMethodBuilder__SetResult
                (byte)MemberFlags.Method,                                                                                   // Flags
                (byte)WellKnownType.System_Runtime_CompilerServices_AsyncVoidMethodBuilder,                                 // DeclaringTypeId
                0,                                                                                                          // Arity
                    0,                                                                                                      // Method Signature
                    (byte)SignatureTypeCode.TypeHandle, (byte)SpecialType.System_Void,

                // System_Runtime_CompilerServices_AsyncVoidMethodBuilder__AwaitOnCompleted
                (byte)MemberFlags.Method,                                                                                   // Flags
                (byte)WellKnownType.System_Runtime_CompilerServices_AsyncVoidMethodBuilder,                                 // DeclaringTypeId
                2,                                                                                                          // Arity
                    2,                                                                                                      // Method Signature
                    (byte)SignatureTypeCode.TypeHandle, (byte)SpecialType.System_Void,
                    (byte)SignatureTypeCode.ByReference, (byte)SignatureTypeCode.GenericMethodParameter, 0,
                    (byte)SignatureTypeCode.ByReference, (byte)SignatureTypeCode.GenericMethodParameter, (byte)SpecialType.System_Object,

                // System_Runtime_CompilerServices_AsyncVoidMethodBuilder__AwaitUnsafeOnCompleted
                (byte)MemberFlags.Method,                                                                                   // Flags
                (byte)WellKnownType.System_Runtime_CompilerServices_AsyncVoidMethodBuilder,                                 // DeclaringTypeId
                2,                                                                                                          // Arity
                    2,                                                                                                      // Method Signature
                    (byte)SignatureTypeCode.TypeHandle, (byte)SpecialType.System_Void,
                    (byte)SignatureTypeCode.ByReference, (byte)SignatureTypeCode.GenericMethodParameter, 0,
                    (byte)SignatureTypeCode.ByReference, (byte)SignatureTypeCode.GenericMethodParameter, (byte)SpecialType.System_Object,

                // System_Runtime_CompilerServices_AsyncVoidMethodBuilder__Start_T
                (byte)MemberFlags.Method,                                                                                   // Flags
                (byte)WellKnownType.System_Runtime_CompilerServices_AsyncVoidMethodBuilder,                                 // DeclaringTypeId
                1,                                                                                                          // Arity
                    1,                                                                                                      // Method Signature
                    (byte)SignatureTypeCode.TypeHandle, (byte)SpecialType.System_Void,
                    (byte)SignatureTypeCode.ByReference, (byte)SignatureTypeCode.GenericMethodParameter, 0,

                // System_Runtime_CompilerServices_AsyncVoidMethodBuilder__SetStateMachine
                (byte)MemberFlags.Method,                                                                                   // Flags
                (byte)WellKnownType.System_Runtime_CompilerServices_AsyncVoidMethodBuilder,                                 // DeclaringTypeId
                0,                                                                                                          // Arity
                    1,                                                                                                      // Method Signature
                    (byte)SignatureTypeCode.TypeHandle, (byte)SpecialType.System_Void,
                    (byte)SignatureTypeCode.TypeHandle, (byte)WellKnownType.System_Runtime_CompilerServices_IAsyncStateMachine,

                // System_Runtime_CompilerServices_AsyncTaskMethodBuilder__Create
                (byte)(MemberFlags.Method | MemberFlags.Static),                                                            // Flags
                (byte)WellKnownType.System_Runtime_CompilerServices_AsyncTaskMethodBuilder,                                 // DeclaringTypeId
                0,                                                                                                          // Arity
                    0,                                                                                                      // Method Signature
                    (byte)SignatureTypeCode.TypeHandle, (byte)WellKnownType.System_Runtime_CompilerServices_AsyncTaskMethodBuilder,

                // System_Runtime_CompilerServices_AsyncTaskMethodBuilder__SetException
                (byte)MemberFlags.Method,                                                                                   // Flags
                (byte)WellKnownType.System_Runtime_CompilerServices_AsyncTaskMethodBuilder,                                 // DeclaringTypeId
                0,                                                                                                          // Arity
                    1,                                                                                                      // Method Signature
                    (byte)SignatureTypeCode.TypeHandle, (byte)SpecialType.System_Void,
                    (byte)SignatureTypeCode.TypeHandle, (byte)WellKnownType.System_Exception,

                // System_Runtime_CompilerServices_AsyncTaskMethodBuilder__SetResult
                (byte)MemberFlags.Method,                                                                                   // Flags
                (byte)WellKnownType.System_Runtime_CompilerServices_AsyncTaskMethodBuilder,                                 // DeclaringTypeId
                0,                                                                                                          // Arity
                    0,                                                                                                      // Method Signature
                    (byte)SignatureTypeCode.TypeHandle, (byte)SpecialType.System_Void,

                // System_Runtime_CompilerServices_AsyncTaskMethodBuilder__AwaitOnCompleted
                (byte)MemberFlags.Method,                                                                                   // Flags
                (byte)WellKnownType.System_Runtime_CompilerServices_AsyncTaskMethodBuilder,                                 // DeclaringTypeId
                2,                                                                                                          // Arity
                    2,                                                                                                      // Method Signature
                    (byte)SignatureTypeCode.TypeHandle, (byte)SpecialType.System_Void,
                    (byte)SignatureTypeCode.ByReference, (byte)SignatureTypeCode.GenericMethodParameter, 0,
                    (byte)SignatureTypeCode.ByReference, (byte)SignatureTypeCode.GenericMethodParameter, (byte)SpecialType.System_Object,

                // System_Runtime_CompilerServices_AsyncTaskMethodBuilder__AwaitUnsafeOnCompleted
                (byte)MemberFlags.Method,                                                                                   // Flags
                (byte)WellKnownType.System_Runtime_CompilerServices_AsyncTaskMethodBuilder,                                 // DeclaringTypeId
                2,                                                                                                          // Arity
                    2,                                                                                                      // Method Signature
                    (byte)SignatureTypeCode.TypeHandle, (byte)SpecialType.System_Void,
                    (byte)SignatureTypeCode.ByReference, (byte)SignatureTypeCode.GenericMethodParameter, 0,
                    (byte)SignatureTypeCode.ByReference, (byte)SignatureTypeCode.GenericMethodParameter, (byte)SpecialType.System_Object,

                // System_Runtime_CompilerServices_AsyncTaskMethodBuilder__Start_T
                (byte)MemberFlags.Method,                                                                                   // Flags
                (byte)WellKnownType.System_Runtime_CompilerServices_AsyncTaskMethodBuilder,                                 // DeclaringTypeId
                1,                                                                                                          // Arity
                    1,                                                                                                      // Method Signature
                    (byte)SignatureTypeCode.TypeHandle, (byte)SpecialType.System_Void,
                    (byte)SignatureTypeCode.ByReference, (byte)SignatureTypeCode.GenericMethodParameter, 0,

                // System_Runtime_CompilerServices_AsyncTaskMethodBuilder__SetStateMachine
                (byte)MemberFlags.Method,                                                                                   // Flags
                (byte)WellKnownType.System_Runtime_CompilerServices_AsyncTaskMethodBuilder,                                 // DeclaringTypeId
                0,                                                                                                          // Arity
                    1,                                                                                                      // Method Signature
                    (byte)SignatureTypeCode.TypeHandle, (byte)SpecialType.System_Void,
                    (byte)SignatureTypeCode.TypeHandle, (byte)WellKnownType.System_Runtime_CompilerServices_IAsyncStateMachine,

                // System_Runtime_CompilerServices_AsyncTaskMethodBuilder__Task
                (byte)MemberFlags.Property,                                                                                 // Flags
                (byte)WellKnownType.System_Runtime_CompilerServices_AsyncTaskMethodBuilder,                                 // DeclaringTypeId
                0,                                                                                                          // Arity
                    0,                                                                                                      // Method Signature
                    (byte)SignatureTypeCode.TypeHandle, (byte)WellKnownType.System_Threading_Tasks_Task,

                // System_Runtime_CompilerServices_AsyncTaskMethodBuilder_T__Create
                (byte)(MemberFlags.Method | MemberFlags.Static),                                                            // Flags
                (byte)WellKnownType.System_Runtime_CompilerServices_AsyncTaskMethodBuilder_T,                               // DeclaringTypeId
                0,                                                                                                          // Arity
                    0,                                                                                                      // Method Signature
                    (byte)SignatureTypeCode.TypeHandle, (byte)WellKnownType.System_Runtime_CompilerServices_AsyncTaskMethodBuilder_T,

                // System_Runtime_CompilerServices_AsyncTaskMethodBuilder_T__SetException
                (byte)MemberFlags.Method,                                                                                   // Flags
                (byte)WellKnownType.System_Runtime_CompilerServices_AsyncTaskMethodBuilder_T,                               // DeclaringTypeId
                0,                                                                                                          // Arity
                    1,                                                                                                      // Method Signature
                    (byte)SignatureTypeCode.TypeHandle, (byte)SpecialType.System_Void,
                    (byte)SignatureTypeCode.TypeHandle, (byte)WellKnownType.System_Exception,

                // System_Runtime_CompilerServices_AsyncTaskMethodBuilder_T__SetResult
                (byte)MemberFlags.Method,                                                                                   // Flags
                (byte)WellKnownType.System_Runtime_CompilerServices_AsyncTaskMethodBuilder_T,                               // DeclaringTypeId
                0,                                                                                                          // Arity
                    1,                                                                                                      // Method Signature
                    (byte)SignatureTypeCode.TypeHandle, (byte)SpecialType.System_Void,
                    (byte)SignatureTypeCode.GenericTypeParameter, 0,

                // System_Runtime_CompilerServices_AsyncTaskMethodBuilder_T__AwaitOnCompleted
                (byte)MemberFlags.Method,                                                                                   // Flags
                (byte)WellKnownType.System_Runtime_CompilerServices_AsyncTaskMethodBuilder_T,                               // DeclaringTypeId
                2,                                                                                                          // Arity
                    2,                                                                                                      // Method Signature
                    (byte)SignatureTypeCode.TypeHandle, (byte)SpecialType.System_Void,
                    (byte)SignatureTypeCode.ByReference, (byte)SignatureTypeCode.GenericMethodParameter, 0,
                    (byte)SignatureTypeCode.ByReference, (byte)SignatureTypeCode.GenericMethodParameter, (byte)SpecialType.System_Object,

                // System_Runtime_CompilerServices_AsyncTaskMethodBuilder_T__AwaitUnsafeOnCompleted
                (byte)MemberFlags.Method,                                                                                   // Flags
                (byte)WellKnownType.System_Runtime_CompilerServices_AsyncTaskMethodBuilder_T,                               // DeclaringTypeId
                2,                                                                                                          // Arity
                    2,                                                                                                      // Method Signature
                    (byte)SignatureTypeCode.TypeHandle, (byte)SpecialType.System_Void,
                    (byte)SignatureTypeCode.ByReference, (byte)SignatureTypeCode.GenericMethodParameter, 0,
                    (byte)SignatureTypeCode.ByReference, (byte)SignatureTypeCode.GenericMethodParameter, (byte)SpecialType.System_Object,

                // System_Runtime_CompilerServices_AsyncTaskMethodBuilder_T__Start_T
                (byte)MemberFlags.Method,                                                                                   // Flags
                (byte)WellKnownType.System_Runtime_CompilerServices_AsyncTaskMethodBuilder_T,                               // DeclaringTypeId
                1,                                                                                                          // Arity
                    1,                                                                                                      // Method Signature
                    (byte)SignatureTypeCode.TypeHandle, (byte)SpecialType.System_Void,
                    (byte)SignatureTypeCode.ByReference, (byte)SignatureTypeCode.GenericMethodParameter, 0,

                // System_Runtime_CompilerServices_AsyncTaskMethodBuilder_T__SetStateMachine
                (byte)MemberFlags.Method,                                                                                   // Flags
                (byte)WellKnownType.System_Runtime_CompilerServices_AsyncTaskMethodBuilder_T,                               // DeclaringTypeId
                0,                                                                                                          // Arity
                    1,                                                                                                      // Method Signature
                    (byte)SignatureTypeCode.TypeHandle, (byte)SpecialType.System_Void,
                    (byte)SignatureTypeCode.TypeHandle, (byte)WellKnownType.System_Runtime_CompilerServices_IAsyncStateMachine,

                // System_Runtime_CompilerServices_AsyncTaskMethodBuilder_T__Task
                (byte)MemberFlags.Property,                                                                                 // Flags
                (byte)WellKnownType.System_Runtime_CompilerServices_AsyncTaskMethodBuilder_T,                               // DeclaringTypeId
                0,                                                                                                          // Arity
                    0,                                                                                                      // Method Signature
                    (byte)SignatureTypeCode.GenericTypeInstance,
                    (byte)SignatureTypeCode.TypeHandle, (byte)WellKnownType.System_Threading_Tasks_Task_T,
                    1,
                    (byte)SignatureTypeCode.GenericTypeParameter, 0,

                // System_Runtime_CompilerServices_AsyncStateMachineAttribute__ctor
                (byte)MemberFlags.Constructor,                                                                              // Flags
                (byte)WellKnownType.System_Runtime_CompilerServices_AsyncStateMachineAttribute,                             // DeclaringTypeId
                0,                                                                                                          // Arity
                    1,                                                                                                      // Method Signature
                    (byte)SignatureTypeCode.TypeHandle, (byte)SpecialType.System_Void,
                    (byte)SignatureTypeCode.TypeHandle, (byte)WellKnownType.System_Type,

                // System_Runtime_CompilerServices_IteratorStateMachineAttribute__ctor
                (byte)MemberFlags.Constructor,                                                                              // Flags
                (byte)WellKnownType.System_Runtime_CompilerServices_IteratorStateMachineAttribute,                          // DeclaringTypeId
                0,                                                                                                          // Arity
                    1,                                                                                                      // Method Signature
                    (byte)SignatureTypeCode.TypeHandle, (byte)SpecialType.System_Void,
                    (byte)SignatureTypeCode.TypeHandle, (byte)WellKnownType.System_Type,

                // Microsoft_VisualBasic_Strings__AscCharInt32
                (byte)(MemberFlags.Method | MemberFlags.Static),                                                            // Flags
                (byte)WellKnownType.Microsoft_VisualBasic_Strings,                                                          // DeclaringTypeId
                0,                                                                                                          // Arity
                    1,                                                                                                      // Method Signature
                    (byte)SignatureTypeCode.TypeHandle, (byte)SpecialType.System_Int32,
                    (byte)SignatureTypeCode.TypeHandle, (byte)SpecialType.System_Char,

                // Microsoft_VisualBasic_Strings__AscStringInt32
                (byte)(MemberFlags.Method | MemberFlags.Static),                                                            // Flags
                (byte)WellKnownType.Microsoft_VisualBasic_Strings,                                                          // DeclaringTypeId
                0,                                                                                                          // Arity
                    1,                                                                                                      // Method Signature
                    (byte)SignatureTypeCode.TypeHandle, (byte)SpecialType.System_Int32,
                    (byte)SignatureTypeCode.TypeHandle, (byte)SpecialType.System_String,

                // Microsoft_VisualBasic_Strings__AscWCharInt32
                (byte)(MemberFlags.Method | MemberFlags.Static),                                                            // Flags
                (byte)WellKnownType.Microsoft_VisualBasic_Strings,                                                          // DeclaringTypeId
                0,                                                                                                          // Arity
                    1,                                                                                                      // Method Signature
                    (byte)SignatureTypeCode.TypeHandle, (byte)SpecialType.System_Int32,
                    (byte)SignatureTypeCode.TypeHandle, (byte)SpecialType.System_Char,

                // Microsoft_VisualBasic_Strings__AscWStringInt32
                (byte)(MemberFlags.Method | MemberFlags.Static),                                                            // Flags
                (byte)WellKnownType.Microsoft_VisualBasic_Strings,                                                          // DeclaringTypeId
                0,                                                                                                          // Arity
                    1,                                                                                                      // Method Signature
                    (byte)SignatureTypeCode.TypeHandle, (byte)SpecialType.System_Int32,
                    (byte)SignatureTypeCode.TypeHandle, (byte)SpecialType.System_String,

                // Microsoft_VisualBasic_Strings__ChrInt32Char
                (byte)(MemberFlags.Method | MemberFlags.Static),                                                            // Flags
                (byte)WellKnownType.Microsoft_VisualBasic_Strings,                                                          // DeclaringTypeId
                0,                                                                                                          // Arity
                    1,                                                                                                      // Method Signature
                    (byte)SignatureTypeCode.TypeHandle, (byte)SpecialType.System_Char,
                    (byte)SignatureTypeCode.TypeHandle, (byte)SpecialType.System_Int32,

                // Microsoft_VisualBasic_Strings__ChrWInt32Char
                (byte)(MemberFlags.Method | MemberFlags.Static),                                                            // Flags
                (byte)WellKnownType.Microsoft_VisualBasic_Strings,                                                          // DeclaringTypeId
                0,                                                                                                          // Arity
                    1,                                                                                                      // Method Signature
                    (byte)SignatureTypeCode.TypeHandle, (byte)SpecialType.System_Char,
                    (byte)SignatureTypeCode.TypeHandle, (byte)SpecialType.System_Int32,

                // System_Xml_Linq_XElement__ctor
                (byte)MemberFlags.Constructor,                                                                              // Flags
                (byte)WellKnownType.System_Xml_Linq_XElement,                                                               // DeclaringTypeId
                0,                                                                                                          // Arity
                    2,                                                                                                      // Method Signature
                    (byte)SignatureTypeCode.TypeHandle, (byte)SpecialType.System_Void,
                    (byte)SignatureTypeCode.TypeHandle, (byte)WellKnownType.System_Xml_Linq_XName,
                    (byte)SignatureTypeCode.TypeHandle, (byte)SpecialType.System_Object,

                // System_Xml_Linq_XElement__ctor2
                (byte)MemberFlags.Constructor,                                                                              // Flags
                (byte)WellKnownType.System_Xml_Linq_XElement,                                                               // DeclaringTypeId
                0,                                                                                                          // Arity
                    2,                                                                                                      // Method Signature
                    (byte)SignatureTypeCode.TypeHandle, (byte)SpecialType.System_Void,
                    (byte)SignatureTypeCode.TypeHandle, (byte)WellKnownType.System_Xml_Linq_XName,
                    (byte)SignatureTypeCode.SZArray, (byte)SignatureTypeCode.TypeHandle, (byte)SpecialType.System_Object,

                // System_Xml_Linq_XNamespace__Get
                (byte)(MemberFlags.Method | MemberFlags.Static),                                                            // Flags
                (byte)WellKnownType.System_Xml_Linq_XNamespace,                                                             // DeclaringTypeId
                0,                                                                                                          // Arity
                    1,                                                                                                      // Method Signature
                    (byte)SignatureTypeCode.TypeHandle, (byte)WellKnownType.System_Xml_Linq_XNamespace,
                    (byte)SignatureTypeCode.TypeHandle, (byte)SpecialType.System_String,

                // System_Windows_Forms_Application__RunForm
                (byte)(MemberFlags.Method | MemberFlags.Static),                                                            // Flags
                (byte)WellKnownType.System_Windows_Forms_Application,                                                       // DeclaringTypeId
                0,                                                                                                          // Arity
                    1,                                                                                                      // Method Signature
                    (byte)SignatureTypeCode.TypeHandle, (byte)SpecialType.System_Void,
                    (byte)SignatureTypeCode.TypeHandle, (byte)WellKnownType.System_Windows_Forms_Form,

                // System_Environment__CurrentManagedThreadId
                (byte)(MemberFlags.Property | MemberFlags.Static),                                                          // Flags
                (byte)WellKnownType.System_Environment,                                                                     // DeclaringTypeId
                0,                                                                                                          // Arity
                    0,                                                                                                      // Method Signature
                    (byte)SignatureTypeCode.TypeHandle, (byte)SpecialType.System_Int32,

                // System_ComponentModel_EditorBrowsableAttribute__ctor
                (byte)MemberFlags.Constructor,                                                                              // Flags
                (byte)WellKnownType.System_ComponentModel_EditorBrowsableAttribute,                                         // DeclaringTypeId
                0,                                                                                                          // Arity
                    1,                                                                                                      // Method Signature
                    (byte)SignatureTypeCode.TypeHandle, (byte)SpecialType.System_Void,
                    (byte)SignatureTypeCode.TypeHandle, (byte)WellKnownType.System_ComponentModel_EditorBrowsableState,

                // System_Runtime_GCLatencyMode__SustainedLowLatency
                (byte)(MemberFlags.Field | MemberFlags.Static),                                                             // Flags
                (byte)WellKnownType.System_Runtime_GCLatencyMode,                                                           // DeclaringTypeId
                0,                                                                                                          // Arity
                    (byte)SignatureTypeCode.TypeHandle, (byte)WellKnownType.System_Runtime_GCLatencyMode,                   // Field Signature

                // System_ValueTuple_T1__Item1
                (byte)MemberFlags.Field,                                                                                    // Flags
                (byte)WellKnownType.System_ValueTuple_T1,                                                                   // DeclaringTypeId
                0,                                                                                                          // Arity
                    (byte)SignatureTypeCode.GenericTypeParameter, 0,                                                        // Field Signature

                // System_ValueTuple_T2__Item1
                (byte)MemberFlags.Field,                                                                                    // Flags
                (byte)WellKnownType.System_ValueTuple_T2,                                                                   // DeclaringTypeId
                0,                                                                                                          // Arity
                    (byte)SignatureTypeCode.GenericTypeParameter, 0,                                                        // Field Signature

                // System_ValueTuple_T2__Item2
                (byte)MemberFlags.Field,                                                                                    // Flags
                (byte)WellKnownType.System_ValueTuple_T2,                                                                   // DeclaringTypeId
                0,                                                                                                          // Arity
                    (byte)SignatureTypeCode.GenericTypeParameter, 1,                                                        // Field Signature

                // System_ValueTuple_T3__Item1
                (byte)MemberFlags.Field,                                                                                    // Flags
                (byte)WellKnownType.System_ValueTuple_T3,                                                                   // DeclaringTypeId
                0,                                                                                                          // Arity
                    (byte)SignatureTypeCode.GenericTypeParameter, 0,                                                        // Field Signature

                // System_ValueTuple_T3__Item2
                (byte)MemberFlags.Field,                                                                                    // Flags
                (byte)WellKnownType.System_ValueTuple_T3,                                                                   // DeclaringTypeId
                0,                                                                                                          // Arity
                    (byte)SignatureTypeCode.GenericTypeParameter, 1,                                                        // Field Signature

                // System_ValueTuple_T3__Item3
                (byte)MemberFlags.Field,                                                                                    // Flags
                (byte)WellKnownType.System_ValueTuple_T3,                                                                   // DeclaringTypeId
                0,                                                                                                          // Arity
                    (byte)SignatureTypeCode.GenericTypeParameter, 2,                                                        // Field Signature

                // System_ValueTuple_T4__Item1
                (byte)MemberFlags.Field,                                                                                    // Flags
                (byte)WellKnownType.System_ValueTuple_T4,                                                                   // DeclaringTypeId
                0,                                                                                                          // Arity
                    (byte)SignatureTypeCode.GenericTypeParameter, 0,                                                        // Field Signature

                // System_ValueTuple_T4__Item2
                (byte)MemberFlags.Field,                                                                                    // Flags
                (byte)WellKnownType.System_ValueTuple_T4,                                                                   // DeclaringTypeId
                0,                                                                                                          // Arity
                    (byte)SignatureTypeCode.GenericTypeParameter, 1,                                                        // Field Signature

                // System_ValueTuple_T4__Item3
                (byte)MemberFlags.Field,                                                                                    // Flags
                (byte)WellKnownType.System_ValueTuple_T4,                                                                   // DeclaringTypeId
                0,                                                                                                          // Arity
                    (byte)SignatureTypeCode.GenericTypeParameter, 2,                                                        // Field Signature

                // System_ValueTuple_T4__Item4
                (byte)MemberFlags.Field,                                                                                    // Flags
                (byte)WellKnownType.System_ValueTuple_T4,                                                                   // DeclaringTypeId
                0,                                                                                                          // Arity
                    (byte)SignatureTypeCode.GenericTypeParameter, 3,                                                        // Field Signature

                // System_ValueTuple_T5__Item1
                (byte)MemberFlags.Field,                                                                                    // Flags
                (byte)WellKnownType.System_ValueTuple_T5,                                                                   // DeclaringTypeId
                0,                                                                                                          // Arity
                    (byte)SignatureTypeCode.GenericTypeParameter, 0,                                                        // Field Signature

                // System_ValueTuple_T5__Item2
                (byte)MemberFlags.Field,                                                                                    // Flags
                (byte)WellKnownType.System_ValueTuple_T5,                                                                   // DeclaringTypeId
                0,                                                                                                          // Arity
                    (byte)SignatureTypeCode.GenericTypeParameter, 1,                                                        // Field Signature

                // System_ValueTuple_T5__Item3
                (byte)MemberFlags.Field,                                                                                    // Flags
                (byte)WellKnownType.System_ValueTuple_T5,                                                                   // DeclaringTypeId
                0,                                                                                                          // Arity
                    (byte)SignatureTypeCode.GenericTypeParameter, 2,                                                        // Field Signature

                // System_ValueTuple_T5__Item4
                (byte)MemberFlags.Field,                                                                                    // Flags
                (byte)WellKnownType.System_ValueTuple_T5,                                                                   // DeclaringTypeId
                0,                                                                                                          // Arity
                    (byte)SignatureTypeCode.GenericTypeParameter, 3,                                                        // Field Signature

                // System_ValueTuple_T5__Item5
                (byte)MemberFlags.Field,                                                                                    // Flags
                (byte)WellKnownType.System_ValueTuple_T5,                                                                   // DeclaringTypeId
                0,                                                                                                          // Arity
                    (byte)SignatureTypeCode.GenericTypeParameter, 4,                                                        // Field Signature

                // System_ValueTuple_T6__Item1
                (byte)MemberFlags.Field,                                                                                    // Flags
                (byte)WellKnownType.System_ValueTuple_T6,                                                                   // DeclaringTypeId
                0,                                                                                                          // Arity
                    (byte)SignatureTypeCode.GenericTypeParameter, 0,                                                        // Field Signature

                // System_ValueTuple_T6__Item2
                (byte)MemberFlags.Field,                                                                                    // Flags
                (byte)WellKnownType.System_ValueTuple_T6,                                                                   // DeclaringTypeId
                0,                                                                                                          // Arity
                    (byte)SignatureTypeCode.GenericTypeParameter, 1,                                                        // Field Signature

                // System_ValueTuple_T6__Item3
                (byte)MemberFlags.Field,                                                                                    // Flags
                (byte)WellKnownType.System_ValueTuple_T6,                                                                   // DeclaringTypeId
                0,                                                                                                          // Arity
                    (byte)SignatureTypeCode.GenericTypeParameter, 2,                                                        // Field Signature

                // System_ValueTuple_T6__Item4
                (byte)MemberFlags.Field,                                                                                    // Flags
                (byte)WellKnownType.System_ValueTuple_T6,                                                                   // DeclaringTypeId
                0,                                                                                                          // Arity
                    (byte)SignatureTypeCode.GenericTypeParameter, 3,                                                        // Field Signature

                // System_ValueTuple_T6__Item5
                (byte)MemberFlags.Field,                                                                                    // Flags
                (byte)WellKnownType.System_ValueTuple_T6,                                                                   // DeclaringTypeId
                0,                                                                                                          // Arity
                    (byte)SignatureTypeCode.GenericTypeParameter, 4,                                                        // Field Signature

                // System_ValueTuple_T6__Item6
                (byte)MemberFlags.Field,                                                                                    // Flags
                (byte)WellKnownType.System_ValueTuple_T6,                                                                   // DeclaringTypeId
                0,                                                                                                          // Arity
                    (byte)SignatureTypeCode.GenericTypeParameter, 5,                                                        // Field Signature

                // System_ValueTuple_T7__Item1
                (byte)MemberFlags.Field,                                                                                    // Flags
                (byte)WellKnownType.ExtSentinel, (byte)(WellKnownType.System_ValueTuple_T7 - WellKnownType.ExtSentinel),    // DeclaringTypeId
                0,                                                                                                          // Arity
                    (byte)SignatureTypeCode.GenericTypeParameter, 0,                                                        // Field Signature

                // System_ValueTuple_T7__Item2
                (byte)MemberFlags.Field,                                                                                    // Flags
                (byte)WellKnownType.ExtSentinel, (byte)(WellKnownType.System_ValueTuple_T7 - WellKnownType.ExtSentinel),    // DeclaringTypeId
                0,                                                                                                          // Arity
                    (byte)SignatureTypeCode.GenericTypeParameter, 1,                                                        // Field Signature

                // System_ValueTuple_T7__Item3
                (byte)MemberFlags.Field,                                                                                    // Flags
                (byte)WellKnownType.ExtSentinel, (byte)(WellKnownType.System_ValueTuple_T7 - WellKnownType.ExtSentinel),    // DeclaringTypeId
                0,                                                                                                          // Arity
                    (byte)SignatureTypeCode.GenericTypeParameter, 2,                                                        // Field Signature

                // System_ValueTuple_T7__Item4
                (byte)MemberFlags.Field,                                                                                    // Flags
                (byte)WellKnownType.ExtSentinel, (byte)(WellKnownType.System_ValueTuple_T7 - WellKnownType.ExtSentinel),    // DeclaringTypeId
                0,                                                                                                          // Arity
                    (byte)SignatureTypeCode.GenericTypeParameter, 3,                                                        // Field Signature

                // System_ValueTuple_T7__Item5
                (byte)MemberFlags.Field,                                                                                    // Flags
                (byte)WellKnownType.ExtSentinel, (byte)(WellKnownType.System_ValueTuple_T7 - WellKnownType.ExtSentinel),    // DeclaringTypeId
                0,                                                                                                          // Arity
                    (byte)SignatureTypeCode.GenericTypeParameter, 4,                                                        // Field Signature

                // System_ValueTuple_T7__Item6
                (byte)MemberFlags.Field,                                                                                    // Flags
                (byte)WellKnownType.ExtSentinel, (byte)(WellKnownType.System_ValueTuple_T7 - WellKnownType.ExtSentinel),    // DeclaringTypeId
                0,                                                                                                          // Arity
                    (byte)SignatureTypeCode.GenericTypeParameter, 5,                                                        // Field Signature

                // System_ValueTuple_T7__Item7
                (byte)MemberFlags.Field,                                                                                    // Flags
                (byte)WellKnownType.ExtSentinel, (byte)(WellKnownType.System_ValueTuple_T7 - WellKnownType.ExtSentinel),    // DeclaringTypeId
                0,                                                                                                          // Arity
                    (byte)SignatureTypeCode.GenericTypeParameter, 6,                                                        // Field Signature

                // System_ValueTuple_TRest__Item1
                (byte)MemberFlags.Field,                                                                                    // Flags
                (byte)WellKnownType.ExtSentinel, (byte)(WellKnownType.System_ValueTuple_TRest - WellKnownType.ExtSentinel), // DeclaringTypeId
                0,                                                                                                          // Arity
                    (byte)SignatureTypeCode.GenericTypeParameter, 0,                                                        // Field Signature

                // System_ValueTuple_TRest__Item2
                (byte)MemberFlags.Field,                                                                                    // Flags
                (byte)WellKnownType.ExtSentinel, (byte)(WellKnownType.System_ValueTuple_TRest - WellKnownType.ExtSentinel), // DeclaringTypeId
                0,                                                                                                          // Arity
                    (byte)SignatureTypeCode.GenericTypeParameter, 1,                                                        // Field Signature

                // System_ValueTuple_TRest__Item3
                (byte)MemberFlags.Field,                                                                                    // Flags
                (byte)WellKnownType.ExtSentinel, (byte)(WellKnownType.System_ValueTuple_TRest - WellKnownType.ExtSentinel), // DeclaringTypeId
                0,                                                                                                          // Arity
                    (byte)SignatureTypeCode.GenericTypeParameter, 2,                                                        // Field Signature

                // System_ValueTuple_TRest__Item4
                (byte)MemberFlags.Field,                                                                                    // Flags
                (byte)WellKnownType.ExtSentinel, (byte)(WellKnownType.System_ValueTuple_TRest - WellKnownType.ExtSentinel), // DeclaringTypeId
                0,                                                                                                          // Arity
                    (byte)SignatureTypeCode.GenericTypeParameter, 3,                                                        // Field Signature

                // System_ValueTuple_TRest__Item5
                (byte)MemberFlags.Field,                                                                                    // Flags
                (byte)WellKnownType.ExtSentinel, (byte)(WellKnownType.System_ValueTuple_TRest - WellKnownType.ExtSentinel), // DeclaringTypeId
                0,                                                                                                          // Arity
                    (byte)SignatureTypeCode.GenericTypeParameter, 4,                                                        // Field Signature

                // System_ValueTuple_TRest__Item6
                (byte)MemberFlags.Field,                                                                                    // Flags
                (byte)WellKnownType.ExtSentinel, (byte)(WellKnownType.System_ValueTuple_TRest - WellKnownType.ExtSentinel), // DeclaringTypeId
                0,                                                                                                          // Arity
                    (byte)SignatureTypeCode.GenericTypeParameter, 5,                                                        // Field Signature

                // System_ValueTuple_TRest__Item7
                (byte)MemberFlags.Field,                                                                                    // Flags
                (byte)WellKnownType.ExtSentinel, (byte)(WellKnownType.System_ValueTuple_TRest - WellKnownType.ExtSentinel), // DeclaringTypeId
                0,                                                                                                          // Arity
                    (byte)SignatureTypeCode.GenericTypeParameter, 6,                                                        // Field Signature

                // System_ValueTuple_TRest__Rest
                (byte)MemberFlags.Field,                                                                                    // Flags
                (byte)WellKnownType.ExtSentinel, (byte)(WellKnownType.System_ValueTuple_TRest - WellKnownType.ExtSentinel), // DeclaringTypeId
                0,                                                                                                          // Arity
                    (byte)SignatureTypeCode.GenericTypeParameter, 7,                                                        // Field Signature

                // System_ValueTuple_T1__ctor
                (byte)MemberFlags.Constructor,                                                                              // Flags
                (byte)WellKnownType.System_ValueTuple_T1,                                                                   // DeclaringTypeId
                0,                                                                                                          // Arity
                    1,                                                                                                      // Method Signature
                    (byte)SignatureTypeCode.TypeHandle, (byte)SpecialType.System_Void,
                    (byte)SignatureTypeCode.GenericTypeParameter, 0,

                // System_ValueTuple_T2__ctor
                (byte)MemberFlags.Constructor,                                                                              // Flags
                (byte)WellKnownType.System_ValueTuple_T2,                                                                   // DeclaringTypeId
                0,                                                                                                          // Arity
                    2,                                                                                                      // Method Signature
                    (byte)SignatureTypeCode.TypeHandle, (byte)SpecialType.System_Void,
                    (byte)SignatureTypeCode.GenericTypeParameter, 0,
                    (byte)SignatureTypeCode.GenericTypeParameter, 1,

                // System_ValueTuple_T3__ctor
                (byte)MemberFlags.Constructor,                                                                              // Flags
                (byte)WellKnownType.System_ValueTuple_T3,                                                                   // DeclaringTypeId
                0,                                                                                                          // Arity
                    3,                                                                                                      // Method Signature
                    (byte)SignatureTypeCode.TypeHandle, (byte)SpecialType.System_Void,
                    (byte)SignatureTypeCode.GenericTypeParameter, 0,
                    (byte)SignatureTypeCode.GenericTypeParameter, 1,
                    (byte)SignatureTypeCode.GenericTypeParameter, 2,

                 // System_ValueTuple_T4__ctor
                (byte)MemberFlags.Constructor,                                                                              // Flags
                (byte)WellKnownType.System_ValueTuple_T4,                                                                   // DeclaringTypeId
                0,                                                                                                          // Arity
                    4,                                                                                                      // Method Signature
                    (byte)SignatureTypeCode.TypeHandle, (byte)SpecialType.System_Void,
                    (byte)SignatureTypeCode.GenericTypeParameter, 0,
                    (byte)SignatureTypeCode.GenericTypeParameter, 1,
                    (byte)SignatureTypeCode.GenericTypeParameter, 2,
                    (byte)SignatureTypeCode.GenericTypeParameter, 3,

                // System_ValueTuple_T_T2_T3_T4_T5__ctor
                (byte)MemberFlags.Constructor,                                                                              // Flags
                (byte)WellKnownType.System_ValueTuple_T5,                                                                   // DeclaringTypeId
                0,                                                                                                          // Arity
                    5,                                                                                                      // Method Signature
                    (byte)SignatureTypeCode.TypeHandle, (byte)SpecialType.System_Void,
                    (byte)SignatureTypeCode.GenericTypeParameter, 0,
                    (byte)SignatureTypeCode.GenericTypeParameter, 1,
                    (byte)SignatureTypeCode.GenericTypeParameter, 2,
                    (byte)SignatureTypeCode.GenericTypeParameter, 3,
                    (byte)SignatureTypeCode.GenericTypeParameter, 4,

                // System_ValueTuple_T6__ctor
                (byte)MemberFlags.Constructor,                                                                              // Flags
                (byte)WellKnownType.System_ValueTuple_T6,                                                                   // DeclaringTypeId
                0,                                                                                                          // Arity
                    6,                                                                                                      // Method Signature
                    (byte)SignatureTypeCode.TypeHandle, (byte)SpecialType.System_Void,
                    (byte)SignatureTypeCode.GenericTypeParameter, 0,
                    (byte)SignatureTypeCode.GenericTypeParameter, 1,
                    (byte)SignatureTypeCode.GenericTypeParameter, 2,
                    (byte)SignatureTypeCode.GenericTypeParameter, 3,
                    (byte)SignatureTypeCode.GenericTypeParameter, 4,
                    (byte)SignatureTypeCode.GenericTypeParameter, 5,

                // System_ValueTuple_T7__ctor
                (byte)MemberFlags.Constructor,                                                                              // Flags
                (byte)WellKnownType.ExtSentinel, (byte)(WellKnownType.System_ValueTuple_T7 - WellKnownType.ExtSentinel),    // DeclaringTypeId
                0,                                                                                                          // Arity
                    7,                                                                                                      // Method Signature
                    (byte)SignatureTypeCode.TypeHandle, (byte)SpecialType.System_Void,
                    (byte)SignatureTypeCode.GenericTypeParameter, 0,
                    (byte)SignatureTypeCode.GenericTypeParameter, 1,
                    (byte)SignatureTypeCode.GenericTypeParameter, 2,
                    (byte)SignatureTypeCode.GenericTypeParameter, 3,
                    (byte)SignatureTypeCode.GenericTypeParameter, 4,
                    (byte)SignatureTypeCode.GenericTypeParameter, 5,
                    (byte)SignatureTypeCode.GenericTypeParameter, 6,

                // System_ValueTuple_TRest__ctor
                (byte)MemberFlags.Constructor,                                                                              // Flags
                (byte)WellKnownType.ExtSentinel, (byte)(WellKnownType.System_ValueTuple_TRest - WellKnownType.ExtSentinel),  // DeclaringTypeId
                0,                                                                                                          // Arity
                    8,                                                                                                      // Method Signature
                    (byte)SignatureTypeCode.TypeHandle, (byte)SpecialType.System_Void,
                    (byte)SignatureTypeCode.GenericTypeParameter, 0,
                    (byte)SignatureTypeCode.GenericTypeParameter, 1,
                    (byte)SignatureTypeCode.GenericTypeParameter, 2,
                    (byte)SignatureTypeCode.GenericTypeParameter, 3,
                    (byte)SignatureTypeCode.GenericTypeParameter, 4,
                    (byte)SignatureTypeCode.GenericTypeParameter, 5,
                    (byte)SignatureTypeCode.GenericTypeParameter, 6,
                    (byte)SignatureTypeCode.GenericTypeParameter, 7,

                // System_Runtime_CompilerServices_TupleElementNamesAttribute__ctorTransformNames
                (byte)MemberFlags.Constructor,                                                                                   // Flags
                (byte)WellKnownType.ExtSentinel, (byte)(WellKnownType.System_Runtime_CompilerServices_TupleElementNamesAttribute // DeclaringTypeId
                                                        - WellKnownType.ExtSentinel),
                0,                                                                                                               // Arity
                    1,                                                                                                           // Method Signature
                    (byte)SignatureTypeCode.TypeHandle, (byte)SpecialType.System_Void,
                    (byte)SignatureTypeCode.SZArray, (byte)SignatureTypeCode.TypeHandle, (byte)SpecialType.System_String,

                // System_String__Format_IFormatProvider
                (byte)(MemberFlags.Method | MemberFlags.Static),                                                            // Flags
                (byte)SpecialType.System_String,                                                                            // DeclaringTypeId
                0,                                                                                                          // Arity
                    3,                                                                                                      // Method Signature
                    (byte)SignatureTypeCode.TypeHandle, (byte)SpecialType.System_String,
                    (byte)SignatureTypeCode.TypeHandle, (byte)WellKnownType.System_IFormatProvider,
                    (byte)SignatureTypeCode.TypeHandle, (byte)SpecialType.System_String,
                    (byte)SignatureTypeCode.SZArray, (byte)SignatureTypeCode.TypeHandle, (byte)SpecialType.System_Object,

                // Microsoft_CodeAnalysis_Runtime_Instrumentation__CreatePayloadForMethodsSpanningSingleFile
                (byte)(MemberFlags.Method | MemberFlags.Static),                                                                                    // Flags
                (byte)WellKnownType.ExtSentinel, (byte)(WellKnownType.Microsoft_CodeAnalysis_Runtime_Instrumentation - WellKnownType.ExtSentinel),  // DeclaringTypeId
                0,                                                                                                                                  // Arity
                    5,                                                                                                                              // Method Signature
                    (byte)SignatureTypeCode.SZArray, (byte)SignatureTypeCode.TypeHandle, (byte)SpecialType.System_Boolean,
                    (byte)SignatureTypeCode.TypeHandle, (byte)WellKnownType.System_Guid,
                    (byte)SignatureTypeCode.TypeHandle, (byte)SpecialType.System_Int32,
                    (byte)SignatureTypeCode.TypeHandle, (byte)SpecialType.System_Int32,
                    (byte)SignatureTypeCode.ByReference, (byte)SignatureTypeCode.SZArray, (byte)SignatureTypeCode.TypeHandle, (byte)SpecialType.System_Boolean,
                    (byte)SignatureTypeCode.TypeHandle, (byte)SpecialType.System_Int32,

                // Microsoft_CodeAnalysis_Runtime_Instrumentation__CreatePayloadForMethodsSpanningMultipleFiles
                (byte)(MemberFlags.Method | MemberFlags.Static),                                                                                    // Flags
                (byte)WellKnownType.ExtSentinel, (byte)(WellKnownType.Microsoft_CodeAnalysis_Runtime_Instrumentation - WellKnownType.ExtSentinel),  // DeclaringTypeId
                0,                                                                                                                                  // Arity
                    5,                                                                                                                              // Method Signature
                    (byte)SignatureTypeCode.SZArray, (byte)SignatureTypeCode.TypeHandle, (byte)SpecialType.System_Boolean,
                    (byte)SignatureTypeCode.TypeHandle, (byte)WellKnownType.System_Guid,
                    (byte)SignatureTypeCode.TypeHandle, (byte)SpecialType.System_Int32,
                    (byte)SignatureTypeCode.SZArray, (byte)SignatureTypeCode.TypeHandle, (byte)SpecialType.System_Int32,
                    (byte)SignatureTypeCode.ByReference, (byte)SignatureTypeCode.SZArray, (byte)SignatureTypeCode.TypeHandle, (byte)SpecialType.System_Boolean,
                    (byte)SignatureTypeCode.TypeHandle, (byte)SpecialType.System_Int32,

                // System_Runtime_CompilerServices_ReferenceAssemblyAttribute__ctor
                (byte)MemberFlags.Constructor,                                                                                                      // Flags
                (byte)WellKnownType.ExtSentinel, (byte)(WellKnownType.System_Runtime_CompilerServices_ReferenceAssemblyAttribute - WellKnownType.ExtSentinel),  // DeclaringTypeId
                0,                                                                                                                                  // Arity
                    0,                                                                                                                              // Method Signature
                    (byte)SignatureTypeCode.TypeHandle, (byte)SpecialType.System_Void,

                 // System_Runtime_CompilerServices_IsReadOnlyAttribute__ctor
                 (byte)(MemberFlags.Constructor),                                                                                                               // Flags
                 (byte)WellKnownType.ExtSentinel, (byte)(WellKnownType.System_Runtime_CompilerServices_IsReadOnlyAttribute - WellKnownType.ExtSentinel),        // DeclaringTypeId
                 0,                                                                                                                                             // Arity
                     0,                                                                                                                                         // Method Signature
                     (byte)SignatureTypeCode.TypeHandle, (byte)SpecialType.System_Void,

                 // System_Runtime_CompilerServices_IsByRefLikeAttribute__ctor
                 (byte)(MemberFlags.Constructor),                                                                                                               // Flags
                 (byte)WellKnownType.ExtSentinel, (byte)(WellKnownType.System_Runtime_CompilerServices_IsByRefLikeAttribute - WellKnownType.ExtSentinel),       // DeclaringTypeId
                 0,                                                                                                                                             // Arity
                     0,                                                                                                                                         // Method Signature
                     (byte)SignatureTypeCode.TypeHandle, (byte)SpecialType.System_Void,

                 // System_ObsoleteAttribute__ctor
                 (byte)(MemberFlags.Constructor),                                                                                                               // Flags
                 (byte)WellKnownType.ExtSentinel, (byte)(WellKnownType.System_ObsoleteAttribute - WellKnownType.ExtSentinel),                                   // DeclaringTypeId
                 0,                                                                                                                                             // Arity
                     2,                                                                                                                                         // Method Signature
                     (byte)SignatureTypeCode.TypeHandle, (byte)SpecialType.System_Void,
                     (byte)SignatureTypeCode.TypeHandle, (byte)SpecialType.System_String,
                     (byte)SignatureTypeCode.TypeHandle, (byte)SpecialType.System_Boolean,
                     
                 // System_Span__ctor
                 (byte)(MemberFlags.Constructor),                                                                                                               // Flags
                 (byte)WellKnownType.ExtSentinel, (byte)(WellKnownType.System_Span_T - WellKnownType.ExtSentinel),                                              // DeclaringTypeId
                 0,                                                                                                                                             // Arity
                     2,                                                                                                                                         // Method Signature
                     (byte)SignatureTypeCode.TypeHandle, (byte)SpecialType.System_Void,
                     (byte)SignatureTypeCode.Pointer, (byte)SignatureTypeCode.TypeHandle, (byte)SpecialType.System_Void,
                     (byte)SignatureTypeCode.TypeHandle, (byte)SpecialType.System_Int32,

<<<<<<< HEAD
                 // System_Range__Create
                 (byte)(MemberFlags.Method | MemberFlags.Static),                                                                                               // Flags
                 (byte)WellKnownType.ExtSentinel, (byte)(WellKnownType.System_Range - WellKnownType.ExtSentinel),                                               // DeclaringTypeId
                 0,                                                                                                                                             // Arity
                     2,                                                                                                                                         // Method Signature
                     (byte)SignatureTypeCode.TypeHandle, (byte)WellKnownType.ExtSentinel, (byte)(WellKnownType.System_Range - WellKnownType.ExtSentinel),
                     (byte)SignatureTypeCode.TypeHandle, (byte)SpecialType.System_Int32,
                     (byte)SignatureTypeCode.TypeHandle, (byte)SpecialType.System_Int32,

                 // System_LongRange__Create
                 (byte)(MemberFlags.Method | MemberFlags.Static),                                                                                               // Flags
                 (byte)WellKnownType.ExtSentinel, (byte)(WellKnownType.System_LongRange - WellKnownType.ExtSentinel),                                               // DeclaringTypeId
                 0,                                                                                                                                             // Arity
                     2,                                                                                                                                         // Method Signature
                     (byte)SignatureTypeCode.TypeHandle, (byte)WellKnownType.ExtSentinel, (byte)(WellKnownType.System_LongRange - WellKnownType.ExtSentinel),
                     (byte)SignatureTypeCode.TypeHandle, (byte)SpecialType.System_Int64,
                     (byte)SignatureTypeCode.TypeHandle, (byte)SpecialType.System_Int64,
=======
                 // System_Span__get_Item
                 (byte)(MemberFlags.PropertyGet),                                                                                                               // Flags
                 (byte)WellKnownType.ExtSentinel, (byte)(WellKnownType.System_Span_T - WellKnownType.ExtSentinel),                                              // DeclaringTypeId
                 0,                                                                                                                                             // Arity
                    1,                                                                                                                                          // Method Signature
                    (byte)SignatureTypeCode.ByReference, (byte)SignatureTypeCode.GenericTypeParameter, 0,
                    (byte)SignatureTypeCode.TypeHandle, (byte)SpecialType.System_Int32,

                 // System_Span__get_Length
                 (byte)(MemberFlags.PropertyGet),                                                                                                               // Flags
                 (byte)WellKnownType.ExtSentinel, (byte)(WellKnownType.System_Span_T - WellKnownType.ExtSentinel),                                              // DeclaringTypeId
                 0,                                                                                                                                             // Arity
                    0,                                                                                                                                          // Method Signature
                    (byte)SignatureTypeCode.TypeHandle, (byte)SpecialType.System_Int32,

                 // System_ReadOnlySpan__get_Item
                 (byte)(MemberFlags.PropertyGet),                                                                                                               // Flags
                 (byte)WellKnownType.ExtSentinel, (byte)(WellKnownType.System_ReadOnlySpan_T - WellKnownType.ExtSentinel),                                      // DeclaringTypeId
                 0,                                                                                                                                             // Arity
                    1,                                                                                                                                          // Method Signature
                    (byte)SignatureTypeCode.ByReference, (byte)SignatureTypeCode.GenericTypeParameter, 0,
                    (byte)SignatureTypeCode.TypeHandle, (byte)SpecialType.System_Int32,

                 // System_ReadOnlySpan__get_Length
                 (byte)(MemberFlags.PropertyGet),                                                                                                               // Flags
                 (byte)WellKnownType.ExtSentinel, (byte)(WellKnownType.System_ReadOnlySpan_T - WellKnownType.ExtSentinel),                                      // DeclaringTypeId
                 0,                                                                                                                                             // Arity
                    0,                                                                                                                                          // Method Signature
                    (byte)SignatureTypeCode.TypeHandle, (byte)SpecialType.System_Int32,
>>>>>>> 9eb8941a
            };

            string[] allNames = new string[(int)WellKnownMember.Count]
            {
                "Round",                                    // System_Math__RoundDouble
                "Pow",                                      // System_Math__PowDoubleDouble
                "get_Length",                               // System_Array__get_Length
                "Empty",                                    // System_Array__Empty
                "ToBoolean",                                // System_Convert__ToBooleanDecimal
                "ToBoolean",                                // System_Convert__ToBooleanInt32
                "ToBoolean",                                // System_Convert__ToBooleanUInt32
                "ToBoolean",                                // System_Convert__ToBooleanInt64
                "ToBoolean",                                // System_Convert__ToBooleanUInt64
                "ToBoolean",                                // System_Convert__ToBooleanSingle
                "ToBoolean",                                // System_Convert__ToBooleanDouble
                "ToSByte",                                  // System_Convert__ToSByteDecimal
                "ToSByte",                                  // System_Convert__ToSByteDouble
                "ToSByte",                                  // System_Convert__ToSByteSingle
                "ToByte",                                   // System_Convert__ToByteDecimal
                "ToByte",                                   // System_Convert__ToByteDouble
                "ToByte",                                   // System_Convert__ToByteSingle
                "ToInt16",                                  // System_Convert__ToInt16Decimal
                "ToInt16",                                  // System_Convert__ToInt16Double
                "ToInt16",                                  // System_Convert__ToInt16Single
                "ToUInt16",                                 // System_Convert__ToUInt16Decimal
                "ToUInt16",                                 // System_Convert__ToUInt16Double
                "ToUInt16",                                 // System_Convert__ToUInt16Single
                "ToInt32",                                  // System_Convert__ToInt32Decimal
                "ToInt32",                                  // System_Convert__ToInt32Double
                "ToInt32",                                  // System_Convert__ToInt32Single
                "ToUInt32",                                 // System_Convert__ToUInt32Decimal
                "ToUInt32",                                 // System_Convert__ToUInt32Double
                "ToUInt32",                                 // System_Convert__ToUInt32Single
                "ToInt64",                                  // System_Convert__ToInt64Decimal
                "ToInt64",                                  // System_Convert__ToInt64Double
                "ToInt64",                                  // System_Convert__ToInt64Single
                "ToUInt64",                                 // System_Convert__ToUInt64Decimal
                "ToUInt64",                                 // System_Convert__ToUInt64Double
                "ToUInt64",                                 // System_Convert__ToUInt64Single
                "ToSingle",                                 // System_Convert__ToSingleDecimal
                "ToDouble",                                 // System_Convert__ToDoubleDecimal
                ".ctor",                                    // System_CLSCompliantAttribute__ctor
                ".ctor",                                    // System_FlagsAttribute__ctor
                ".ctor",                                    // System_Guid__ctor
                "GetTypeFromCLSID",                         // System_Type__GetTypeFromCLSID
                "GetTypeFromHandle",                        // System_Type__GetTypeFromHandle
                "Missing",                                  // System_Type__Missing
                ".ctor",                                    // System_Reflection_AssemblyKeyFileAttribute__ctor
                ".ctor",                                    // System_Reflection_AssemblyKeyNameAttribute__ctor
                "GetMethodFromHandle",                      // System_Reflection_MethodBase__GetMethodFromHandle
                "GetMethodFromHandle",                      // System_Reflection_MethodBase__GetMethodFromHandle2
                "CreateDelegate",                           // System_Reflection_MethodInfo__CreateDelegate
                "CreateDelegate",                           // System_Delegate__CreateDelegate
                "CreateDelegate",                           // System_Delegate__CreateDelegate4
                "GetFieldFromHandle",                       // System_Reflection_FieldInfo__GetFieldFromHandle
                "GetFieldFromHandle",                       // System_Reflection_FieldInfo__GetFieldFromHandle2
                "Value",                                    // System_Reflection_Missing__Value
                "Equals",                                   // System_IEquatable_T__Equals
                "Equals",                                   // System_Collections_Generic_EqualityComparer_T__Equals
                "GetHashCode",                              // System_Collections_Generic_EqualityComparer_T__GetHashCode
                "get_Default",                              // System_Collections_Generic_EqualityComparer_T__get_Default
                ".ctor",                                    // System_AttributeUsageAttribute__ctor
                "AllowMultiple",                            // System_AttributeUsageAttribute__AllowMultiple
                "Inherited",                                // System_AttributeUsageAttribute__Inherited
                ".ctor",                                    // System_ParamArrayAttribute__ctor
                ".ctor",                                    // System_STAThreadAttribute__ctor
                ".ctor",                                    // System_Reflection_DefaultMemberAttribute__ctor
                "Break",                                    // System_Diagnostics_Debugger__Break
                ".ctor",                                    // System_Diagnostics_DebuggerDisplayAttribute__ctor
                "Type",                                     // System_Diagnostics_DebuggerDisplayAttribute__Type
                ".ctor",                                    // System_Diagnostics_DebuggerNonUserCodeAttribute__ctor
                ".ctor",                                    // System_Diagnostics_DebuggerHiddenAttribute__ctor
                ".ctor",                                    // System_Diagnostics_DebuggerBrowsableAttribute__ctor
                ".ctor",                                    // System_Diagnostics_DebuggerStepThroughAttribute__ctor
                ".ctor",                                    // System_Diagnostics_DebuggableAttribute__ctorDebuggingModes
                "Default",                                  // System_Diagnostics_DebuggableAttribute_DebuggingModes__Default
                "DisableOptimizations",                     // System_Diagnostics_DebuggableAttribute_DebuggingModes__DisableOptimizations
                "EnableEditAndContinue",                    // System_Diagnostics_DebuggableAttribute_DebuggingModes__EnableEditAndContinue
                "IgnoreSymbolStoreSequencePoints",          // System_Diagnostics_DebuggableAttribute_DebuggingModes__IgnoreSymbolStoreSequencePoints
                ".ctor",                                    // System_Runtime_InteropServices_UnknownWrapper__ctor
                ".ctor",                                    // System_Runtime_InteropServices_DispatchWrapper__ctor
                ".ctor",                                    // System_Runtime_InteropServices_ClassInterfaceAttribute__ctorClassInterfaceType
                ".ctor",                                    // System_Runtime_InteropServices_CoClassAttribute__ctor
                ".ctor",                                    // System_Runtime_InteropServices_ComAwareEventInfo__ctor
                "AddEventHandler",                          // System_Runtime_InteropServices_ComAwareEventInfo__AddEventHandler
                "RemoveEventHandler",                       // System_Runtime_InteropServices_ComAwareEventInfo__RemoveEventHandler
                ".ctor",                                    // System_Runtime_InteropServices_ComEventInterfaceAttribute__ctor
                ".ctor",                                    // System_Runtime_InteropServices_ComSourceInterfacesAttribute__ctorString
                ".ctor",                                    // System_Runtime_InteropServices_ComVisibleAttribute__ctor
                ".ctor",                                    // System_Runtime_InteropServices_DispIdAttribute__ctor
                ".ctor",                                    // System_Runtime_InteropServices_GuidAttribute__ctor
                ".ctor",                                    // System_Runtime_InteropServices_InterfaceTypeAttribute__ctorComInterfaceType
                ".ctor",                                    // System_Runtime_InteropServices_InterfaceTypeAttribute__ctorInt16
                "GetTypeFromCLSID",                         // System_Runtime_InteropServices_Marshal__GetTypeFromCLSID
                ".ctor",                                    // System_Runtime_InteropServices_TypeIdentifierAttribute__ctor
                ".ctor",                                    // System_Runtime_InteropServices_TypeIdentifierAttribute__ctorStringString
                ".ctor",                                    // System_Runtime_InteropServices_BestFitMappingAttribute__ctor
                ".ctor",                                    // System_Runtime_InteropServices_DefaultParameterValueAttribute__ctor
                ".ctor",                                    // System_Runtime_InteropServices_LCIDConversionAttribute__ctor
                ".ctor",                                    // System_Runtime_InteropServices_UnmanagedFunctionPointerAttribute__ctor
                "AddEventHandler",                          // System_Runtime_InteropServices_WindowsRuntime_EventRegistrationTokenTable_T__AddEventHandler
                "GetOrCreateEventRegistrationTokenTable",   // System_Runtime_InteropServices_WindowsRuntime_EventRegistrationTokenTable_T__GetOrCreateEventRegistrationTokenTable
                "InvocationList",                           // System_Runtime_InteropServices_WindowsRuntime_EventRegistrationTokenTable_T__InvocationList
                "RemoveEventHandler",                       // System_Runtime_InteropServices_WindowsRuntime_EventRegistrationTokenTable_T__RemoveEventHandler
                "AddEventHandler",                          // System_Runtime_InteropServices_WindowsRuntime_WindowsRuntimeMarshal__AddEventHandler_T
                "RemoveAllEventHandlers",                   // System_Runtime_InteropServices_WindowsRuntime_WindowsRuntimeMarshal__RemoveAllEventHandlers
                "RemoveEventHandler",                       // System_Runtime_InteropServices_WindowsRuntime_WindowsRuntimeMarshal__RemoveEventHandler_T
                ".ctor",                                    // System_Runtime_CompilerServices_DateTimeConstantAttribute__ctor
                ".ctor",                                    // System_Runtime_CompilerServices_DecimalConstantAttribute__ctor
                ".ctor",                                    // System_Runtime_CompilerServices_DecimalConstantAttribute__ctorByteByteInt32Int32Int32
                ".ctor",                                    // System_Runtime_CompilerServices_ExtensionAttribute__ctor
                ".ctor",                                    // System_Runtime_CompilerServices_CompilerGeneratedAttribute__ctor
                ".ctor",                                    // System_Runtime_CompilerServices_AccessedThroughPropertyAttribute__ctor
                ".ctor",                                    // System_Runtime_CompilerServices_CompilationRelaxationsAttribute__ctorInt32
                ".ctor",                                    // System_Runtime_CompilerServices_RuntimeCompatibilityAttribute__ctor
                "WrapNonExceptionThrows",                   // System_Runtime_CompilerServices_RuntimeCompatibilityAttribute__WrapNonExceptionThrows
                ".ctor",                                    // System_Runtime_CompilerServices_UnsafeValueTypeAttribute__ctor
                ".ctor",                                    // System_Runtime_CompilerServices_FixedBufferAttribute__ctor
                ".ctor",                                    // System_Runtime_CompilerServices_DynamicAttribute__ctor
                ".ctor",                                    // System_Runtime_CompilerServices_DynamicAttribute__ctorTransformFlags
                "Create",                                   // System_Runtime_CompilerServices_CallSite_T__Create
                "Target",                                   // System_Runtime_CompilerServices_CallSite_T__Target
                "GetObjectValue",                           // System_Runtime_CompilerServices_RuntimeHelpers__GetObjectValueObject
                "InitializeArray",                          // System_Runtime_CompilerServices_RuntimeHelpers__InitializeArrayArrayRuntimeFieldHandle
                "get_OffsetToStringData",                   // System_Runtime_CompilerServices_RuntimeHelpers__get_OffsetToStringData
                "Capture",                                  // System_Runtime_ExceptionServices_ExceptionDispatchInfo__Capture
                "Throw",                                    // System_Runtime_ExceptionServices_ExceptionDispatchInfo__Throw
                ".ctor",                                    // System_Security_UnverifiableCodeAttribute__ctor
                "RequestMinimum",                           // System_Security_Permissions_SecurityAction__RequestMinimum
                ".ctor",                                    // System_Security_Permissions_SecurityPermissionAttribute__ctor
                "SkipVerification",                         // System_Security_Permissions_SecurityPermissionAttribute__SkipVerification
                "CreateInstance",                           // System_Activator__CreateInstance
                "CreateInstance",                           // System_Activator__CreateInstance_T
                "CompareExchange",                          // System_Threading_Interlocked__CompareExchange_T
                "Enter",                                    // System_Threading_Monitor__Enter
                "Enter",                                    // System_Threading_Monitor__Enter2
                "Exit",                                     // System_Threading_Monitor__Exit
                "CurrentThread",                            // System_Threading_Thread__CurrentThread
                "ManagedThreadId",                          // System_Threading_Thread__ManagedThreadId
                "BinaryOperation",                          // Microsoft_CSharp_RuntimeBinder_Binder__BinaryOperation
                "Convert",                                  // Microsoft_CSharp_RuntimeBinder_Binder__Convert
                "GetIndex",                                 // Microsoft_CSharp_RuntimeBinder_Binder__GetIndex
                "GetMember",                                // Microsoft_CSharp_RuntimeBinder_Binder__GetMember
                "Invoke",                                   // Microsoft_CSharp_RuntimeBinder_Binder__Invoke
                "InvokeConstructor",                        // Microsoft_CSharp_RuntimeBinder_Binder__InvokeConstructor
                "InvokeMember",                             // Microsoft_CSharp_RuntimeBinder_Binder__InvokeMember
                "IsEvent",                                  // Microsoft_CSharp_RuntimeBinder_Binder__IsEvent
                "SetIndex",                                 // Microsoft_CSharp_RuntimeBinder_Binder__SetIndex
                "SetMember",                                // Microsoft_CSharp_RuntimeBinder_Binder__SetMember
                "UnaryOperation",                           // Microsoft_CSharp_RuntimeBinder_Binder__UnaryOperation
                "Create",                                   // Microsoft_CSharp_RuntimeBinder_CSharpArgumentInfo__Create
                "ToDecimal",                                // Microsoft_VisualBasic_CompilerServices_Conversions__ToDecimalBoolean
                "ToBoolean",                                // Microsoft_VisualBasic_CompilerServices_Conversions__ToBooleanString
                "ToSByte",                                  // Microsoft_VisualBasic_CompilerServices_Conversions__ToSByteString
                "ToByte",                                   // Microsoft_VisualBasic_CompilerServices_Conversions__ToByteString
                "ToShort",                                  // Microsoft_VisualBasic_CompilerServices_Conversions__ToShortString
                "ToUShort",                                 // Microsoft_VisualBasic_CompilerServices_Conversions__ToUShortString
                "ToInteger",                                // Microsoft_VisualBasic_CompilerServices_Conversions__ToIntegerString
                "ToUInteger",                               // Microsoft_VisualBasic_CompilerServices_Conversions__ToUIntegerString
                "ToLong",                                   // Microsoft_VisualBasic_CompilerServices_Conversions__ToLongString
                "ToULong",                                  // Microsoft_VisualBasic_CompilerServices_Conversions__ToULongString
                "ToSingle",                                 // Microsoft_VisualBasic_CompilerServices_Conversions__ToSingleString
                "ToDouble",                                 // Microsoft_VisualBasic_CompilerServices_Conversions__ToDoubleString
                "ToDecimal",                                // Microsoft_VisualBasic_CompilerServices_Conversions__ToDecimalString
                "ToDate",                                   // Microsoft_VisualBasic_CompilerServices_Conversions__ToDateString
                "ToChar",                                   // Microsoft_VisualBasic_CompilerServices_Conversions__ToCharString
                "ToCharArrayRankOne",                       // Microsoft_VisualBasic_CompilerServices_Conversions__ToCharArrayRankOneString
                "ToString",                                 // Microsoft_VisualBasic_CompilerServices_Conversions__ToStringBoolean
                "ToString",                                 // Microsoft_VisualBasic_CompilerServices_Conversions__ToStringInt32
                "ToString",                                 // Microsoft_VisualBasic_CompilerServices_Conversions__ToStringByte
                "ToString",                                 // Microsoft_VisualBasic_CompilerServices_Conversions__ToStringUInt32
                "ToString",                                 // Microsoft_VisualBasic_CompilerServices_Conversions__ToStringInt64
                "ToString",                                 // Microsoft_VisualBasic_CompilerServices_Conversions__ToStringUInt64
                "ToString",                                 // Microsoft_VisualBasic_CompilerServices_Conversions__ToStringSingle
                "ToString",                                 // Microsoft_VisualBasic_CompilerServices_Conversions__ToStringDouble
                "ToString",                                 // Microsoft_VisualBasic_CompilerServices_Conversions__ToStringDecimal
                "ToString",                                 // Microsoft_VisualBasic_CompilerServices_Conversions__ToStringDateTime
                "ToString",                                 // Microsoft_VisualBasic_CompilerServices_Conversions__ToStringChar
                "ToString",                                 // Microsoft_VisualBasic_CompilerServices_Conversions__ToStringObject
                "ToBoolean",                                // Microsoft_VisualBasic_CompilerServices_Conversions__ToBooleanObject
                "ToSByte",                                  // Microsoft_VisualBasic_CompilerServices_Conversions__ToSByteObject
                "ToByte",                                   // Microsoft_VisualBasic_CompilerServices_Conversions__ToByteObject
                "ToShort",                                  // Microsoft_VisualBasic_CompilerServices_Conversions__ToShortObject
                "ToUShort",                                 // Microsoft_VisualBasic_CompilerServices_Conversions__ToUShortObject
                "ToInteger",                                // Microsoft_VisualBasic_CompilerServices_Conversions__ToIntegerObject
                "ToUInteger",                               // Microsoft_VisualBasic_CompilerServices_Conversions__ToUIntegerObject
                "ToLong",                                   // Microsoft_VisualBasic_CompilerServices_Conversions__ToLongObject
                "ToULong",                                  // Microsoft_VisualBasic_CompilerServices_Conversions__ToULongObject
                "ToSingle",                                 // Microsoft_VisualBasic_CompilerServices_Conversions__ToSingleObject
                "ToDouble",                                 // Microsoft_VisualBasic_CompilerServices_Conversions__ToDoubleObject
                "ToDecimal",                                // Microsoft_VisualBasic_CompilerServices_Conversions__ToDecimalObject
                "ToDate",                                   // Microsoft_VisualBasic_CompilerServices_Conversions__ToDateObject
                "ToChar",                                   // Microsoft_VisualBasic_CompilerServices_Conversions__ToCharObject
                "ToCharArrayRankOne",                       // Microsoft_VisualBasic_CompilerServices_Conversions__ToCharArrayRankOneObject
                "ToGenericParameter",                       // Microsoft_VisualBasic_CompilerServices_Conversions__ToGenericParameter_T_Object
                "ChangeType",                               // Microsoft_VisualBasic_CompilerServices_Conversions__ChangeType
                "PlusObject",                               // Microsoft_VisualBasic_CompilerServices_Operators__PlusObjectObject
                "NegateObject",                             // Microsoft_VisualBasic_CompilerServices_Operators__NegateObjectObject
                "NotObject",                                // Microsoft_VisualBasic_CompilerServices_Operators__NotObjectObject
                "AndObject",                                // Microsoft_VisualBasic_CompilerServices_Operators__AndObjectObjectObject
                "OrObject",                                 // Microsoft_VisualBasic_CompilerServices_Operators__OrObjectObjectObject
                "XorObject",                                // Microsoft_VisualBasic_CompilerServices_Operators__XorObjectObjectObject
                "AddObject",                                // Microsoft_VisualBasic_CompilerServices_Operators__AddObjectObjectObject
                "SubtractObject",                           // Microsoft_VisualBasic_CompilerServices_Operators__SubtractObjectObjectObject
                "MultiplyObject",                           // Microsoft_VisualBasic_CompilerServices_Operators__MultiplyObjectObjectObject
                "DivideObject",                             // Microsoft_VisualBasic_CompilerServices_Operators__DivideObjectObjectObject
                "ExponentObject",                           // Microsoft_VisualBasic_CompilerServices_Operators__ExponentObjectObjectObject
                "ModObject",                                // Microsoft_VisualBasic_CompilerServices_Operators__ModObjectObjectObject
                "IntDivideObject",                          // Microsoft_VisualBasic_CompilerServices_Operators__IntDivideObjectObjectObject
                "LeftShiftObject",                          // Microsoft_VisualBasic_CompilerServices_Operators__LeftShiftObjectObjectObject
                "RightShiftObject",                         // Microsoft_VisualBasic_CompilerServices_Operators__RightShiftObjectObjectObject
                "ConcatenateObject",                        // Microsoft_VisualBasic_CompilerServices_Operators__ConcatenateObjectObjectObject
                "CompareObjectEqual",                       // Microsoft_VisualBasic_CompilerServices_Operators__CompareObjectEqualObjectObjectBoolean
                "CompareObjectNotEqual",                    // Microsoft_VisualBasic_CompilerServices_Operators__CompareObjectNotEqualObjectObjectBoolean
                "CompareObjectLess",                        // Microsoft_VisualBasic_CompilerServices_Operators__CompareObjectLessObjectObjectBoolean
                "CompareObjectLessEqual",                   // Microsoft_VisualBasic_CompilerServices_Operators__CompareObjectLessEqualObjectObjectBoolean
                "CompareObjectGreaterEqual",                // Microsoft_VisualBasic_CompilerServices_Operators__CompareObjectGreaterEqualObjectObjectBoolean
                "CompareObjectGreater",                     // Microsoft_VisualBasic_CompilerServices_Operators__CompareObjectGreaterObjectObjectBoolean
                "ConditionalCompareObjectEqual",            // Microsoft_VisualBasic_CompilerServices_Operators__ConditionalCompareObjectEqualObjectObjectBoolean
                "ConditionalCompareObjectNotEqual",         // Microsoft_VisualBasic_CompilerServices_Operators__ConditionalCompareObjectNotEqualObjectObjectBoolean
                "ConditionalCompareObjectLess",             // Microsoft_VisualBasic_CompilerServices_Operators__ConditionalCompareObjectLessObjectObjectBoolean
                "ConditionalCompareObjectLessEqual",        // Microsoft_VisualBasic_CompilerServices_Operators__ConditionalCompareObjectLessEqualObjectObjectBoolean
                "ConditionalCompareObjectGreaterEqual",     // Microsoft_VisualBasic_CompilerServices_Operators__ConditionalCompareObjectGreaterEqualObjectObjectBoolean
                "ConditionalCompareObjectGreater",          // Microsoft_VisualBasic_CompilerServices_Operators__ConditionalCompareObjectGreaterObjectObjectBoolean
                "CompareString",                            // Microsoft_VisualBasic_CompilerServices_Operators__CompareStringStringStringBoolean
                "CompareString",                            // Microsoft_VisualBasic_CompilerServices_EmbeddedOperators__CompareStringStringStringBoolean
                "LateCall",                                 // Microsoft_VisualBasic_CompilerServices_NewLateBinding__LateCall
                "LateGet",                                  // Microsoft_VisualBasic_CompilerServices_NewLateBinding__LateGet
                "LateSet",                                  // Microsoft_VisualBasic_CompilerServices_NewLateBinding__LateSet
                "LateSetComplex",                           // Microsoft_VisualBasic_CompilerServices_NewLateBinding__LateSetComplex
                "LateIndexGet",                             // Microsoft_VisualBasic_CompilerServices_NewLateBinding__LateIndexGet
                "LateIndexSet",                             // Microsoft_VisualBasic_CompilerServices_NewLateBinding__LateIndexSet
                "LateIndexSetComplex",                      // Microsoft_VisualBasic_CompilerServices_NewLateBinding__LateIndexSetComplex
                ".ctor",                                    // Microsoft_VisualBasic_CompilerServices_StandardModuleAttribute__ctor
                ".ctor",                                    // Microsoft_VisualBasic_CompilerServices_StaticLocalInitFlag__ctor
                "State",                                    // Microsoft_VisualBasic_CompilerServices_StaticLocalInitFlag__State
                "MidStmtStr",                               // Microsoft_VisualBasic_CompilerServices_StringType__MidStmtStr
                ".ctor",                                    // Microsoft_VisualBasic_CompilerServices_IncompleteInitialization__ctor
                ".ctor",                                    // Microsoft_VisualBasic_Embedded__ctor
                "CopyArray",                                // Microsoft_VisualBasic_CompilerServices_Utils__CopyArray
                "LikeString",                               // Microsoft_VisualBasic_CompilerServices_LikeOperator__LikeStringStringStringCompareMethod
                "LikeObject",                               // Microsoft_VisualBasic_CompilerServices_LikeOperator__LikeObjectObjectObjectCompareMethod
                "CreateProjectError",                       // Microsoft_VisualBasic_CompilerServices_ProjectData__CreateProjectError
                "SetProjectError",                          // Microsoft_VisualBasic_CompilerServices_ProjectData__SetProjectError
                "SetProjectError",                          // Microsoft_VisualBasic_CompilerServices_ProjectData__SetProjectError_Int32
                "ClearProjectError",                        // Microsoft_VisualBasic_CompilerServices_ProjectData__ClearProjectError
                "EndApp",                                   // Microsoft_VisualBasic_CompilerServices_ProjectData__EndApp
                "ForLoopInitObj",                           // Microsoft_VisualBasic_CompilerServices_ObjectFlowControl_ForLoopControl__ForLoopInitObj
                "ForNextCheckObj",                          // Microsoft_VisualBasic_CompilerServices_ObjectFlowControl_ForLoopControl__ForNextCheckObj
                "CheckForSyncLockOnValueType",              // Microsoft_VisualBasic_CompilerServices_ObjectFlowControl__CheckForSyncLockOnValueType
                "CallByName",                               // Microsoft_VisualBasic_CompilerServices_Versioned__CallByName
                "IsNumeric",                                // Microsoft_VisualBasic_CompilerServices_Versioned__IsNumeric
                "SystemTypeName",                           // Microsoft_VisualBasic_CompilerServices_Versioned__SystemTypeName
                "TypeName",                                 // Microsoft_VisualBasic_CompilerServices_Versioned__TypeName
                "VbTypeName",                               // Microsoft_VisualBasic_CompilerServices_Versioned__VbTypeName
                "IsNumeric",                                // Microsoft_VisualBasic_Information__IsNumeric
                "SystemTypeName",                           // Microsoft_VisualBasic_Information__SystemTypeName
                "TypeName",                                 // Microsoft_VisualBasic_Information__TypeName
                "VbTypeName",                               // Microsoft_VisualBasic_Information__VbTypeName
                "CallByName",                               // Microsoft_VisualBasic_Interaction__CallByName
                "MoveNext",                                 // System_Runtime_CompilerServices_IAsyncStateMachine_MoveNext
                "SetStateMachine",                          // System_Runtime_CompilerServices_IAsyncStateMachine_SetStateMachine
                "Create",                                   // System_Runtime_CompilerServices_AsyncVoidMethodBuilder__Create
                "SetException",                             // System_Runtime_CompilerServices_AsyncVoidMethodBuilder__SetException
                "SetResult",                                // System_Runtime_CompilerServices_AsyncVoidMethodBuilder__SetResult
                "AwaitOnCompleted",                         // System_Runtime_CompilerServices_AsyncVoidMethodBuilder__AwaitOnCompleted
                "AwaitUnsafeOnCompleted",                   // System_Runtime_CompilerServices_AsyncVoidMethodBuilder__AwaitUnsafeOnCompleted
                "Start",                                    // System_Runtime_CompilerServices_AsyncVoidMethodBuilder__Start_T
                "SetStateMachine",                          // System_Runtime_CompilerServices_AsyncVoidMethodBuilder__SetStateMachine
                "Create",                                   // System_Runtime_CompilerServices_AsyncTaskMethodBuilder__Create
                "SetException",                             // System_Runtime_CompilerServices_AsyncTaskMethodBuilder__SetException
                "SetResult",                                // System_Runtime_CompilerServices_AsyncTaskMethodBuilder__SetResult
                "AwaitOnCompleted",                         // System_Runtime_CompilerServices_AsyncTaskMethodBuilder__AwaitOnCompleted
                "AwaitUnsafeOnCompleted",                   // System_Runtime_CompilerServices_AsyncTaskMethodBuilder__AwaitUnsafeOnCompleted
                "Start",                                    // System_Runtime_CompilerServices_AsyncTaskMethodBuilder__Start_T
                "SetStateMachine",                          // System_Runtime_CompilerServices_AsyncTaskMethodBuilder__SetStateMachine
                "Task",                                     // System_Runtime_CompilerServices_AsyncTaskMethodBuilder__Task
                "Create",                                   // System_Runtime_CompilerServices_AsyncTaskMethodBuilder_T__Create
                "SetException",                             // System_Runtime_CompilerServices_AsyncTaskMethodBuilder_T__SetException
                "SetResult",                                // System_Runtime_CompilerServices_AsyncTaskMethodBuilder_T__SetResult
                "AwaitOnCompleted",                         // System_Runtime_CompilerServices_AsyncTaskMethodBuilder_T__AwaitOnCompleted
                "AwaitUnsafeOnCompleted",                   // System_Runtime_CompilerServices_AsyncTaskMethodBuilder_T__AwaitUnsafeOnCompleted
                "Start",                                    // System_Runtime_CompilerServices_AsyncTaskMethodBuilder_T__Start_T
                "SetStateMachine",                          // System_Runtime_CompilerServices_AsyncTaskMethodBuilder_T__SetStateMachine
                "Task",                                     // System_Runtime_CompilerServices_AsyncTaskMethodBuilder_T__Task
                ".ctor",                                    // System_Runtime_CompilerServices_AsyncStateMachineAttribute__ctor
                ".ctor",                                    // System_Runtime_CompilerServices_IteratorStateMachineAttribute__ctor
                "Asc",                                      // Microsoft_VisualBasic_Strings__AscCharInt32
                "Asc",                                      // Microsoft_VisualBasic_Strings__AscStringInt32
                "AscW",                                     // Microsoft_VisualBasic_Strings__AscWCharInt32
                "AscW",                                     // Microsoft_VisualBasic_Strings__AscWStringInt32
                "Chr",                                      // Microsoft_VisualBasic_Strings__ChrInt32Char
                "ChrW",                                     // Microsoft_VisualBasic_Strings__ChrWInt32Char
                ".ctor",                                    // System_Xml_Linq_XElement__ctor
                ".ctor",                                    // System_Xml_Linq_XElement__ctor2
                "Get",                                      // System_Xml_Linq_XNamespace__Get
                "Run",                                      // System_Windows_Forms_Application__RunForm
                "CurrentManagedThreadId",                   // System_Environment__CurrentManagedThreadId
                ".ctor",                                    // System_ComponentModel_EditorBrowsableAttribute__ctor
                "SustainedLowLatency",                      // System_Runtime_GCLatencyMode__SustainedLowLatency

                "Item1",                                    // System_ValueTuple_T1__Item1

                "Item1",                                    // System_ValueTuple_T2__Item1
                "Item2",                                    // System_ValueTuple_T2__Item2

                "Item1",                                    // System_ValueTuple_T3__Item1
                "Item2",                                    // System_ValueTuple_T3__Item2
                "Item3",                                    // System_ValueTuple_T3__Item3

                "Item1",                                    // System_ValueTuple_T4__Item1
                "Item2",                                    // System_ValueTuple_T4__Item2
                "Item3",                                    // System_ValueTuple_T4__Item3
                "Item4",                                    // System_ValueTuple_T4__Item4

                "Item1",                                    // System_ValueTuple_T5__Item1
                "Item2",                                    // System_ValueTuple_T5__Item2
                "Item3",                                    // System_ValueTuple_T5__Item3
                "Item4",                                    // System_ValueTuple_T5__Item4
                "Item5",                                    // System_ValueTuple_T5__Item5

                "Item1",                                    // System_ValueTuple_T6__Item1
                "Item2",                                    // System_ValueTuple_T6__Item2
                "Item3",                                    // System_ValueTuple_T6__Item3
                "Item4",                                    // System_ValueTuple_T6__Item4
                "Item5",                                    // System_ValueTuple_T6__Item5
                "Item6",                                    // System_ValueTuple_T6__Item6

                "Item1",                                    // System_ValueTuple_T7__Item1
                "Item2",                                    // System_ValueTuple_T7__Item2
                "Item3",                                    // System_ValueTuple_T7__Item3
                "Item4",                                    // System_ValueTuple_T7__Item4
                "Item5",                                    // System_ValueTuple_T7__Item5
                "Item6",                                    // System_ValueTuple_T7__Item6
                "Item7",                                    // System_ValueTuple_T7__Item7

                "Item1",                                    // System_ValueTuple_TRest__Item1
                "Item2",                                    // System_ValueTuple_TRest__Item2
                "Item3",                                    // System_ValueTuple_TRest__Item3
                "Item4",                                    // System_ValueTuple_TRest__Item4
                "Item5",                                    // System_ValueTuple_TRest__Item5
                "Item6",                                    // System_ValueTuple_TRest__Item6
                "Item7",                                    // System_ValueTuple_TRest__Item7
                "Rest",                                     // System_ValueTuple_TRest__Rest

                ".ctor",                                    // System_ValueTuple_T1__ctor
                ".ctor",                                    // System_ValueTuple_T2__ctor
                ".ctor",                                    // System_ValueTuple_T3__ctor
                ".ctor",                                    // System_ValueTuple_T4__ctor
                ".ctor",                                    // System_ValueTuple_T5__ctor
                ".ctor",                                    // System_ValueTuple_T6__ctor
                ".ctor",                                    // System_ValueTuple_T7__ctor
                ".ctor",                                    // System_ValueTuple_TRest__ctor

                ".ctor",                                    // System_Runtime_CompilerServices_TupleElementNamesAttribute__ctorTransformNames

                "Format",                                   // System_String__Format_IFormatProvider
                "CreatePayload",                            // Microsoft_CodeAnalysis_Runtime_Instrumentation__CreatePayloadForMethodsSpanningSingleFile
                "CreatePayload",                            // Microsoft_CodeAnalysis_Runtime_Instrumentation__CreatePayloadForMethodsSpanningMultipleFiles

                ".ctor",                                    // System_Runtime_CompilerServices_ReferenceAssemblyAttribute__ctor
                ".ctor",                                    // System_Runtime_CompilerServices_IsReadOnlyAttribute__ctor
                ".ctor",                                    // System_Runtime_CompilerServices_IsByRefLikeAttribute__ctor
                ".ctor",                                    // System_Runtime_CompilerServices_ObsoleteAttribute__ctor
                ".ctor",                                    // System_Span__ctor
<<<<<<< HEAD
                "Create",                                   // System_Range__Create
                "Create",                                   // System_LongRange__Create
=======
                "get_Item",                                 // System_Span__get_Item
                "get_Length",                               // System_Span__get_Length
                "get_Item",                                 // System_ReadOnlySpan__get_Item
                "get_Length",                               // System_ReadOnlySpan__get_Length
>>>>>>> 9eb8941a
            };

            s_descriptors = MemberDescriptor.InitializeFromStream(new System.IO.MemoryStream(initializationBytes, writable: false), allNames);
        }

        public static MemberDescriptor GetDescriptor(WellKnownMember member)
        {
            return s_descriptors[(int)member];
        }

        /// <summary>
        /// This function defines whether an attribute is optional or not.
        /// </summary>
        /// <param name="attributeMember">The attribute member.</param>
        internal static bool IsSynthesizedAttributeOptional(WellKnownMember attributeMember)
        {
            switch (attributeMember)
            {
                case WellKnownMember.System_Runtime_CompilerServices_CompilerGeneratedAttribute__ctor:
                case WellKnownMember.System_Diagnostics_DebuggableAttribute__ctorDebuggingModes:
                case WellKnownMember.System_Diagnostics_DebuggerBrowsableAttribute__ctor:
                case WellKnownMember.System_Diagnostics_DebuggerHiddenAttribute__ctor:
                case WellKnownMember.System_Diagnostics_DebuggerDisplayAttribute__ctor:
                case WellKnownMember.System_Diagnostics_DebuggerStepThroughAttribute__ctor:
                case WellKnownMember.System_Diagnostics_DebuggerNonUserCodeAttribute__ctor:
                case WellKnownMember.System_STAThreadAttribute__ctor:
                case WellKnownMember.System_Runtime_CompilerServices_AsyncStateMachineAttribute__ctor:
                case WellKnownMember.System_Runtime_CompilerServices_IteratorStateMachineAttribute__ctor:
                    return true;

                default:
                    return false;
            }
        }
    }
}<|MERGE_RESOLUTION|>--- conflicted
+++ resolved
@@ -2930,7 +2930,36 @@
                      (byte)SignatureTypeCode.Pointer, (byte)SignatureTypeCode.TypeHandle, (byte)SpecialType.System_Void,
                      (byte)SignatureTypeCode.TypeHandle, (byte)SpecialType.System_Int32,
 
-<<<<<<< HEAD
+                 // System_Span__get_Item
+                 (byte)(MemberFlags.PropertyGet),                                                                                                               // Flags
+                 (byte)WellKnownType.ExtSentinel, (byte)(WellKnownType.System_Span_T - WellKnownType.ExtSentinel),                                              // DeclaringTypeId
+                 0,                                                                                                                                             // Arity
+                    1,                                                                                                                                          // Method Signature
+                    (byte)SignatureTypeCode.ByReference, (byte)SignatureTypeCode.GenericTypeParameter, 0,
+                    (byte)SignatureTypeCode.TypeHandle, (byte)SpecialType.System_Int32,
+
+                 // System_Span__get_Length
+                 (byte)(MemberFlags.PropertyGet),                                                                                                               // Flags
+                 (byte)WellKnownType.ExtSentinel, (byte)(WellKnownType.System_Span_T - WellKnownType.ExtSentinel),                                              // DeclaringTypeId
+                 0,                                                                                                                                             // Arity
+                    0,                                                                                                                                          // Method Signature
+                    (byte)SignatureTypeCode.TypeHandle, (byte)SpecialType.System_Int32,
+
+                 // System_ReadOnlySpan__get_Item
+                 (byte)(MemberFlags.PropertyGet),                                                                                                               // Flags
+                 (byte)WellKnownType.ExtSentinel, (byte)(WellKnownType.System_ReadOnlySpan_T - WellKnownType.ExtSentinel),                                      // DeclaringTypeId
+                 0,                                                                                                                                             // Arity
+                    1,                                                                                                                                          // Method Signature
+                    (byte)SignatureTypeCode.ByReference, (byte)SignatureTypeCode.GenericTypeParameter, 0,
+                    (byte)SignatureTypeCode.TypeHandle, (byte)SpecialType.System_Int32,
+
+                 // System_ReadOnlySpan__get_Length
+                 (byte)(MemberFlags.PropertyGet),                                                                                                               // Flags
+                 (byte)WellKnownType.ExtSentinel, (byte)(WellKnownType.System_ReadOnlySpan_T - WellKnownType.ExtSentinel),                                      // DeclaringTypeId
+                 0,                                                                                                                                             // Arity
+                    0,                                                                                                                                          // Method Signature
+                    (byte)SignatureTypeCode.TypeHandle, (byte)SpecialType.System_Int32,
+
                  // System_Range__Create
                  (byte)(MemberFlags.Method | MemberFlags.Static),                                                                                               // Flags
                  (byte)WellKnownType.ExtSentinel, (byte)(WellKnownType.System_Range - WellKnownType.ExtSentinel),                                               // DeclaringTypeId
@@ -2948,37 +2977,6 @@
                      (byte)SignatureTypeCode.TypeHandle, (byte)WellKnownType.ExtSentinel, (byte)(WellKnownType.System_LongRange - WellKnownType.ExtSentinel),
                      (byte)SignatureTypeCode.TypeHandle, (byte)SpecialType.System_Int64,
                      (byte)SignatureTypeCode.TypeHandle, (byte)SpecialType.System_Int64,
-=======
-                 // System_Span__get_Item
-                 (byte)(MemberFlags.PropertyGet),                                                                                                               // Flags
-                 (byte)WellKnownType.ExtSentinel, (byte)(WellKnownType.System_Span_T - WellKnownType.ExtSentinel),                                              // DeclaringTypeId
-                 0,                                                                                                                                             // Arity
-                    1,                                                                                                                                          // Method Signature
-                    (byte)SignatureTypeCode.ByReference, (byte)SignatureTypeCode.GenericTypeParameter, 0,
-                    (byte)SignatureTypeCode.TypeHandle, (byte)SpecialType.System_Int32,
-
-                 // System_Span__get_Length
-                 (byte)(MemberFlags.PropertyGet),                                                                                                               // Flags
-                 (byte)WellKnownType.ExtSentinel, (byte)(WellKnownType.System_Span_T - WellKnownType.ExtSentinel),                                              // DeclaringTypeId
-                 0,                                                                                                                                             // Arity
-                    0,                                                                                                                                          // Method Signature
-                    (byte)SignatureTypeCode.TypeHandle, (byte)SpecialType.System_Int32,
-
-                 // System_ReadOnlySpan__get_Item
-                 (byte)(MemberFlags.PropertyGet),                                                                                                               // Flags
-                 (byte)WellKnownType.ExtSentinel, (byte)(WellKnownType.System_ReadOnlySpan_T - WellKnownType.ExtSentinel),                                      // DeclaringTypeId
-                 0,                                                                                                                                             // Arity
-                    1,                                                                                                                                          // Method Signature
-                    (byte)SignatureTypeCode.ByReference, (byte)SignatureTypeCode.GenericTypeParameter, 0,
-                    (byte)SignatureTypeCode.TypeHandle, (byte)SpecialType.System_Int32,
-
-                 // System_ReadOnlySpan__get_Length
-                 (byte)(MemberFlags.PropertyGet),                                                                                                               // Flags
-                 (byte)WellKnownType.ExtSentinel, (byte)(WellKnownType.System_ReadOnlySpan_T - WellKnownType.ExtSentinel),                                      // DeclaringTypeId
-                 0,                                                                                                                                             // Arity
-                    0,                                                                                                                                          // Method Signature
-                    (byte)SignatureTypeCode.TypeHandle, (byte)SpecialType.System_Int32,
->>>>>>> 9eb8941a
             };
 
             string[] allNames = new string[(int)WellKnownMember.Count]
@@ -3344,15 +3342,13 @@
                 ".ctor",                                    // System_Runtime_CompilerServices_IsByRefLikeAttribute__ctor
                 ".ctor",                                    // System_Runtime_CompilerServices_ObsoleteAttribute__ctor
                 ".ctor",                                    // System_Span__ctor
-<<<<<<< HEAD
-                "Create",                                   // System_Range__Create
-                "Create",                                   // System_LongRange__Create
-=======
                 "get_Item",                                 // System_Span__get_Item
                 "get_Length",                               // System_Span__get_Length
                 "get_Item",                                 // System_ReadOnlySpan__get_Item
                 "get_Length",                               // System_ReadOnlySpan__get_Length
->>>>>>> 9eb8941a
+
+                "Create",                                   // System_Range__Create
+                "Create",                                   // System_LongRange__Create
             };
 
             s_descriptors = MemberDescriptor.InitializeFromStream(new System.IO.MemoryStream(initializationBytes, writable: false), allNames);
