--- conflicted
+++ resolved
@@ -1059,7 +1059,44 @@
         }
     }
 
-<<<<<<< HEAD
+    /// <summary>Analyzer used to test for initializer constructs for members and parameters.</summary>
+    public class EqualsValueTestAnalyzer : DiagnosticAnalyzer
+    {
+        public static readonly DiagnosticDescriptor EqualsValueDescriptor = new DiagnosticDescriptor(
+            "EqualsValue",
+            "Equals Value",
+            "Equals value found.",
+            "Testing",
+            DiagnosticSeverity.Warning,
+            isEnabledByDefault: true);
+
+        public sealed override ImmutableArray<DiagnosticDescriptor> SupportedDiagnostics => ImmutableArray.Create(EqualsValueDescriptor);
+
+        public sealed override void Initialize(AnalysisContext context)
+        {
+            context.RegisterOperationAction(
+                 (operationContext) =>
+                 {
+                     IFieldInitializer equalsValue = (IFieldInitializer)operationContext.Operation;
+                     if (equalsValue.InitializedFields[0].Name.StartsWith("F"))
+                     {
+                         operationContext.ReportDiagnostic(Diagnostic.Create(EqualsValueDescriptor, equalsValue.Syntax.GetLocation()));
+                     }
+                 },
+                 OperationKind.FieldInitializerAtDeclaration);
+
+            context.RegisterOperationAction(
+                 (operationContext) =>
+                 {
+                     IParameterInitializer equalsValue = (IParameterInitializer)operationContext.Operation;
+                     if (equalsValue.Parameter.Name.StartsWith("F"))
+                     {
+                         operationContext.ReportDiagnostic(Diagnostic.Create(EqualsValueDescriptor, equalsValue.Syntax.GetLocation()));
+                     }
+                 },
+                 OperationKind.ParameterInitializerAtDeclaration);
+        }
+    }
 
     /// <summary>Analyzer used to test None IOperations.</summary>
     public class NoneOperationTestAnalyzer : DiagnosticAnalyzer
@@ -1079,56 +1116,16 @@
         {
             get { return ImmutableArray.Create(NoneOperationDescriptor); }
         }
-=======
-    /// <summary>Analyzer used to test for initializer constructs for members and parameters.</summary>
-    public class EqualsValueTestAnalyzer : DiagnosticAnalyzer
-    {
-        public static readonly DiagnosticDescriptor EqualsValueDescriptor = new DiagnosticDescriptor(
-            "EqualsValue",
-            "Equals Value",
-            "Equals value found.",
-            "Testing",
-            DiagnosticSeverity.Warning,
-            isEnabledByDefault: true);
-
-        public sealed override ImmutableArray<DiagnosticDescriptor> SupportedDiagnostics => ImmutableArray.Create(EqualsValueDescriptor);
->>>>>>> bea14d1f
-
-        public sealed override void Initialize(AnalysisContext context)
-        {
-            context.RegisterOperationAction(
-                 (operationContext) =>
-                 {
-<<<<<<< HEAD
-                     Report(operationContext, operationContext.Operation.Syntax, NoneOperationDescriptor);
+
+        public sealed override void Initialize(AnalysisContext context)
+        {
+            context.RegisterOperationAction(
+                 (operationContext) =>
+                 {
+                     operationContext.ReportDiagnostic(Diagnostic.Create(NoneOperationDescriptor, operationContext.Operation.Syntax.GetLocation()));
                  },
                  // None kind is only supposed to be used internally and will not actually register actions.
                  OperationKind.None);
         }
-
-        private static void Report(OperationAnalysisContext context, SyntaxNode syntax, DiagnosticDescriptor descriptor)
-        {
-            context.ReportDiagnostic(Diagnostic.Create(descriptor, syntax.GetLocation()));
-=======
-                     IFieldInitializer equalsValue = (IFieldInitializer)operationContext.Operation;
-                     if (equalsValue.InitializedFields[0].Name.StartsWith("F"))
-                     {
-                         operationContext.ReportDiagnostic(Diagnostic.Create(EqualsValueDescriptor, equalsValue.Syntax.GetLocation()));
-                     }
-                 },
-                 OperationKind.FieldInitializerAtDeclaration);
-
-            context.RegisterOperationAction(
-                 (operationContext) =>
-                 {
-                     IParameterInitializer equalsValue = (IParameterInitializer)operationContext.Operation;
-                     if (equalsValue.Parameter.Name.StartsWith("F"))
-                     {
-                         operationContext.ReportDiagnostic(Diagnostic.Create(EqualsValueDescriptor, equalsValue.Syntax.GetLocation()));
-                     }
-                 },
-                 OperationKind.ParameterInitializerAtDeclaration);
->>>>>>> bea14d1f
-        }
     }
 }