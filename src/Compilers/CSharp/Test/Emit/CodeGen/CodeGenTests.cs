﻿// Copyright (c) Microsoft.  All Rights Reserved.  Licensed under the Apache License, Version 2.0.  See License.txt in the project root for license information.

using System.Collections.Generic;
using System.IO;
using System.Linq;
using System.Threading;
using Microsoft.CodeAnalysis.CSharp.Emit;
using Microsoft.CodeAnalysis.CSharp.Symbols;
using Microsoft.CodeAnalysis.CSharp.Test.Utilities;
using Microsoft.CodeAnalysis.Emit;
using Microsoft.CodeAnalysis.Test.Utilities;
using Roslyn.Test.Utilities;
using Xunit;

namespace Microsoft.CodeAnalysis.CSharp.UnitTests.CodeGen
{
    public class CodeGenTests : CSharpTestBase
    {
        [Fact()]
        [WorkItem(776642, "http://vstfdevdiv:8080/DevDiv2/DevDiv/_workitems/edit/776642")]
        public void Bug776642a()
        {
            const string source = @"
using System;
using System.Collections.Generic;

struct TwoInteger
{   
    public int x;
    public int y;
}

struct DoubleAndStruct
{
    public double x;
    public TwoInteger y;
}

class Program
{
    static void Main(string[] args)
    {
    }

    static void Main(object[] args)
    {
        Object trackArg1, trackArg2;
        DoubleAndStruct localArg1 = default(DoubleAndStruct);
        DoubleAndStruct localArg2 = default(DoubleAndStruct);
        args = new Object[] { localArg1, localArg2 };
        trackArg1 = args[0];
        trackArg2 = args[1];
        Console.WriteLine((((DoubleAndStruct)args[0]).y).x);
    }
}";
            var result = CompileAndVerify(source, options: TestOptions.DebugDll);

            result.VerifyIL("Program.Main(object[])",
@"
{
  // Code size       76 (0x4c)
  .maxstack  4
  .locals init (object V_0, //trackArg1
  object V_1, //trackArg2
  DoubleAndStruct V_2, //localArg1
  DoubleAndStruct V_3) //localArg2
  IL_0000:  nop
  IL_0001:  ldloca.s   V_2
  IL_0003:  initobj    ""DoubleAndStruct""
  IL_0009:  ldloca.s   V_3
  IL_000b:  initobj    ""DoubleAndStruct""
  IL_0011:  ldc.i4.2
  IL_0012:  newarr     ""object""
  IL_0017:  dup
  IL_0018:  ldc.i4.0
  IL_0019:  ldloc.2
  IL_001a:  box        ""DoubleAndStruct""
  IL_001f:  stelem.ref
  IL_0020:  dup
  IL_0021:  ldc.i4.1
  IL_0022:  ldloc.3
  IL_0023:  box        ""DoubleAndStruct""
  IL_0028:  stelem.ref
  IL_0029:  starg.s    V_0
  IL_002b:  ldarg.0
  IL_002c:  ldc.i4.0
  IL_002d:  ldelem.ref
  IL_002e:  stloc.0
  IL_002f:  ldarg.0
  IL_0030:  ldc.i4.1
  IL_0031:  ldelem.ref
  IL_0032:  stloc.1
  IL_0033:  ldarg.0
  IL_0034:  ldc.i4.0
  IL_0035:  ldelem.ref
  IL_0036:  unbox      ""DoubleAndStruct""
  IL_003b:  ldflda     ""TwoInteger DoubleAndStruct.y""
  IL_0040:  ldfld      ""int TwoInteger.x""
  IL_0045:  call       ""void System.Console.WriteLine(int)""
  IL_004a:  nop
  IL_004b:  ret
}
");
        }

        [Fact()]
        [WorkItem(776642, "http://vstfdevdiv:8080/DevDiv2/DevDiv/_workitems/edit/776642")]
        public void Bug776642b()
        {
            const string source = @"
using System;
using System.Collections.Generic;

struct TwoInteger
{
    public int x;
    public int y;
}

struct DoubleAndStruct
{
    public double x;
    public TwoInteger y;
}

struct OuterStruct
{
    public DoubleAndStruct z;
}

class Program
{
    static void Main(string[] args)
    {
    }

    static void Main(object[] args)
    {
        args = new Object[] { default(OuterStruct) };
        Console.WriteLine(((((OuterStruct)args[0]).z).y).x);
    }
}";
            var result = CompileAndVerify(source, options: TestOptions.DebugDll);

            result.VerifyIL("Program.Main(object[])",
@"
{
  // Code size       56 (0x38)
  .maxstack  4
  .locals init (OuterStruct V_0)
  IL_0000:  nop
  IL_0001:  ldc.i4.1
  IL_0002:  newarr     ""object""
  IL_0007:  dup
  IL_0008:  ldc.i4.0
  IL_0009:  ldloca.s   V_0
  IL_000b:  initobj    ""OuterStruct""
  IL_0011:  ldloc.0
  IL_0012:  box        ""OuterStruct""
  IL_0017:  stelem.ref
  IL_0018:  starg.s    V_0
  IL_001a:  ldarg.0
  IL_001b:  ldc.i4.0
  IL_001c:  ldelem.ref
  IL_001d:  unbox      ""OuterStruct""
  IL_0022:  ldflda     ""DoubleAndStruct OuterStruct.z""
  IL_0027:  ldflda     ""TwoInteger DoubleAndStruct.y""
  IL_002c:  ldfld      ""int TwoInteger.x""
  IL_0031:  call       ""void System.Console.WriteLine(int)""
  IL_0036:  nop
  IL_0037:  ret
}
");
        }

        [Fact()]
        [WorkItem(776642, "http://vstfdevdiv:8080/DevDiv2/DevDiv/_workitems/edit/776642")]
        public void Bug776642c()
        {
            const string source = @"
using System;
using System.Collections.Generic;

struct TwoInteger
{
    public int x;
    public int y;
}

struct DoubleAndStruct
{
    public double x;
    public TwoInteger y;
}

class OuterStruct
{
    public DoubleAndStruct z;
}

class Program
{
    static void Main(string[] args)
    {
    }

    static void Main(object[] args)
    {
        args = new Object[] { default(OuterStruct) };
        Console.WriteLine(((((OuterStruct)args[0]).z).y).x);
    }
}";
            var result = CompileAndVerify(source, options: TestOptions.DebugDll);

            result.VerifyIL("Program.Main(object[])",
@"
{
  // Code size       39 (0x27)
  .maxstack  2
  IL_0000:  nop
  IL_0001:  ldc.i4.1
  IL_0002:  newarr     ""object""
  IL_0007:  starg.s    V_0
  IL_0009:  ldarg.0
  IL_000a:  ldc.i4.0
  IL_000b:  ldelem.ref
  IL_000c:  castclass  ""OuterStruct""
  IL_0011:  ldflda     ""DoubleAndStruct OuterStruct.z""
  IL_0016:  ldflda     ""TwoInteger DoubleAndStruct.y""
  IL_001b:  ldfld      ""int TwoInteger.x""
  IL_0020:  call       ""void System.Console.WriteLine(int)""
  IL_0025:  nop
  IL_0026:  ret
}
");
        }

        [Fact()]
        [WorkItem(776642, "http://vstfdevdiv:8080/DevDiv2/DevDiv/_workitems/edit/776642")]
        public void Bug776642_static()
        {
            const string source = @"
using System;
using System.Collections.Generic;

struct TwoInteger
{
    public int x;
    public int y;
}

struct DoubleAndStruct
{
    public double x;
    public TwoInteger y;
}

class OuterStruct
{
    public static DoubleAndStruct z;
}

class Program
{
    static void Main(string[] args)
    {
    }

    static void Main(object[] args)
    {
        Console.WriteLine(((OuterStruct.z).y).x);
    }
}";
            var result = CompileAndVerify(source, options: TestOptions.DebugDll);

            result.VerifyIL("Program.Main(object[])",
@"
{
  // Code size       23 (0x17)
  .maxstack  1
  IL_0000:  nop
  IL_0001:  ldsflda    ""DoubleAndStruct OuterStruct.z""
  IL_0006:  ldflda     ""TwoInteger DoubleAndStruct.y""
  IL_000b:  ldfld      ""int TwoInteger.x""
  IL_0010:  call       ""void System.Console.WriteLine(int)""
  IL_0015:  nop
  IL_0016:  ret
}
");
        }

        [Fact()]
        [WorkItem(531366, "http://vstfdevdiv:8080/DevDiv2/DevDiv/_workitems/edit/531366")]
        public void Bug18015()
        {
            const string source = @"
class P
{
  public object X { get; set; }
  public void Y() { }
  public object M<T>(T t) where T : C
  {
    ((P)(object)t).Y();
    return ((P)(object)t).X;
  }
}
public class C { }
";
            var result = CompileAndVerify(source, options: TestOptions.ReleaseDll);

            result.VerifyIL("P.M<T>(T)",
@"
{
  // Code size       33 (0x21)
  .maxstack  1
  IL_0000:  ldarg.1
  IL_0001:  box        ""T""
  IL_0006:  castclass  ""P""
  IL_000b:  callvirt   ""void P.Y()""
  IL_0010:  ldarg.1
  IL_0011:  box        ""T""
  IL_0016:  castclass  ""P""
  IL_001b:  callvirt   ""object P.X.get""
  IL_0020:  ret
}
");
        }

        [Fact()]
        [WorkItem(546857, "http://vstfdevdiv:8080/DevDiv2/DevDiv/_workitems/edit/546857")]
        public void Bug16996_MissingReturnValue()
        {
            string source = @"
using System;

public class C
{
	public static bool f;
	public static int x;
	
	public bool M()
	{
		bool success = f;

		if (success)
		{
			x = 1;
		}
		else
		{
			throw null;
		}

		return success;
	}
}";
            var result = CompileAndVerify(source, options: TestOptions.ReleaseDll);

            result.VerifyIL("C.M",
@"
{
  // Code size       17 (0x11)
  .maxstack  2
  IL_0000:  ldsfld     ""bool C.f""
  IL_0005:  dup
  IL_0006:  brfalse.s  IL_000f
  IL_0008:  ldc.i4.1
  IL_0009:  stsfld     ""int C.x""
  IL_000e:  ret
  IL_000f:  ldnull
  IL_0010:  throw
}
");
        }

        [Fact()]
        [WorkItem(546857, "http://vstfdevdiv:8080/DevDiv2/DevDiv/_workitems/edit/546857")]
        public void Bug16996_MissingReturnValue01()
        {
            string source = @"
using System;

public class C
{
	public static bool f;
	public static int x;
	
    public void M()
    {
        bool success = f;

        if (success)
        {
            x = 1;
        }
        else
        {
            x = 2;
            goto L1;
        }

        return;

    L1:
        throw null;

    }
}
";
            var result = CompileAndVerify(source, options: TestOptions.ReleaseDll);

            result.VerifyIL("C.M",
@"
{
  // Code size       22 (0x16)
  .maxstack  1
  IL_0000:  ldsfld     ""bool C.f""
  IL_0005:  brfalse.s  IL_000e
  IL_0007:  ldc.i4.1
  IL_0008:  stsfld     ""int C.x""
  IL_000d:  ret
  IL_000e:  ldc.i4.2
  IL_000f:  stsfld     ""int C.x""
  IL_0014:  ldnull
  IL_0015:  throw
}
");
        }
        [WorkItem(546412, "http://vstfdevdiv:8080/DevDiv2/DevDiv/_workitems/edit/546412")]
        [Fact]
        public void TestBug15818()
        {
            var source =
@"using System;

class C
{
    public static void Main(string[] args)
    {
        string s = ""Nothing"";
        string[] ss = s.Split(',');
        if(ss.Length != 4){
        }
        if(ss.Rank != 4){
        }
        Console.Write('k');
    }
}";
            var tree = Parse(source);
            var compilation = CreateEmptyCompilation(tree, new[] { MscorlibRefSilverlight }, TestOptions.ReleaseExe, assemblyName: "Test");
            CompileAndVerify(compilation, expectedOutput: "k");
        }

        [WorkItem(546853, "http://vstfdevdiv:8080/DevDiv2/DevDiv/_workitems/edit/546853")]
        [Fact]
        public void TestBug16981()
        {
            var il = @"
.class public auto ansi beforefieldinit B
       extends [mscorlib]System.Object
{
  .method public hidebysig newslot specialname virtual instance bool  get_M1() cil managed
  {
    .maxstack  1
    IL_0000:  ldc.i4.0
    IL_0001:  ret
  }

  .method public hidebysig newslot specialname virtual final instance bool  get_M2() cil managed
  {
    .maxstack  1
    IL_0000:  ldc.i4.0
    IL_0001:  ret
  }

  .method public hidebysig specialname rtspecialname 
          instance void  .ctor() cil managed
  {
    .maxstack  8
    IL_0000:  ldarg.0
    IL_0001:  call       instance void [mscorlib]System.Object::.ctor()
    IL_0006:  ret
  }

  .property instance bool M1()
  {
    .get instance bool B::get_M1()
  }

  .property instance bool M2()
  {
    .get instance bool B::get_M2()
  }
}
";
            var source = @"
using System;

class C
{
    static void A()
    {
        var x = new B().M1 && new B().M2;
    }
}
";
            var compilation = CreateCompilationWithILAndMscorlib40(source, il, TargetFramework.Mscorlib45, options: TestOptions.ReleaseDll);
            var result = CompileAndVerify(compilation);

            result.VerifyIL("C.A", @"
{
  // Code size       27 (0x1b)
  .maxstack  1
  IL_0000:  newobj     ""B..ctor()""
  IL_0005:  callvirt   ""bool B.M1.get""
  IL_000a:  brfalse.s  IL_0018
  IL_000c:  newobj     ""B..ctor()""
  IL_0011:  call       ""bool B.M2.get""
  IL_0016:  br.s       IL_0019
  IL_0018:  ldc.i4.0
  IL_0019:  pop
  IL_001a:  ret
}
");
        }
        [WorkItem(546853, "http://vstfdevdiv:8080/DevDiv2/DevDiv/_workitems/edit/546853")]
        [Fact]

        public void TestBug16981b()
        {
            var il = @"
.class public auto ansi beforefieldinit B
       extends [mscorlib]System.Object
{
  .method public hidebysig newslot specialname virtual instance bool  get_M1() cil managed
  {
    .maxstack  1
    IL_0000:  ldc.i4.0
    IL_0001:  ret
  }

  .method public hidebysig newslot specialname virtual final instance bool  get_M2() cil managed
  {
    .maxstack  1
    IL_0000:  ldc.i4.0
    IL_0001:  ret
  }

  .method public hidebysig specialname rtspecialname 
          instance void  .ctor() cil managed
  {
    .maxstack  8
    IL_0000:  ldarg.0
    IL_0001:  call       instance void [mscorlib]System.Object::.ctor()
    IL_0006:  ret
  }

  .property instance bool M1()
  {
    .get instance bool B::get_M1()
  }

  .property instance bool M2()
  {
    .get instance bool B::get_M2()
  }
}
";
            var source = @"
using System;

class C
{
    static void A()
    {
        var b = new B();
        var x = b.M1 && b.M2;
    }
}
";
            var compilation = CreateCompilationWithILAndMscorlib40(source, il, TargetFramework.Mscorlib45, options: TestOptions.DebugDll);
            var result = CompileAndVerify(compilation);

            result.VerifyIL("C.A",
@"{
  // Code size       26 (0x1a)
  .maxstack  1
  .locals init (B V_0, //b
  bool V_1) //x
  IL_0000:  nop
  IL_0001:  newobj     ""B..ctor()""
  IL_0006:  stloc.0
  IL_0007:  ldloc.0
  IL_0008:  callvirt   ""bool B.M1.get""
  IL_000d:  brfalse.s  IL_0017
  IL_000f:  ldloc.0
  IL_0010:  callvirt   ""bool B.M2.get""
  IL_0015:  br.s       IL_0018
  IL_0017:  ldc.i4.0
  IL_0018:  stloc.1
  IL_0019:  ret
}
");
        }

        [Fact, WorkItem(540019, "http://vstfdevdiv:8080/DevDiv2/DevDiv/_workitems/edit/540019")]
        public void TestBug6156()
        {
            var source = @"
class Ref1 
{ public virtual void M(ref int x) { x = 1; } }
class Out1 : Ref1
{ public virtual void M(out int x) { x = 2; } }
class Ref2 : Out1
{ public override void M(ref int x) { x = 3; } }
class Out2 : Ref2 
{ public override void M(out int x) { x = 4; } }
class M 
{
  static void Main() 
  {
    int x = 0;
    Ref1 r1;
    r1 = new Ref1();
    r1.M(ref x);
    System.Console.Write(x);
    r1 = new Out1();
    r1.M(ref x);
    System.Console.Write(x);
    r1 = new Ref2();
    r1.M(ref x);
    System.Console.Write(x);
    r1 = new Out2();
    r1.M(ref x);
    System.Console.WriteLine(x);
    Out1 o1;
    o1 = new Out1();
    o1.M(ref x);
    System.Console.Write(x);
    o1 = new Ref2();
    o1.M(ref x);
    System.Console.Write(x);
    o1 = new Out2();
    o1.M(ref x);
    System.Console.WriteLine(x);
    Ref2 r2;
    r2 = new Ref2();
    r2.M(ref x);
    System.Console.Write(x);
    r2 = new Out2();
    r2.M(ref x);
    System.Console.WriteLine(x);
    Out2 o2;
    o2 = new Out2();
    o2.M(ref x);
    System.Console.WriteLine(x);
    o1 = new Out1();
    o1.M(out x);
    System.Console.Write(x);
    o1 = new Ref2();
    o1.M(out x);
    System.Console.Write(x);
    o1 = new Out2();
    o1.M(out x);
    System.Console.WriteLine(x);
    r2 = new Ref2();
    r2.M(out x);
    System.Console.Write(x);
    r2 = new Out2();
    r2.M(out x);
    System.Console.WriteLine(x);
    o2 = new Out2();
    o2.M(out x);
    System.Console.WriteLine(x);
  }
}";
            var compilation = CompileAndVerify(source, expectedOutput: @"
1111
111
11
1
234
34
4
");
        }

        [Fact]
        public void TestGeneratingLocals()
        {
            var source = @"
class C 
{ 
    public static void Main() 
    { 
        int i = 0, j, k = 2147483647;
        long l = 0, m = 9200000000000000000L;
        int b = -10;
        byte c = 200;
        float f = 3.14159F;
        double d = 2.71828;
        string s = ""abcdef"";
        bool x = true;

        System.Console.WriteLine(i);
        System.Console.WriteLine(k);
        System.Console.WriteLine(b);
        System.Console.WriteLine(c);
        System.Console.WriteLine(f);
        System.Console.WriteLine(d);
        System.Console.WriteLine(s);
        System.Console.WriteLine(x);
    }
}
";
            var compilation = CompileAndVerify(source, expectedOutput: @"
0
2147483647
-10
200
3.14159
2.71828
abcdef
True
");

            compilation.VerifyIL("C.Main", @"{
  // Code size       94 (0x5e)
  .maxstack  2
  .locals init (int V_0, //i
  int V_1, //k
  byte V_2, //c
  float V_3, //f
  double V_4, //d
  string V_5, //s
  bool V_6) //x
  IL_0000:  ldc.i4.0
  IL_0001:  stloc.0
  IL_0002:  ldc.i4     0x7fffffff
  IL_0007:  stloc.1
  IL_0008:  ldc.i4.s   -10
  IL_000a:  ldc.i4     0xc8
  IL_000f:  stloc.2
  IL_0010:  ldc.r4     3.14159
  IL_0015:  stloc.3
  IL_0016:  ldc.r8     2.71828
  IL_001f:  stloc.s    V_4
  IL_0021:  ldstr      ""abcdef""
  IL_0026:  stloc.s    V_5
  IL_0028:  ldc.i4.1
  IL_0029:  stloc.s    V_6
  IL_002b:  ldloc.0
  IL_002c:  call       ""void System.Console.WriteLine(int)""
  IL_0031:  ldloc.1
  IL_0032:  call       ""void System.Console.WriteLine(int)""
  IL_0037:  call       ""void System.Console.WriteLine(int)""
  IL_003c:  ldloc.2
  IL_003d:  call       ""void System.Console.WriteLine(int)""
  IL_0042:  ldloc.3
  IL_0043:  call       ""void System.Console.WriteLine(float)""
  IL_0048:  ldloc.s    V_4
  IL_004a:  call       ""void System.Console.WriteLine(double)""
  IL_004f:  ldloc.s    V_5
  IL_0051:  call       ""void System.Console.WriteLine(string)""
  IL_0056:  ldloc.s    V_6
  IL_0058:  call       ""void System.Console.WriteLine(bool)""
  IL_005d:  ret
}
");
        }

        [WorkItem(546749, "http://vstfdevdiv:8080/DevDiv2/DevDiv/_workitems/edit/546749")]
        [Fact()]
        public void TestToStringOnStruct()
        {
            var il = @"
.class sequential ansi sealed public Struct1
         extends [mscorlib]System.ValueType
{
    .method public hidebysig virtual instance string 
            ToString() cil managed
    {
      // Code size       11 (0xb)
      .maxstack  1
      .locals init (string V_0)
      IL_0000:  nop
      IL_0001:  ldstr      ""Struct1 ""
      IL_0006:  stloc.0
      IL_0007:  br.s       IL_0009
      IL_0009:  ldloc.0
      IL_000a:  ret
    }
}
.class sequential ansi sealed public Struct2
         extends [mscorlib]System.ValueType
{
    .method public strict virtual instance string
            ToString() cil managed
    {
      // Code size       11 (0xb)
      .maxstack  1
      .locals init (string V_0)
      IL_0000:  nop
      IL_0001:  ldstr      ""Struct2 ""
      IL_0006:  stloc.0
      IL_0007:  br.s       IL_0009
      IL_0009:  ldloc.0
      IL_000a:  ret
    }
}
";
            var source = @"
using System;

class Clazz
{ 
    public static void Main(string[] args)
    { 
        Struct1 s1 = new Struct1();
        Console.Write(s1.ToString());
        Struct2 s2 = new Struct2();
        Console.Write(s2.ToString());
    }
}
";
            var compilation = CreateCompilationWithILAndMscorlib40(source, il, TargetFramework.Mscorlib45, options: TestOptions.ReleaseExe);
            var result = CompileAndVerify(compilation, expectedOutput: "Struct1 Struct2 ");

            result.VerifyIL("Clazz.Main", @"
{
  // Code size       47 (0x2f)
  .maxstack  1
  .locals init (Struct1 V_0, //s1
  Struct2 V_1) //s2
  IL_0000:  ldloca.s   V_0
  IL_0002:  initobj    ""Struct1""
  IL_0008:  ldloca.s   V_0
  IL_000a:  constrained. ""Struct1""
  IL_0010:  callvirt   ""string object.ToString()""
  IL_0015:  call       ""void System.Console.Write(string)""
  IL_001a:  ldloca.s   V_1
  IL_001c:  initobj    ""Struct2""
  IL_0022:  ldloca.s   V_1
  IL_0024:  call       ""string Struct2.ToString()""
  IL_0029:  call       ""void System.Console.Write(string)""
  IL_002e:  ret
}
");
        }

        [Fact, WorkItem(543499, "http://vstfdevdiv:8080/DevDiv2/DevDiv/_workitems/edit/543499")]
        public void TestGeneratingImplicitConstructor()
        {
            var source = @"
public class H
{
   public static void Main()
   {
   }
}
";
            var compilation = CompileAndVerify(source);

            compilation.VerifyIL("H..ctor",
@"{
  // Code size        7 (0x7)
  .maxstack  1
  IL_0000:  ldarg.0
  IL_0001:  call       ""object..ctor()""
  IL_0006:  ret
}
");
        }

        [Fact, WorkItem(543499, "http://vstfdevdiv:8080/DevDiv2/DevDiv/_workitems/edit/543499")]
        public void TestGeneratingImplicitStaticConstructor()
        {
            var source = @"
public class H
{
    public static bool value = false;
    public static void Main()
    {
        bool val = value;
    }
}
";
            var compilation = CompileAndVerify(source);

            compilation.VerifyIL("H..cctor",
@"{
  // Code size        1 (0x1)
  .maxstack  0
  IL_0000:  ret
}
");
        }


        [Fact]
        public void TestGeneratingStaticMethod()
        {
            var source = @"
class C 
{ 
    void M() 
    { 
        System.Console.WriteLine(123);
    }
}
";
            var compilation = CompileAndVerify(source);

            compilation.VerifyIL("C.M",
@"{
  // Code size        8 (0x8)
  .maxstack  1
  IL_0000:  ldc.i4.s   123
  IL_0002:  call       ""void System.Console.WriteLine(int)""
  IL_0007:  ret       
}
");
        }

        [Fact]
        public void TestUncheckedNumericConversions()
        {
            var source = @"
class C
{
  void M()
  {
    sbyte local_sbyte = (sbyte)0;
    byte local_byte = (byte)0;
    short local_short = (short)0;
    ushort local_ushort = (ushort)0;
    int local_int = (int)0;
    uint local_uint = (uint)0;
    long local_long = (long)0;
    ulong local_ulong = (ulong)0;
    char local_char = (char)0;
    float local_float = (float)0;
    double local_double = (double)0;
    local_sbyte = (sbyte)local_sbyte;
    local_sbyte = (sbyte)local_byte;
    local_sbyte = (sbyte)local_short;
    local_sbyte = (sbyte)local_ushort;
    local_sbyte = (sbyte)local_int;
    local_sbyte = (sbyte)local_uint;
    local_sbyte = (sbyte)local_long;
    local_sbyte = (sbyte)local_ulong;
    local_sbyte = (sbyte)local_char;
    local_sbyte = (sbyte)local_float;
    local_sbyte = (sbyte)local_double;
    local_byte = (byte)local_sbyte;
    local_byte = (byte)local_byte;
    local_byte = (byte)local_short;
    local_byte = (byte)local_ushort;
    local_byte = (byte)local_int;
    local_byte = (byte)local_uint;
    local_byte = (byte)local_long;
    local_byte = (byte)local_ulong;
    local_byte = (byte)local_char;
    local_byte = (byte)local_float;
    local_byte = (byte)local_double;
    local_short = (short)local_sbyte;
    local_short = (short)local_byte;
    local_short = (short)local_short;
    local_short = (short)local_ushort;
    local_short = (short)local_int;
    local_short = (short)local_uint;
    local_short = (short)local_long;
    local_short = (short)local_ulong;
    local_short = (short)local_char;
    local_short = (short)local_float;
    local_short = (short)local_double;
    local_ushort = (ushort)local_sbyte;
    local_ushort = (ushort)local_byte;
    local_ushort = (ushort)local_short;
    local_ushort = (ushort)local_ushort;
    local_ushort = (ushort)local_int;
    local_ushort = (ushort)local_uint;
    local_ushort = (ushort)local_long;
    local_ushort = (ushort)local_ulong;
    local_ushort = (ushort)local_char;
    local_ushort = (ushort)local_float;
    local_ushort = (ushort)local_double;
    local_int = (int)local_sbyte;
    local_int = (int)local_byte;
    local_int = (int)local_short;
    local_int = (int)local_ushort;
    local_int = (int)local_int;
    local_int = (int)local_uint;
    local_int = (int)local_long;
    local_int = (int)local_ulong;
    local_int = (int)local_char;
    local_int = (int)local_float;
    local_int = (int)local_double;
    local_uint = (uint)local_sbyte;
    local_uint = (uint)local_byte;
    local_uint = (uint)local_short;
    local_uint = (uint)local_ushort;
    local_uint = (uint)local_int;
    local_uint = (uint)local_uint;
    local_uint = (uint)local_long;
    local_uint = (uint)local_ulong;
    local_uint = (uint)local_char;
    local_uint = (uint)local_float;
    local_uint = (uint)local_double;
    local_long = (long)local_sbyte;
    local_long = (long)local_byte;
    local_long = (long)local_short;
    local_long = (long)local_ushort;
    local_long = (long)local_int;
    local_long = (long)local_uint;
    local_long = (long)local_long;
    local_long = (long)local_ulong;
    local_long = (long)local_char;
    local_long = (long)local_float;
    local_long = (long)local_double;
    local_ulong = (ulong)local_sbyte;
    local_ulong = (ulong)local_byte;
    local_ulong = (ulong)local_short;
    local_ulong = (ulong)local_ushort;
    local_ulong = (ulong)local_int;
    local_ulong = (ulong)local_uint;
    local_ulong = (ulong)local_long;
    local_ulong = (ulong)local_ulong;
    local_ulong = (ulong)local_char;
    local_ulong = (ulong)local_float;
    local_ulong = (ulong)local_double;
    local_char = (char)local_sbyte;
    local_char = (char)local_byte;
    local_char = (char)local_short;
    local_char = (char)local_ushort;
    local_char = (char)local_int;
    local_char = (char)local_uint;
    local_char = (char)local_long;
    local_char = (char)local_ulong;
    local_char = (char)local_char;
    local_char = (char)local_float;
    local_char = (char)local_double;
    local_float = (float)local_sbyte;
    local_float = (float)local_byte;
    local_float = (float)local_short;
    local_float = (float)local_ushort;
    local_float = (float)local_int;
    local_float = (float)local_uint;
    local_float = (float)local_long;
    local_float = (float)local_ulong;
    local_float = (float)local_char;
    local_float = (float)local_float;
    local_float = (float)local_double;
    local_double = (double)local_sbyte;
    local_double = (double)local_byte;
    local_double = (double)local_short;
    local_double = (double)local_ushort;
    local_double = (double)local_int;
    local_double = (double)local_uint;
    local_double = (double)local_long;
    local_double = (double)local_ulong;
    local_double = (double)local_char;
    local_double = (double)local_float;
    local_double = (double)local_double;
  }
}
";
            var compilation = CompileAndVerify(source);

            // TODO: There is unusual behavior here in the loading of constants, e.g. that they load
            // the int 0 and then do a conversion if appropriate, rather than say just loading a float
            // 0.0 to begin with. This is because the conversions in initialization expressions don't
            // fold the 0 literal to a 0.0 constant in place. We might need to look at that; but after
            // the initialization of the locals this IL is otherwise correct.
            compilation.VerifyIL("C.M",
@"{
  // Code size      536 (0x218)
  .maxstack  1
  .locals init (sbyte V_0, //local_sbyte
  byte V_1, //local_byte
  short V_2, //local_short
  ushort V_3, //local_ushort
  int V_4, //local_int
  uint V_5, //local_uint
  long V_6, //local_long
  ulong V_7, //local_ulong
  char V_8, //local_char
  float V_9, //local_float
  double V_10) //local_double
  IL_0000:  ldc.i4.0
  IL_0001:  stloc.0
  IL_0002:  ldc.i4.0
  IL_0003:  stloc.1
  IL_0004:  ldc.i4.0
  IL_0005:  stloc.2
  IL_0006:  ldc.i4.0
  IL_0007:  stloc.3
  IL_0008:  ldc.i4.0
  IL_0009:  stloc.s    V_4
  IL_000b:  ldc.i4.0
  IL_000c:  stloc.s    V_5
  IL_000e:  ldc.i4.0
  IL_000f:  conv.i8
  IL_0010:  stloc.s    V_6
  IL_0012:  ldc.i4.0
  IL_0013:  conv.i8
  IL_0014:  stloc.s    V_7
  IL_0016:  ldc.i4.0
  IL_0017:  stloc.s    V_8
  IL_0019:  ldc.r4     0
  IL_001e:  stloc.s    V_9
  IL_0020:  ldc.r8     0
  IL_0029:  stloc.s    V_10
  IL_002b:  ldloc.0
  IL_002c:  stloc.0
  IL_002d:  ldloc.1
  IL_002e:  conv.i1
  IL_002f:  stloc.0
  IL_0030:  ldloc.2
  IL_0031:  conv.i1
  IL_0032:  stloc.0
  IL_0033:  ldloc.3
  IL_0034:  conv.i1
  IL_0035:  stloc.0
  IL_0036:  ldloc.s    V_4
  IL_0038:  conv.i1
  IL_0039:  stloc.0
  IL_003a:  ldloc.s    V_5
  IL_003c:  conv.i1
  IL_003d:  stloc.0
  IL_003e:  ldloc.s    V_6
  IL_0040:  conv.i1
  IL_0041:  stloc.0
  IL_0042:  ldloc.s    V_7
  IL_0044:  conv.i1
  IL_0045:  stloc.0
  IL_0046:  ldloc.s    V_8
  IL_0048:  conv.i1
  IL_0049:  stloc.0
  IL_004a:  ldloc.s    V_9
  IL_004c:  conv.i1
  IL_004d:  stloc.0
  IL_004e:  ldloc.s    V_10
  IL_0050:  conv.i1
  IL_0051:  stloc.0
  IL_0052:  ldloc.0
  IL_0053:  conv.u1
  IL_0054:  stloc.1
  IL_0055:  ldloc.1
  IL_0056:  stloc.1
  IL_0057:  ldloc.2
  IL_0058:  conv.u1
  IL_0059:  stloc.1
  IL_005a:  ldloc.3
  IL_005b:  conv.u1
  IL_005c:  stloc.1
  IL_005d:  ldloc.s    V_4
  IL_005f:  conv.u1
  IL_0060:  stloc.1
  IL_0061:  ldloc.s    V_5
  IL_0063:  conv.u1
  IL_0064:  stloc.1
  IL_0065:  ldloc.s    V_6
  IL_0067:  conv.u1
  IL_0068:  stloc.1
  IL_0069:  ldloc.s    V_7
  IL_006b:  conv.u1
  IL_006c:  stloc.1
  IL_006d:  ldloc.s    V_8
  IL_006f:  conv.u1
  IL_0070:  stloc.1
  IL_0071:  ldloc.s    V_9
  IL_0073:  conv.u1
  IL_0074:  stloc.1
  IL_0075:  ldloc.s    V_10
  IL_0077:  conv.u1
  IL_0078:  stloc.1
  IL_0079:  ldloc.0
  IL_007a:  stloc.2
  IL_007b:  ldloc.1
  IL_007c:  stloc.2
  IL_007d:  ldloc.2
  IL_007e:  stloc.2
  IL_007f:  ldloc.3
  IL_0080:  conv.i2
  IL_0081:  stloc.2
  IL_0082:  ldloc.s    V_4
  IL_0084:  conv.i2
  IL_0085:  stloc.2
  IL_0086:  ldloc.s    V_5
  IL_0088:  conv.i2
  IL_0089:  stloc.2
  IL_008a:  ldloc.s    V_6
  IL_008c:  conv.i2
  IL_008d:  stloc.2
  IL_008e:  ldloc.s    V_7
  IL_0090:  conv.i2
  IL_0091:  stloc.2
  IL_0092:  ldloc.s    V_8
  IL_0094:  conv.i2
  IL_0095:  stloc.2
  IL_0096:  ldloc.s    V_9
  IL_0098:  conv.i2
  IL_0099:  stloc.2
  IL_009a:  ldloc.s    V_10
  IL_009c:  conv.i2
  IL_009d:  stloc.2
  IL_009e:  ldloc.0
  IL_009f:  conv.u2
  IL_00a0:  stloc.3
  IL_00a1:  ldloc.1
  IL_00a2:  stloc.3
  IL_00a3:  ldloc.2
  IL_00a4:  conv.u2
  IL_00a5:  stloc.3
  IL_00a6:  ldloc.3
  IL_00a7:  stloc.3
  IL_00a8:  ldloc.s    V_4
  IL_00aa:  conv.u2
  IL_00ab:  stloc.3
  IL_00ac:  ldloc.s    V_5
  IL_00ae:  conv.u2
  IL_00af:  stloc.3
  IL_00b0:  ldloc.s    V_6
  IL_00b2:  conv.u2
  IL_00b3:  stloc.3
  IL_00b4:  ldloc.s    V_7
  IL_00b6:  conv.u2
  IL_00b7:  stloc.3
  IL_00b8:  ldloc.s    V_8
  IL_00ba:  stloc.3
  IL_00bb:  ldloc.s    V_9
  IL_00bd:  conv.u2
  IL_00be:  stloc.3
  IL_00bf:  ldloc.s    V_10
  IL_00c1:  conv.u2
  IL_00c2:  stloc.3
  IL_00c3:  ldloc.0
  IL_00c4:  stloc.s    V_4
  IL_00c6:  ldloc.1
  IL_00c7:  stloc.s    V_4
  IL_00c9:  ldloc.2
  IL_00ca:  stloc.s    V_4
  IL_00cc:  ldloc.3
  IL_00cd:  stloc.s    V_4
  IL_00cf:  ldloc.s    V_4
  IL_00d1:  stloc.s    V_4
  IL_00d3:  ldloc.s    V_5
  IL_00d5:  stloc.s    V_4
  IL_00d7:  ldloc.s    V_6
  IL_00d9:  conv.i4
  IL_00da:  stloc.s    V_4
  IL_00dc:  ldloc.s    V_7
  IL_00de:  conv.i4
  IL_00df:  stloc.s    V_4
  IL_00e1:  ldloc.s    V_8
  IL_00e3:  stloc.s    V_4
  IL_00e5:  ldloc.s    V_9
  IL_00e7:  conv.i4
  IL_00e8:  stloc.s    V_4
  IL_00ea:  ldloc.s    V_10
  IL_00ec:  conv.i4
  IL_00ed:  stloc.s    V_4
  IL_00ef:  ldloc.0
  IL_00f0:  stloc.s    V_5
  IL_00f2:  ldloc.1
  IL_00f3:  stloc.s    V_5
  IL_00f5:  ldloc.2
  IL_00f6:  stloc.s    V_5
  IL_00f8:  ldloc.3
  IL_00f9:  stloc.s    V_5
  IL_00fb:  ldloc.s    V_4
  IL_00fd:  stloc.s    V_5
  IL_00ff:  ldloc.s    V_5
  IL_0101:  stloc.s    V_5
  IL_0103:  ldloc.s    V_6
  IL_0105:  conv.u4
  IL_0106:  stloc.s    V_5
  IL_0108:  ldloc.s    V_7
  IL_010a:  conv.u4
  IL_010b:  stloc.s    V_5
  IL_010d:  ldloc.s    V_8
  IL_010f:  stloc.s    V_5
  IL_0111:  ldloc.s    V_9
  IL_0113:  conv.u4
  IL_0114:  stloc.s    V_5
  IL_0116:  ldloc.s    V_10
  IL_0118:  conv.u4
  IL_0119:  stloc.s    V_5
  IL_011b:  ldloc.0
  IL_011c:  conv.i8
  IL_011d:  stloc.s    V_6
  IL_011f:  ldloc.1
  IL_0120:  conv.u8
  IL_0121:  stloc.s    V_6
  IL_0123:  ldloc.2
  IL_0124:  conv.i8
  IL_0125:  stloc.s    V_6
  IL_0127:  ldloc.3
  IL_0128:  conv.u8
  IL_0129:  stloc.s    V_6
  IL_012b:  ldloc.s    V_4
  IL_012d:  conv.i8
  IL_012e:  stloc.s    V_6
  IL_0130:  ldloc.s    V_5
  IL_0132:  conv.u8
  IL_0133:  stloc.s    V_6
  IL_0135:  ldloc.s    V_6
  IL_0137:  stloc.s    V_6
  IL_0139:  ldloc.s    V_7
  IL_013b:  stloc.s    V_6
  IL_013d:  ldloc.s    V_8
  IL_013f:  conv.u8
  IL_0140:  stloc.s    V_6
  IL_0142:  ldloc.s    V_9
  IL_0144:  conv.i8
  IL_0145:  stloc.s    V_6
  IL_0147:  ldloc.s    V_10
  IL_0149:  conv.i8
  IL_014a:  stloc.s    V_6
  IL_014c:  ldloc.0
  IL_014d:  conv.i8
  IL_014e:  stloc.s    V_7
  IL_0150:  ldloc.1
  IL_0151:  conv.u8
  IL_0152:  stloc.s    V_7
  IL_0154:  ldloc.2
  IL_0155:  conv.i8
  IL_0156:  stloc.s    V_7
  IL_0158:  ldloc.3
  IL_0159:  conv.u8
  IL_015a:  stloc.s    V_7
  IL_015c:  ldloc.s    V_4
  IL_015e:  conv.i8
  IL_015f:  stloc.s    V_7
  IL_0161:  ldloc.s    V_5
  IL_0163:  conv.u8
  IL_0164:  stloc.s    V_7
  IL_0166:  ldloc.s    V_6
  IL_0168:  stloc.s    V_7
  IL_016a:  ldloc.s    V_7
  IL_016c:  stloc.s    V_7
  IL_016e:  ldloc.s    V_8
  IL_0170:  conv.u8
  IL_0171:  stloc.s    V_7
  IL_0173:  ldloc.s    V_9
  IL_0175:  conv.u8
  IL_0176:  stloc.s    V_7
  IL_0178:  ldloc.s    V_10
  IL_017a:  conv.u8
  IL_017b:  stloc.s    V_7
  IL_017d:  ldloc.0
  IL_017e:  conv.u2
  IL_017f:  stloc.s    V_8
  IL_0181:  ldloc.1
  IL_0182:  stloc.s    V_8
  IL_0184:  ldloc.2
  IL_0185:  conv.u2
  IL_0186:  stloc.s    V_8
  IL_0188:  ldloc.3
  IL_0189:  stloc.s    V_8
  IL_018b:  ldloc.s    V_4
  IL_018d:  conv.u2
  IL_018e:  stloc.s    V_8
  IL_0190:  ldloc.s    V_5
  IL_0192:  conv.u2
  IL_0193:  stloc.s    V_8
  IL_0195:  ldloc.s    V_6
  IL_0197:  conv.u2
  IL_0198:  stloc.s    V_8
  IL_019a:  ldloc.s    V_7
  IL_019c:  conv.u2
  IL_019d:  stloc.s    V_8
  IL_019f:  ldloc.s    V_8
  IL_01a1:  stloc.s    V_8
  IL_01a3:  ldloc.s    V_9
  IL_01a5:  conv.u2
  IL_01a6:  stloc.s    V_8
  IL_01a8:  ldloc.s    V_10
  IL_01aa:  conv.u2
  IL_01ab:  stloc.s    V_8
  IL_01ad:  ldloc.0
  IL_01ae:  conv.r4
  IL_01af:  stloc.s    V_9
  IL_01b1:  ldloc.1
  IL_01b2:  conv.r4
  IL_01b3:  stloc.s    V_9
  IL_01b5:  ldloc.2
  IL_01b6:  conv.r4
  IL_01b7:  stloc.s    V_9
  IL_01b9:  ldloc.3
  IL_01ba:  conv.r4
  IL_01bb:  stloc.s    V_9
  IL_01bd:  ldloc.s    V_4
  IL_01bf:  conv.r4
  IL_01c0:  stloc.s    V_9
  IL_01c2:  ldloc.s    V_5
  IL_01c4:  conv.r.un
  IL_01c5:  conv.r4
  IL_01c6:  stloc.s    V_9
  IL_01c8:  ldloc.s    V_6
  IL_01ca:  conv.r4
  IL_01cb:  stloc.s    V_9
  IL_01cd:  ldloc.s    V_7
  IL_01cf:  conv.r.un
  IL_01d0:  conv.r4
  IL_01d1:  stloc.s    V_9
  IL_01d3:  ldloc.s    V_8
  IL_01d5:  conv.r4
  IL_01d6:  stloc.s    V_9
  IL_01d8:  ldloc.s    V_9
  IL_01da:  conv.r4
  IL_01db:  stloc.s    V_9
  IL_01dd:  ldloc.s    V_10
  IL_01df:  conv.r4
  IL_01e0:  stloc.s    V_9
  IL_01e2:  ldloc.0
  IL_01e3:  conv.r8
  IL_01e4:  stloc.s    V_10
  IL_01e6:  ldloc.1
  IL_01e7:  conv.r8
  IL_01e8:  stloc.s    V_10
  IL_01ea:  ldloc.2
  IL_01eb:  conv.r8
  IL_01ec:  stloc.s    V_10
  IL_01ee:  ldloc.3
  IL_01ef:  conv.r8
  IL_01f0:  stloc.s    V_10
  IL_01f2:  ldloc.s    V_4
  IL_01f4:  conv.r8
  IL_01f5:  stloc.s    V_10
  IL_01f7:  ldloc.s    V_5
  IL_01f9:  conv.r.un
  IL_01fa:  conv.r8
  IL_01fb:  stloc.s    V_10
  IL_01fd:  ldloc.s    V_6
  IL_01ff:  conv.r8
  IL_0200:  stloc.s    V_10
  IL_0202:  ldloc.s    V_7
  IL_0204:  conv.r.un
  IL_0205:  conv.r8
  IL_0206:  stloc.s    V_10
  IL_0208:  ldloc.s    V_8
  IL_020a:  conv.r8
  IL_020b:  stloc.s    V_10
  IL_020d:  ldloc.s    V_9
  IL_020f:  conv.r8
  IL_0210:  stloc.s    V_10
  IL_0212:  ldloc.s    V_10
  IL_0214:  conv.r8
  IL_0215:  stloc.s    V_10
  IL_0217:  ret
}
");
        }

        [Fact]
        public void TestGeneratingClassConstructor()
        {
            var source = @"
class C 
{ 
    void M() 
    { 
        new System.Collections.ArrayList(4);
    }
}
";
            var compilation = CompileAndVerify(source);

            compilation.VerifyIL("C.M",
@"{
  // Code size        8 (0x8)
  .maxstack  1
  IL_0000:  ldc.i4.4  
  IL_0001:  newobj     ""System.Collections.ArrayList..ctor(int)""
  IL_0006:  pop       
  IL_0007:  ret       
}
");
        }

        [Fact]
        public void TestMaxStack()
        {
            var source = @"
class C 
{
    static void Long(int i1, int i2, int i3, int i4, int i5, int i6, int i7, int i8, int i9, int i10, int i11, int i12, int i13, int i14, int i15, int i16, int i17, int i18, int i19, int i20) { }
    void M() 
    { 
        Long(1, 2, 3, 4, 5, 6, 7, 8, 9, 10, 11, 12, 13, 14, 15, 16, 17, 18, 19, 20);
    }
}
";
            var compilation = CompileAndVerify(source);

            compilation.VerifyIL("C.M",
@"{
  // Code size       38 (0x26)
  .maxstack  20
  IL_0000:  ldc.i4.1  
  IL_0001:  ldc.i4.2  
  IL_0002:  ldc.i4.3  
  IL_0003:  ldc.i4.4  
  IL_0004:  ldc.i4.5  
  IL_0005:  ldc.i4.6  
  IL_0006:  ldc.i4.7  
  IL_0007:  ldc.i4.8  
  IL_0008:  ldc.i4.s   9
  IL_000a:  ldc.i4.s   10
  IL_000c:  ldc.i4.s   11
  IL_000e:  ldc.i4.s   12
  IL_0010:  ldc.i4.s   13
  IL_0012:  ldc.i4.s   14
  IL_0014:  ldc.i4.s   15
  IL_0016:  ldc.i4.s   16
  IL_0018:  ldc.i4.s   17
  IL_001a:  ldc.i4.s   18
  IL_001c:  ldc.i4.s   19
  IL_001e:  ldc.i4.s   20
  IL_0020:  call       ""void C.Long(int, int, int, int, int, int, int, int, int, int, int, int, int, int, int, int, int, int, int, int)""
  IL_0025:  ret       
}
");
        }

        [Fact]
        public void TestReturn()
        {
            var source = @"
class C 
{
    double M()
    {
        int x = 3;
        return x;
    }
}
";
            var compilation = CompileAndVerify(source);

            compilation.VerifyIL("C.M",
@"{
  // Code size        3 (0x3)
  .maxstack  1
  IL_0000:  ldc.i4.3
  IL_0001:  conv.r8
  IL_0002:  ret
}
");
        }

        [Fact]
        public void TestBranch()
        {
            var source = @"
class C
{ 
    static void M() 
    { 
        bool b = false;
        if (b)
        {
            System.Console.WriteLine(""1"");
        }
        else
        {
            System.Console.WriteLine(""2"");
        }
        
        while (b)
        {
            System.Console.WriteLine(""3"");
            b = false;
        }
    } 
}
";
            var compilation = CompileAndVerify(source);

            compilation.VerifyIL("C.M",
@"{
  // Code size       45 (0x2d)
  .maxstack  1
  .locals init (bool V_0) //b
  IL_0000:  ldc.i4.0  
  IL_0001:  stloc.0   
  IL_0002:  ldloc.0   
  IL_0003:  brfalse.s  IL_0011
  IL_0005:  ldstr      ""1""
  IL_000a:  call       ""void System.Console.WriteLine(string)""
  IL_000f:  br.s       IL_0029
  IL_0011:  ldstr      ""2""
  IL_0016:  call       ""void System.Console.WriteLine(string)""
  IL_001b:  br.s       IL_0029
  IL_001d:  ldstr      ""3""
  IL_0022:  call       ""void System.Console.WriteLine(string)""
  IL_0027:  ldc.i4.0  
  IL_0028:  stloc.0   
  IL_0029:  ldloc.0   
  IL_002a:  brtrue.s   IL_001d
  IL_002c:  ret       
}
");
        }

        [Fact]
        public void TestConst()
        {
            string source = @"
public class D
{
    static int M()
    {
        return 42;
    }    

    public static void Main()
    {
        System.Console.Write(M());
    }
}
";
            var compilation = CompileAndVerify(source, expectedOutput: "42");

            compilation.VerifyIL("D.M",
@"{
  // Code size        3 (0x3)
  .maxstack  1
  IL_0000:  ldc.i4.s   42
  IL_0002:  ret       
}
");
        }

        [Fact]
        public void TestArg()
        {
            string source = @"
public class D
{
    static int M(int x)
    {
        return x;
    }

    public static void Main()
    {
        System.Console.Write(M(42));
    }
}
";
            var compilation = CompileAndVerify(source, expectedOutput: "42");

            compilation.VerifyIL("D.M",
@"{
  // Code size        2 (0x2)
  .maxstack  1
  IL_0000:  ldarg.0   
  IL_0001:  ret       
}
");
        }

        [Fact]
        public void TestArgs()
        {
            string source = @"
public class C
{
    static int M(int x, int y, int z)
    {
        return y;
    }

    public static void Main()
    {
        System.Console.Write(M(0, 42, 1));
    }
}
";
            var compilation = CompileAndVerify(source, expectedOutput: "42");

            compilation.VerifyIL("C.M",
@"{
  // Code size        2 (0x2)
  .maxstack  1
  IL_0000:  ldarg.1   
  IL_0001:  ret       
}
");
        }

        [Fact]
        public void TestLocalAccess()
        {
            string source = @"
public class C
{
    static int M(bool getLocal, int arg)
    {
        int y = 123;
        System.Exception ex; // just for fun

        return y;
    }

    public static void Main()
    {
        System.Console.Write(M(false, 42));
    }
}
";
            var compilation = CompileAndVerify(source, expectedOutput: "123");

            compilation.VerifyIL("C.M",
@"{
  // Code size        3 (0x3)
  .maxstack  1
  IL_0000:  ldc.i4.s   123
  IL_0002:  ret
}
");
        }

        [Fact]
        public void TestConditionalLocalAccess()
        {
            string source = @"

public class D
{
    static int M(bool getLocal, int arg)
    {
        System.Exception ex; // just for fun
        int y = 123;

        if (getLocal)
        {
            return y;
        }
        else
        {
            return arg;
        }
    }

    public static void Main()
    {
        System.Console.Write(M(false, 42));
        System.Console.Write(M(true, 42));
    }
}
";
            CompileAndVerify(source, expectedOutput: "42123").
                VerifyIL("D.M",
@"{
  // Code size       10 (0xa)
  .maxstack  1
  .locals init (int V_0) //y
  IL_0000:  ldc.i4.s   123
  IL_0002:  stloc.0
  IL_0003:  ldarg.0
  IL_0004:  brfalse.s  IL_0008
  IL_0006:  ldloc.0
  IL_0007:  ret
  IL_0008:  ldarg.1
  IL_0009:  ret
}
");

            var v = CompileAndVerify(source, options: TestOptions.DebugExe, expectedOutput: "42123");

            v.VerifyIL("D.M",
@"{
  // Code size       21 (0x15)
  .maxstack  1
  .locals init (System.Exception V_0, //ex
                int V_1, //y
                bool V_2,
                int V_3)
 -IL_0000:  nop
 -IL_0001:  ldc.i4.s   123
  IL_0003:  stloc.1
 -IL_0004:  ldarg.0
  IL_0005:  stloc.2
 ~IL_0006:  ldloc.2
  IL_0007:  brfalse.s  IL_000e
 -IL_0009:  nop
 -IL_000a:  ldloc.1
  IL_000b:  stloc.3
  IL_000c:  br.s       IL_0013
 -IL_000e:  nop
 -IL_000f:  ldarg.1
  IL_0010:  stloc.3
  IL_0011:  br.s       IL_0013
 -IL_0013:  ldloc.3
  IL_0014:  ret
}
", sequencePoints: "D.M");
        }

        [Fact]
        public void TestAssignRefNull()
        {
            string source = @"

public class D
{
    static System.Exception M()
    {
        System.Exception y = null;

        return y;
    }

    public static void Main()
    {
        System.Console.Write(M());
    }
}
";
            var compilation = CompileAndVerify(source, expectedOutput: "");

            compilation.VerifyIL("D.M",
@"{
  // Code size        2 (0x2)
  .maxstack  1
  IL_0000:  ldnull
  IL_0001:  ret
}
");
        }

        [Fact]
        public void TestAssignIdentity()
        {
            string source = @"

public class D
{
    static System.Object M()
    {
        System.AppDomain y = System.AppDomain.CreateDomain(""qq"");

        return y;
    }

    public static void Main()
    {
        System.Globalization.CultureInfo saveUICulture = System.Threading.Thread.CurrentThread.CurrentUICulture;
        System.Threading.Thread.CurrentThread.CurrentUICulture = System.Globalization.CultureInfo.InvariantCulture;

        try
        {
            System.Console.Write(M());
        }
        finally
        {
            System.Threading.Thread.CurrentThread.CurrentUICulture = saveUICulture;
        }
    }
}
";
            var compilation = CompileAndVerify(source, expectedOutput: @"
Name:qq
There are no context policies.
");

            compilation.VerifyIL("D.M",
@"{
  // Code size       11 (0xb)
  .maxstack  1
  IL_0000:  ldstr      ""qq""
  IL_0005:  call       ""System.AppDomain System.AppDomain.CreateDomain(string)""
  IL_000a:  ret
}
");
        }

        [Fact]
        public void TestRefCast()
        {
            string source = @"
public class D
{
    static System.AppDomain M()
    {
        object y = System.AppDomain.CreateDomain(""qq"");

        System.AppDomain z = (System.AppDomain)y;

        return z;
    }

    public static void Main()
    {
        System.Globalization.CultureInfo saveUICulture = System.Threading.Thread.CurrentThread.CurrentUICulture;
        System.Threading.Thread.CurrentThread.CurrentUICulture = System.Globalization.CultureInfo.InvariantCulture;

        try
        {
            System.Console.Write(M());
        }
        finally
        {
            System.Threading.Thread.CurrentThread.CurrentUICulture = saveUICulture;
        }
    }
}
";
            var compilation = CompileAndVerify(source, expectedOutput: @"
Name:qq
There are no context policies.
");

            compilation.VerifyIL("D.M",
@"{
  // Code size       16 (0x10)
  .maxstack  1
  IL_0000:  ldstr      ""qq""
  IL_0005:  call       ""System.AppDomain System.AppDomain.CreateDomain(string)""
  IL_000a:  castclass  ""System.AppDomain""
  IL_000f:  ret
}
");
        }

        [Fact]
        public void TestRefCtor()
        {
            string source = @"
public class D
{
    static System.Exception M()
    {
        System.Exception y = new System.Exception(""hello"");

        return y;
    }

    public static void Main()
    {
        System.Console.Write(M());
    }
}
";
            var compilation = CompileAndVerify(source, expectedOutput: @"System.Exception: hello");

            compilation.VerifyIL("D.M",
@"{
  // Code size       11 (0xb)
  .maxstack  1
  IL_0000:  ldstr      ""hello""
  IL_0005:  newobj     ""System.Exception..ctor(string)""
  IL_000a:  ret
}");
        }

        [Fact]
        public void MethodParameterAccess()
        {
            string source = @"
public class D
{
    public class Moo
    {
        public Moo()
        {
        }

        public string Boo(int x, string y, object z)
        {
            return y;
        }
    }

    public static void Main()
    {
        Moo obj = new Moo();
        string s = obj.Boo(1, ""hi"", obj);
        System.Console.Write(s);
    }
}
";
            var compilation = CompileAndVerify(source, expectedOutput: @"hi");

            compilation.VerifyIL("D.Moo.Boo",
@"{
  // Code size        2 (0x2)
  .maxstack  1
  IL_0000:  ldarg.2   
  IL_0001:  ret       
}
");
        }

        [Fact]
        public void PropertyGet()
        {
            string source = @"
class C
{
    int P { get { return 0; } }
    void M()
    {
        int p = P;
    }
}
";
            var compilation = CompileAndVerify(source);

            compilation.VerifyIL("C.M",
@"{
  // Code size        8 (0x8)
  .maxstack  1
  IL_0000:  ldarg.0
  IL_0001:  call       ""int C.P.get""
  IL_0006:  pop
  IL_0007:  ret
}
");
        }

        [Fact]
        public void PropertyGetAndSet()
        {
            string source = @"
class C
{
    private int p;
    C This { get { return this; } }
    string S { get { return string.Empty; } }
    int P
    {
        get { return p; }
        set { p = value; }
    }
    void M(string s)
    {
        This.This.P = This.S.Length;
    }
}
";
            var compilation = CompileAndVerify(source);

            compilation.VerifyIL("C.M",
@"{
  // Code size       33 (0x21)
  .maxstack  2
  IL_0000:  ldarg.0   
  IL_0001:  call       ""C C.This.get""
  IL_0006:  callvirt   ""C C.This.get""
  IL_000b:  ldarg.0   
  IL_000c:  call       ""C C.This.get""
  IL_0011:  callvirt   ""string C.S.get""
  IL_0016:  callvirt   ""int string.Length.get""
  IL_001b:  callvirt   ""void C.P.set""
  IL_0020:  ret       
}
");
        }

        [Fact]
        public void PropertyStaticGetAndSet()
        {
            string source = @"
class C
{
    private static string s;
    public static string S
    {
        get { return s; }
        set { s = value; }
    }
    static void Main()
    {
        C.S = ""S"";
        System.Console.Write(C.S);
    }
}
";
            var compilation = CompileAndVerify(source, expectedOutput: "S");

            compilation.VerifyIL("C.Main",
@"{
  // Code size       21 (0x15)
  .maxstack  1
  IL_0000:  ldstr      ""S""
  IL_0005:  call       ""void C.S.set""
  IL_000a:  call       ""string C.S.get""
  IL_000f:  call       ""void System.Console.Write(string)""
  IL_0014:  ret       
}
");
        }

        [Fact]
        public void PropertyAutoGetAndSet()
        {
            string source = @"
class C
{
    int P { get; set; }
    static void Main()
    {
        C c = new C();
        c.P = 2;
        System.Console.Write(""{0}"", c.P);
    }
}
";
            var compilation = CompileAndVerify(source, expectedOutput: "2");

            compilation.VerifyIL("C.P.set",
@"{
  // Code size        8 (0x8)
  .maxstack  2
  IL_0000:  ldarg.0   
  IL_0001:  ldarg.1   
  IL_0002:  stfld      ""int C.<P>k__BackingField""
  IL_0007:  ret       
}
");
        }

        [Fact]
        public void PropertyStaticAutoGetAndSet()
        {
            string source = @"
class C
{
    static string S { get; set; }
    static void Main()
    {
        S = ""S"";
        System.Console.Write(S);
    }
}
";
            var compilation = CompileAndVerify(source, expectedOutput: "S");

            compilation.VerifyIL("C.S.set",
@"{
  // Code size        7 (0x7)
  .maxstack  1
  IL_0000:  ldarg.0   
  IL_0001:  stsfld     ""string C.<S>k__BackingField""
  IL_0006:  ret       
}
");
        }

        [Fact]
        public void PropertyOfTGetAndSet()
        {
            string source = @"
class C<T>
{
    private T t;
    public T T2
    {
        get { return t; }
        set { t = value; }
    }
}
class P
{
    static void Main()
    {
        C<string> c = new C<string>();
        c.T2 = ""T2"";
        System.Console.Write(c.T2);
    }
}
";
            var compilation = CompileAndVerify(source, expectedOutput: "T2");

            compilation.VerifyIL("P.Main",
@"{
  // Code size       27 (0x1b)
  .maxstack  3
  IL_0000:  newobj     ""C<string>..ctor()""
  IL_0005:  dup
  IL_0006:  ldstr      ""T2""
  IL_000b:  callvirt   ""void C<string>.T2.set""
  IL_0010:  callvirt   ""string C<string>.T2.get""
  IL_0015:  call       ""void System.Console.Write(string)""
  IL_001a:  ret
}
");
        }

        [Fact]
        public void PropertyStaticOfTGetAndSet()
        {
            string source = @"
class C<T>
{
    public static string S { get; set; }
    public static T T2 { get; set; }
}
class P
{
    static void Main()
    {
        C<int>.S = ""C<int>.S"";
        C<string>.S = ""C<string>.S"";
        C<string>.T2 = ""C<string>.T2"";
        System.Console.Write(""{0};{1};{2}"", C<int>.S, C<string>.S, C<string>.T2);
    }
}
";
            var compilation = CompileAndVerify(source, expectedOutput: "C<int>.S;C<string>.S;C<string>.T2");

            compilation.VerifyIL("C<T>.S.set",
@"{
  // Code size        7 (0x7)
  .maxstack  1
  IL_0000:  ldarg.0   
  IL_0001:  stsfld     ""string C<T>.<S>k__BackingField""
  IL_0006:  ret       
}
");
        }

        [WorkItem(538677, "http://vstfdevdiv:8080/DevDiv2/DevDiv/_workitems/edit/538677")]
        [Fact]
        public void PropertyAssignmentExpression()
        {
            string source = @"
class C
{
    static C F() { return new C(); }
    static string P { set { } }
    string Q { set { } }
    static void Main()
    {
        string p = P = ""p"";
        string q = F().Q = ""q"";
        System.Console.Write(""{0}, {1}"", p, q);
    }
}
";
            var compilation = CompileAndVerify(source, expectedOutput: "p, q");

            compilation.VerifyIL("C.Main",
@"{
  // Code size       44 (0x2c)
  .maxstack  3
  .locals init (string V_0, //p
  string V_1, //q
  string V_2)
  IL_0000:  ldstr      ""p""
  IL_0005:  dup
  IL_0006:  call       ""void C.P.set""
  IL_000b:  stloc.0
  IL_000c:  call       ""C C.F()""
  IL_0011:  ldstr      ""q""
  IL_0016:  dup
  IL_0017:  stloc.2
  IL_0018:  callvirt   ""void C.Q.set""
  IL_001d:  ldloc.2
  IL_001e:  stloc.1
  IL_001f:  ldstr      ""{0}, {1}""
  IL_0024:  ldloc.0
  IL_0025:  ldloc.1
  IL_0026:  call       ""void System.Console.Write(string, object, object)""
  IL_002b:  ret
}
");
        }

        [Fact]
        public void CallVirtualMethods()
        {
            string source = @"
abstract class A
{
    public virtual void F() { }
    public abstract void G();
}
abstract class B : A
{
    public abstract override void F();
    public override void G() { }
}
class C : B
{
    public override void F() { }
}
class D : C
{
    public override void G() { }
}
class Program
{
    static void M(D d)
    {
        d.F();
        d.G();
    }
}
";
            var compilation = CompileAndVerify(source);

            compilation.VerifyIL("Program.M",
@"{
  // Code size       13 (0xd)
  .maxstack  1
  IL_0000:  ldarg.0   
  IL_0001:  callvirt   ""void A.F()""
  IL_0006:  ldarg.0   
  IL_0007:  callvirt   ""void A.G()""
  IL_000c:  ret       
}
");
        }

        [Fact]
        public void CallVirtualProperties()
        {
            string source = @"
abstract class A
{
    public abstract int Q { get; internal set; }
}
abstract class B : A
{
    public virtual int P { get; internal set; }
    public abstract override int Q { get; internal set; }
}
class C : B
{
    public override int P { internal set { } }
    public override int Q { get { return 0; } internal set { } }
}
class D : C
{
    public override int Q { internal set { } }
}
class E : D
{
    public override int P { get { return 0; } }
}
class Program
{
    static void M(E e)
    {
        e.Q = e.P;
        e.P = e.Q;
    }
}
";
            var compilation = CompileAndVerify(source);

            compilation.VerifyIL("Program.M",
@"
{
  // Code size       25 (0x19)
  .maxstack  2
  IL_0000:  ldarg.0
  IL_0001:  ldarg.0
  IL_0002:  callvirt   ""int B.P.get""
  IL_0007:  callvirt   ""void A.Q.set""
  IL_000c:  ldarg.0
  IL_000d:  ldarg.0
  IL_000e:  callvirt   ""int A.Q.get""
  IL_0013:  callvirt   ""void B.P.set""
  IL_0018:  ret
}
");
        }

        [Fact]
        public void CallBaseMethods()
        {
            string source = @"
using System;
class A
{
    public virtual void M()
    {
        Console.Write(""A.M, "");
    }
    public virtual object P
    {
        get { return null; }
        set
        {
            Console.Write(""A.P, "");
        }
    }
}
class B : A
{
    public override void M()
    {
        Console.Write(""B.M, "");
    }
    public override object P
    {
        get { return null; }
        set
        {
            Console.Write(""B.P, "");
        }
    }
    public void N()
    {
        this.M();
        this.P = 0;
        base.M();
        base.P = 1;
    }
}
class Program
{
    static void Main()
    {
        new B().N();
    }
}
";
            CompileAndVerify(source, expectedOutput: "B.M, B.P, A.M, A.P, ").
                VerifyIL("B.N",
@"{
  // Code size       37 (0x25)
  .maxstack  2
  IL_0000:  ldarg.0   
  IL_0001:  callvirt   ""void A.M()""
  IL_0006:  ldarg.0   
  IL_0007:  ldc.i4.0  
  IL_0008:  box        ""int""
  IL_000d:  callvirt   ""void A.P.set""
  IL_0012:  ldarg.0   
  IL_0013:  call       ""void A.M()""
  IL_0018:  ldarg.0   
  IL_0019:  ldc.i4.1  
  IL_001a:  box        ""int""
  IL_001f:  call       ""void A.P.set""
  IL_0024:  ret       
}
");
        }

        [Fact]
        public void CallBaseMethods_VirtualSimple()
        {
            string source = @"
using System;
class A
{
    public virtual string M()
    {
        return ""A.M()"";
    }
}
class B : A
{
    public override string M()
    {
        return ""B.M()"";
    }
}
class C : B
{
    public string Test()
    {
        return this.M() + "":"" + base.M();
    }
}
class D : C
{
    public override string M()
    {
        return ""D.M()"";
    }

    public new string Test()
    {
        return this.M() + "":"" + base.M();
    }
}
class Program
{
    static void Main()
    {
        Console.Write(new C().Test());
        Console.Write("", "");
        Console.WriteLine(new D().Test());
    }
}";
            CompileAndVerify(source, expectedOutput: "B.M():B.M(), D.M():B.M()").
                VerifyIL("C.Test",
@"
{
  // Code size       23 (0x17)
  .maxstack  3
  IL_0000:  ldarg.0
  IL_0001:  callvirt   ""string A.M()""
  IL_0006:  ldstr      "":""
  IL_000b:  ldarg.0
  IL_000c:  call       ""string B.M()""
  IL_0011:  call       ""string string.Concat(string, string, string)""
  IL_0016:  ret
}
").
                VerifyIL("D.Test",
@"
{
  // Code size       23 (0x17)
  .maxstack  3
  IL_0000:  ldarg.0
  IL_0001:  callvirt   ""string A.M()""
  IL_0006:  ldstr      "":""
  IL_000b:  ldarg.0
  IL_000c:  call       ""string B.M()""
  IL_0011:  call       ""string string.Concat(string, string, string)""
  IL_0016:  ret
}
");
        }

        [Fact]
        public void CallBaseProperties_VirtualSimple()
        {
            string source = @"
using System;
class A
{
    public virtual string P
    {
        get { Console.Write(""A.P.get;""); return null; }
        set { Console.Write(""A.P.set;""); }
    }
}
class B : A
{
    public override string P
    {
        //get { Console.Write(""B.P.get;""); return null; }
        set { Console.Write(""B.P.set;""); }
    }
}
class C : B
{
    public void Test()
    {
        this.P = base.P;
        base.P = this.P;
    }
}
class D : C
{
    public override string P
    {
        get { Console.Write(""D.P.get;""); return null; }
        //set { Console.Write(""D.P.set;""); }
    }

    public new void Test()
    {
        this.P = base.P;
        base.P = this.P;
    }
}
class Program
{
    static void Main()
    {
        new C().Test();
        Console.WriteLine();
        new D().Test();
    }
}";
            CompileAndVerify(source, expectedOutput: "A.P.get;B.P.set;A.P.get;B.P.set;\r\nA.P.get;B.P.set;D.P.get;B.P.set;").
                VerifyIL("C.Test",
@"{
  // Code size       25 (0x19)
  .maxstack  2
  IL_0000:  ldarg.0
  IL_0001:  ldarg.0
  IL_0002:  call       ""string A.P.get""
  IL_0007:  callvirt   ""void A.P.set""
  IL_000c:  ldarg.0
  IL_000d:  ldarg.0
  IL_000e:  callvirt   ""string A.P.get""
  IL_0013:  call       ""void B.P.set""
  IL_0018:  ret
}").
                VerifyIL("D.Test",
@"{
  // Code size       25 (0x19)
  .maxstack  2
  IL_0000:  ldarg.0
  IL_0001:  ldarg.0
  IL_0002:  call       ""string A.P.get""
  IL_0007:  callvirt   ""void A.P.set""
  IL_000c:  ldarg.0
  IL_000d:  ldarg.0
  IL_000e:  callvirt   ""string A.P.get""
  IL_0013:  call       ""void B.P.set""
  IL_0018:  ret
}
");
        }

        [Fact]
        public void CallBaseMethods_Virtual_WithPrivate()
        {
            string source = @"
using System;
class A
{
    public virtual string M()
    {
        return ""A.M()"";
    }
}
class B : A
{
    public override string M()
    {
        return ""B.M()"";
    }
}
class C : B
{
    private new string M()
    {
        return ""C.M()"";
    }
    public string Test()
    {
        return this.M() + "":"" + base.M();
    }
}
class D : C
{
    public override string M()
    {
        return ""D.M()"";
    }

    public new string Test()
    {
        return this.M() + "":"" + base.M();
    }
}
class Program
{
    static void Main()
    {
        Console.Write(new C().Test());
        Console.Write("", "");
        Console.WriteLine(new D().Test());
    }
}";
            CompileAndVerify(source, expectedOutput: "C.M():B.M(), D.M():B.M()").
                VerifyIL("C.Test",
@"
{
  // Code size       23 (0x17)
  .maxstack  3
  IL_0000:  ldarg.0
  IL_0001:  call       ""string C.M()""
  IL_0006:  ldstr      "":""
  IL_000b:  ldarg.0
  IL_000c:  call       ""string B.M()""
  IL_0011:  call       ""string string.Concat(string, string, string)""
  IL_0016:  ret
}
").
                VerifyIL("D.Test",
@"
{
  // Code size       23 (0x17)
  .maxstack  3
  IL_0000:  ldarg.0
  IL_0001:  callvirt   ""string A.M()""
  IL_0006:  ldstr      "":""
  IL_000b:  ldarg.0
  IL_000c:  call       ""string B.M()""
  IL_0011:  call       ""string string.Concat(string, string, string)""
  IL_0016:  ret
}
");
        }

        [Fact]
        public void CallBaseProperties_Virtual_WithPrivate()
        {
            string source = @"
using System;
class A
{
    public virtual string P
    {
        get { Console.Write(""A.P.get;""); return null; }
        set { Console.Write(""A.P.set;""); }
    }
}
class B : A
{
    public override string P
    {
        //get { Console.Write(""B.P.get;""); return null; }
        set { Console.Write(""B.P.set;""); }
    }
}
class C : B
{
    private new string P
    {
        get { Console.Write(""C.P.get;""); return null; }
        set { Console.Write(""C.P.set;""); }
    }
    public void Test()
    {
        this.P = base.P;
        base.P = this.P;
    }
}
class D : C
{
    public override string P
    {
        get { Console.Write(""D.P.get;""); return null; }
        //set { Console.Write(""D.P.set;""); }
    }

    public new void Test()
    {
        this.P = base.P;
        base.P = this.P;
    }
}
class Program
{
    static void Main()
    {
        new C().Test();
        Console.WriteLine();
        new D().Test();
    }
}";
            CompileAndVerify(source, expectedOutput: "A.P.get;C.P.set;C.P.get;B.P.set;\r\nA.P.get;B.P.set;D.P.get;B.P.set;").
                VerifyIL("C.Test",
@"{
  // Code size       25 (0x19)
  .maxstack  2
  IL_0000:  ldarg.0
  IL_0001:  ldarg.0
  IL_0002:  call       ""string A.P.get""
  IL_0007:  call       ""void C.P.set""
  IL_000c:  ldarg.0
  IL_000d:  ldarg.0
  IL_000e:  call       ""string C.P.get""
  IL_0013:  call       ""void B.P.set""
  IL_0018:  ret
}").
                VerifyIL("D.Test",
@"{
  // Code size       25 (0x19)
  .maxstack  2
  IL_0000:  ldarg.0
  IL_0001:  ldarg.0
  IL_0002:  call       ""string A.P.get""
  IL_0007:  callvirt   ""void A.P.set""
  IL_000c:  ldarg.0
  IL_000d:  ldarg.0
  IL_000e:  callvirt   ""string A.P.get""
  IL_0013:  call       ""void B.P.set""
  IL_0018:  ret
}
");
        }

        [Fact]
        public void CallBaseMethods_NonVirtual_WithPrivate()
        {
            string source = @"
using System;
class A
{
    public string M()
    {
        return ""A.M()"";
    }
}
class B : A
{
    public new string M()
    {
        return ""B.M()"";
    }
}
class C : B
{
    private new string M()
    {
        return ""C.M()"";
    }
    public string Test()
    {
        return this.M() + "":"" + base.M();
    }
}
class D : C
{
    public new string M()
    {
        return ""D.M()"";
    }

    public new string Test()
    {
        return this.M() + "":"" + base.M();
    }
}
class Program
{
    static void Main()
    {
        Console.Write(new C().Test());
        Console.Write("", "");
        Console.WriteLine(new D().Test());
    }
}";
            CompileAndVerify(source, expectedOutput: "C.M():B.M(), D.M():B.M()").
                VerifyIL("C.Test",
@"
{
  // Code size       23 (0x17)
  .maxstack  3
  IL_0000:  ldarg.0
  IL_0001:  call       ""string C.M()""
  IL_0006:  ldstr      "":""
  IL_000b:  ldarg.0
  IL_000c:  call       ""string B.M()""
  IL_0011:  call       ""string string.Concat(string, string, string)""
  IL_0016:  ret
}
").
                VerifyIL("D.Test",
@"
{
  // Code size       23 (0x17)
  .maxstack  3
  IL_0000:  ldarg.0
  IL_0001:  call       ""string D.M()""
  IL_0006:  ldstr      "":""
  IL_000b:  ldarg.0
  IL_000c:  call       ""string B.M()""
  IL_0011:  call       ""string string.Concat(string, string, string)""
  IL_0016:  ret
}
");
        }

        [Fact]
        public void CallBaseProperties_NonVirtual_WithPrivate()
        {
            string source = @"
using System;
class A
{
    public string P
    {
        get { Console.Write(""A.P.get;""); return null; }
        set { Console.Write(""A.P.set;""); }
    }
}
class B : A
{
    public new string P
    {
        get { Console.Write(""B.P.get;""); return null; }
        set { Console.Write(""B.P.set;""); }
    }
}
class C : B
{
    private new string P
    {
        get { Console.Write(""C.P.get;""); return null; }
        set { Console.Write(""C.P.set;""); }
    }
    public void Test()
    {
        this.P = base.P;
        base.P = this.P;
    }
}
class D : C
{
    public new string P
    {
        get { Console.Write(""D.P.get;""); return null; }
        set { Console.Write(""D.P.set;""); }
    }

    public new void Test()
    {
        this.P = base.P;
        base.P = this.P;
    }
}
class Program
{
    static void Main()
    {
        new C().Test();
        Console.WriteLine();
        new D().Test();
    }
}";
            CompileAndVerify(source, expectedOutput: "B.P.get;C.P.set;C.P.get;B.P.set;\r\nB.P.get;D.P.set;D.P.get;B.P.set;").
                VerifyIL("C.Test",
@"{
  // Code size       25 (0x19)
  .maxstack  2
  IL_0000:  ldarg.0
  IL_0001:  ldarg.0
  IL_0002:  call       ""string B.P.get""
  IL_0007:  call       ""void C.P.set""
  IL_000c:  ldarg.0
  IL_000d:  ldarg.0
  IL_000e:  call       ""string C.P.get""
  IL_0013:  call       ""void B.P.set""
  IL_0018:  ret
}").
                VerifyIL("D.Test",
@"{
  // Code size       25 (0x19)
  .maxstack  2
  IL_0000:  ldarg.0
  IL_0001:  ldarg.0
  IL_0002:  call       ""string B.P.get""
  IL_0007:  call       ""void D.P.set""
  IL_000c:  ldarg.0
  IL_000d:  ldarg.0
  IL_000e:  call       ""string D.P.get""
  IL_0013:  call       ""void B.P.set""
  IL_0018:  ret
}
");
        }

        [Fact]
        public void StaticFieldLoad()
        {
            string source = @"
public class D
{
    public static void Main()
    {
        System.Console.Write(System.Decimal.One);       
        System.Console.Write(System.Type.Missing);       
    }
}
";
            var compilation = CompileAndVerify(source, expectedOutput: "1System.Reflection.Missing");

            compilation.VerifyIL("D.Main",
@"
{
  // Code size       21 (0x15)
  .maxstack  1
  IL_0000:  ldsfld     ""decimal decimal.One""
  IL_0005:  call       ""void System.Console.Write(decimal)""
  IL_000a:  ldsfld     ""object System.Type.Missing""
  IL_000f:  call       ""void System.Console.Write(object)""
  IL_0014:  ret
}");
        }

        [Fact]
        public void ConstFieldLoad()
        {
            string source = @"
public class D
{
    public static void Main()
    {
        System.Console.Write(System.Int32.MaxValue);       
    }
}
";
            var compilation = CompileAndVerify(source, expectedOutput: "2147483647");

            compilation.VerifyIL("D.Main",
@"{
  // Code size       11 (0xb)
  .maxstack  1
  IL_0000:  ldc.i4     0x7fffffff
  IL_0005:  call       ""void System.Console.Write(int)""
  IL_000a:  ret       
}
");
        }

        [Fact]
        public void StaticFieldStore()
        {
            string source = @"
public class D
{
  
    public class Moo
    {
        public static int I;
    }

    public static void Goo()
    {
        Moo.I = 42;
    }

    public static void Main()
    {
        Goo();
        System.Console.Write(Moo.I);
    }
}
";
            var compilation = CompileAndVerify(source, expectedOutput: "42");

            compilation.VerifyIL("D.Goo",
@"{
  // Code size        8 (0x8)
  .maxstack  1
  IL_0000:  ldc.i4.s   42
  IL_0002:  stsfld     ""int D.Moo.I""
  IL_0007:  ret       
}
");
        }

        [Fact]
        public void RefInstanceField()
        {
            string source = @"
public class D
{
  
    public class Moo
    {
        public int I;

        public Moo()
        {
        }
    }

    public static void Main()
    {
        Moo obj = new Moo();

        System.Console.Write(obj.I);
        obj.I = 42;
        System.Console.Write(obj.I);
        obj.I = 7;
        System.Console.Write(obj.I);
    }
}
";
            var compilation = CompileAndVerify(source, expectedOutput: "0427");

            compilation.VerifyIL("D.Main",
@"{
  // Code size       53 (0x35)
  .maxstack  3
  IL_0000:  newobj     ""D.Moo..ctor()""
  IL_0005:  dup
  IL_0006:  ldfld      ""int D.Moo.I""
  IL_000b:  call       ""void System.Console.Write(int)""
  IL_0010:  dup
  IL_0011:  ldc.i4.s   42
  IL_0013:  stfld      ""int D.Moo.I""
  IL_0018:  dup
  IL_0019:  ldfld      ""int D.Moo.I""
  IL_001e:  call       ""void System.Console.Write(int)""
  IL_0023:  dup
  IL_0024:  ldc.i4.7
  IL_0025:  stfld      ""int D.Moo.I""
  IL_002a:  ldfld      ""int D.Moo.I""
  IL_002f:  call       ""void System.Console.Write(int)""
  IL_0034:  ret
}
");
        }

        [Fact]
        public void RefInstanceFieldA()
        {
            string source = @"
public class D
{
  
    public class Moo
    {
        public int I;

        public Moo()
        {
        }
    }

    public static void Main()
    {
        Moo obj = new Moo();

        System.Console.Write(obj.I);
        obj.I = 42;
        System.Console.Write(obj.I);
        obj.I = 7;
        System.Console.Write(obj.I);
    }
}
";
            var compilation = CompileAndVerify(source, options: TestOptions.ReleaseDebugExe, expectedOutput: "0427");

            compilation.VerifyIL("D.Main",
@"
{
  // Code size       55 (0x37)
  .maxstack  2
  .locals init (D.Moo V_0) //obj
  IL_0000:  newobj     ""D.Moo..ctor()""
  IL_0005:  stloc.0
  IL_0006:  ldloc.0
  IL_0007:  ldfld      ""int D.Moo.I""
  IL_000c:  call       ""void System.Console.Write(int)""
  IL_0011:  ldloc.0
  IL_0012:  ldc.i4.s   42
  IL_0014:  stfld      ""int D.Moo.I""
  IL_0019:  ldloc.0
  IL_001a:  ldfld      ""int D.Moo.I""
  IL_001f:  call       ""void System.Console.Write(int)""
  IL_0024:  ldloc.0
  IL_0025:  ldc.i4.7
  IL_0026:  stfld      ""int D.Moo.I""
  IL_002b:  ldloc.0
  IL_002c:  ldfld      ""int D.Moo.I""
  IL_0031:  call       ""void System.Console.Write(int)""
  IL_0036:  ret
}
");
        }


        [Fact]
        public void RefStaticField()
        {
            string source = @"
public class D
{
  
    public class Moo
    {
        public static int S;

        public Moo()
        {
        }
    }

    public static void Main()
    {
        System.Console.Write(Moo.S);
        Moo.S = 42;
        System.Console.Write(Moo.S);
    }
}
";
            var compilation = CompileAndVerify(source, expectedOutput: "042");

            compilation.VerifyIL("D.Main",
@"{
  // Code size       28 (0x1c)
  .maxstack  1
  IL_0000:  ldsfld     ""int D.Moo.S""
  IL_0005:  call       ""void System.Console.Write(int)""
  IL_000a:  ldc.i4.s   42
  IL_000c:  stsfld     ""int D.Moo.S""
  IL_0011:  ldsfld     ""int D.Moo.S""
  IL_0016:  call       ""void System.Console.Write(int)""
  IL_001b:  ret       
}
");
        }

        [Fact]
        public void AssignExprUsed()
        {
            string source = @"

public class D
{
  
    public class Moo
    {
        public int I;
        public static int IS;

        public Moo()
        {
        }
    }

    public static void Main()
    {
        Moo obj1 = new Moo();
        Moo obj2 = new Moo();

        int x = 0;
        int y = x = obj2.I = Moo.IS = obj1.I = x = 123;

        System.Console.Write(Moo.IS);
        System.Console.Write(obj1.I);
        System.Console.Write(obj2.I);
        System.Console.Write(x);
        System.Console.Write(y);
    }
}
";
            var compilation = CompileAndVerify(source, expectedOutput: "123123123123123");

            compilation.VerifyIL("D.Main",
@"{
  // Code size       88 (0x58)
  .maxstack  4
  .locals init (D.Moo V_0, //obj1
  D.Moo V_1, //obj2
  int V_2, //x
  int V_3)
  IL_0000:  newobj     ""D.Moo..ctor()""
  IL_0005:  stloc.0
  IL_0006:  newobj     ""D.Moo..ctor()""
  IL_000b:  stloc.1
  IL_000c:  ldc.i4.0
  IL_000d:  stloc.2
  IL_000e:  ldloc.1
  IL_000f:  ldloc.0
  IL_0010:  ldc.i4.s   123
  IL_0012:  dup
  IL_0013:  stloc.2
  IL_0014:  dup
  IL_0015:  stloc.3
  IL_0016:  stfld      ""int D.Moo.I""
  IL_001b:  ldloc.3
  IL_001c:  dup
  IL_001d:  stsfld     ""int D.Moo.IS""
  IL_0022:  dup
  IL_0023:  stloc.3
  IL_0024:  stfld      ""int D.Moo.I""
  IL_0029:  ldloc.3
  IL_002a:  dup
  IL_002b:  stloc.2
  IL_002c:  ldsfld     ""int D.Moo.IS""
  IL_0031:  call       ""void System.Console.Write(int)""
  IL_0036:  ldloc.0
  IL_0037:  ldfld      ""int D.Moo.I""
  IL_003c:  call       ""void System.Console.Write(int)""
  IL_0041:  ldloc.1
  IL_0042:  ldfld      ""int D.Moo.I""
  IL_0047:  call       ""void System.Console.Write(int)""
  IL_004c:  ldloc.2
  IL_004d:  call       ""void System.Console.Write(int)""
  IL_0052:  call       ""void System.Console.Write(int)""
  IL_0057:  ret
}");
        }

        [WorkItem(9229, "DevDiv_Projects/Roslyn")]
        [Fact]
        public void ArrayAccess()
        {
            string source = @"
public class D
{
    public static void Main()
    {
         int[] arr = new int[] {111, 222, 333, 444};

         System.Console.Write(arr[1]);   
         arr[1] = arr[2];
         System.Console.Write(arr[1]);   
    }
}
";
            var compilation = CompileAndVerify(source, options: TestOptions.ReleaseExe.WithModuleName("ＭＯＤＵＬＥ"), expectedOutput: "222333");

            compilation.VerifyIL("D.Main",
@"{
  // Code size       41 (0x29)
  .maxstack  4
  .locals init (int[] V_0) //arr
  IL_0000:  ldc.i4.4
  IL_0001:  newarr     ""int""
  IL_0006:  dup
  IL_0007:  ldtoken    ""<PrivateImplementationDetails>.__StaticArrayInitTypeSize=16 <PrivateImplementationDetails>.42F1B77334EDFA917032CCF8353020C73F8C62E1""
  IL_000c:  call       ""void System.Runtime.CompilerServices.RuntimeHelpers.InitializeArray(System.Array, System.RuntimeFieldHandle)""
  IL_0011:  stloc.0
  IL_0012:  ldloc.0
  IL_0013:  ldc.i4.1
  IL_0014:  ldelem.i4
  IL_0015:  call       ""void System.Console.Write(int)""
  IL_001a:  ldloc.0
  IL_001b:  ldc.i4.1
  IL_001c:  ldloc.0
  IL_001d:  ldc.i4.2
  IL_001e:  ldelem.i4
  IL_001f:  stelem.i4
  IL_0020:  ldloc.0
  IL_0021:  ldc.i4.1
  IL_0022:  ldelem.i4
  IL_0023:  call       ""void System.Console.Write(int)""
  IL_0028:  ret
}
");
        }

        [Fact]
        public void ArrayLong()
        {
            string source = @"
public class D
{
    public static void Main()
    {
        int[] arr = new int[4L];
        arr[0L] = 111;
        ulong t = 1UL;
        arr[t] = 222;
        arr[3L] = 333;

        System.Console.Write(arr[t].ToString());
        t = 3L;
        long tl = 2;
        arr[tl] = arr[t];
        System.Console.Write(arr[tl].ToString());
    }
}
";
            var compilation = CompileAndVerify(source, expectedOutput: "222333");

            compilation.VerifyIL("D.Main",
@"{
  // Code size       89 (0x59)
  .maxstack  4
  .locals init (int[] V_0, //arr
           ulong V_1, //t
           long V_2) //tl
  IL_0000:  ldc.i4.4  
  IL_0001:  conv.i8   
  IL_0002:  conv.ovf.i
  IL_0003:  newarr     ""int""
  IL_0008:  stloc.0   
  IL_0009:  ldloc.0   
  IL_000a:  ldc.i4.0  
  IL_000b:  conv.i8   
  IL_000c:  conv.ovf.i
  IL_000d:  ldc.i4.s   111
  IL_000f:  stelem.i4 
  IL_0010:  ldc.i4.1  
  IL_0011:  conv.i8   
  IL_0012:  stloc.1   
  IL_0013:  ldloc.0   
  IL_0014:  ldloc.1   
  IL_0015:  conv.ovf.i.un
  IL_0016:  ldc.i4     0xde
  IL_001b:  stelem.i4 
  IL_001c:  ldloc.0   
  IL_001d:  ldc.i4.3  
  IL_001e:  conv.i8   
  IL_001f:  conv.ovf.i
  IL_0020:  ldc.i4     0x14d
  IL_0025:  stelem.i4 
  IL_0026:  ldloc.0   
  IL_0027:  ldloc.1   
  IL_0028:  conv.ovf.i.un
  IL_0029:  ldelema    ""int""
  IL_002e:  call       ""string int.ToString()""
  IL_0033:  call       ""void System.Console.Write(string)""
  IL_0038:  ldc.i4.3  
  IL_0039:  conv.i8   
  IL_003a:  stloc.1   
  IL_003b:  ldc.i4.2  
  IL_003c:  conv.i8   
  IL_003d:  stloc.2   
  IL_003e:  ldloc.0   
  IL_003f:  ldloc.2   
  IL_0040:  conv.ovf.i
  IL_0041:  ldloc.0   
  IL_0042:  ldloc.1   
  IL_0043:  conv.ovf.i.un
  IL_0044:  ldelem.i4 
  IL_0045:  stelem.i4 
  IL_0046:  ldloc.0   
  IL_0047:  ldloc.2   
  IL_0048:  conv.ovf.i
  IL_0049:  ldelema    ""int""
  IL_004e:  call       ""string int.ToString()""
  IL_0053:  call       ""void System.Console.Write(string)""
  IL_0058:  ret       
}
");
        }

        [Fact]
        public void ArrayStructFieldAccess()
        {
            string source = @"

public class D
{
    public struct Boo
    {
        public int I1;
        public int I2;
    }

    public static void Main()
    {      
         Boo b = new Boo();
         b.I1 = 345;
         b.I2 = 678;

         Boo[] arr = new Boo[]{new Boo(), new Boo(), b};

         System.Console.Write(arr[1].I1);   
         arr[1].I1 = arr[2].I1;
         System.Console.Write(arr[1].I1);   
         System.Console.Write(arr[1].I2);   
    }
}
";
            var compilation = CompileAndVerify(source, expectedOutput: "03450");

            compilation.VerifyIL("D.Main",
@"
{
  // Code size      123 (0x7b)
  .maxstack  4
  .locals init (D.Boo V_0, //b
  D.Boo[] V_1) //arr
  IL_0000:  ldloca.s   V_0
  IL_0002:  initobj    ""D.Boo""
  IL_0008:  ldloca.s   V_0
  IL_000a:  ldc.i4     0x159
  IL_000f:  stfld      ""int D.Boo.I1""
  IL_0014:  ldloca.s   V_0
  IL_0016:  ldc.i4     0x2a6
  IL_001b:  stfld      ""int D.Boo.I2""
  IL_0020:  ldc.i4.3
  IL_0021:  newarr     ""D.Boo""
  IL_0026:  dup
  IL_0027:  ldc.i4.2
  IL_0028:  ldloc.0
  IL_0029:  stelem     ""D.Boo""
  IL_002e:  stloc.1
  IL_002f:  ldloc.1
  IL_0030:  ldc.i4.1
  IL_0031:  ldelema    ""D.Boo""
  IL_0036:  ldfld      ""int D.Boo.I1""
  IL_003b:  call       ""void System.Console.Write(int)""
  IL_0040:  ldloc.1
  IL_0041:  ldc.i4.1
  IL_0042:  ldelema    ""D.Boo""
  IL_0047:  ldloc.1
  IL_0048:  ldc.i4.2
  IL_0049:  ldelema    ""D.Boo""
  IL_004e:  ldfld      ""int D.Boo.I1""
  IL_0053:  stfld      ""int D.Boo.I1""
  IL_0058:  ldloc.1
  IL_0059:  ldc.i4.1
  IL_005a:  ldelema    ""D.Boo""
  IL_005f:  ldfld      ""int D.Boo.I1""
  IL_0064:  call       ""void System.Console.Write(int)""
  IL_0069:  ldloc.1
  IL_006a:  ldc.i4.1
  IL_006b:  ldelema    ""D.Boo""
  IL_0070:  ldfld      ""int D.Boo.I2""
  IL_0075:  call       ""void System.Console.Write(int)""
  IL_007a:  ret
}
");
        }

        [Fact]
        public void ArrayClassFieldAccess()
        {
            string source = @"

public class D
{
    public class Boo
    {
        public int I1;
        public int I2;

        public Boo()
        {
        }
    }

    public static void Main()
    {      
         Boo b = new Boo();
         b.I1 = 345;
         b.I2 = 678;

         Boo[] arr = new Boo[] {new Boo(), new Boo(), b};

         System.Console.Write(arr[1].I1);   
         arr[1].I1 = arr[2].I1;
         System.Console.Write(arr[1].I1);   
         System.Console.Write(arr[1].I2);   
    }
}
";
            var compilation = CompileAndVerify(source, expectedOutput: "03450");

            compilation.VerifyIL("D.Main",
@"{
  // Code size      111 (0x6f)
  .maxstack  4
  .locals init (D.Boo V_0, //b
           D.Boo[] V_1) //arr
  IL_0000:  newobj     ""D.Boo..ctor()""
  IL_0005:  stloc.0   
  IL_0006:  ldloc.0   
  IL_0007:  ldc.i4     0x159
  IL_000c:  stfld      ""int D.Boo.I1""
  IL_0011:  ldloc.0   
  IL_0012:  ldc.i4     0x2a6
  IL_0017:  stfld      ""int D.Boo.I2""
  IL_001c:  ldc.i4.3  
  IL_001d:  newarr     ""D.Boo""
  IL_0022:  dup       
  IL_0023:  ldc.i4.0  
  IL_0024:  newobj     ""D.Boo..ctor()""
  IL_0029:  stelem.ref
  IL_002a:  dup       
  IL_002b:  ldc.i4.1  
  IL_002c:  newobj     ""D.Boo..ctor()""
  IL_0031:  stelem.ref
  IL_0032:  dup       
  IL_0033:  ldc.i4.2  
  IL_0034:  ldloc.0   
  IL_0035:  stelem.ref
  IL_0036:  stloc.1   
  IL_0037:  ldloc.1   
  IL_0038:  ldc.i4.1  
  IL_0039:  ldelem.ref
  IL_003a:  ldfld      ""int D.Boo.I1""
  IL_003f:  call       ""void System.Console.Write(int)""
  IL_0044:  ldloc.1   
  IL_0045:  ldc.i4.1  
  IL_0046:  ldelem.ref
  IL_0047:  ldloc.1   
  IL_0048:  ldc.i4.2  
  IL_0049:  ldelem.ref
  IL_004a:  ldfld      ""int D.Boo.I1""
  IL_004f:  stfld      ""int D.Boo.I1""
  IL_0054:  ldloc.1   
  IL_0055:  ldc.i4.1  
  IL_0056:  ldelem.ref
  IL_0057:  ldfld      ""int D.Boo.I1""
  IL_005c:  call       ""void System.Console.Write(int)""
  IL_0061:  ldloc.1   
  IL_0062:  ldc.i4.1  
  IL_0063:  ldelem.ref
  IL_0064:  ldfld      ""int D.Boo.I2""
  IL_0069:  call       ""void System.Console.Write(int)""
  IL_006e:  ret       
}
");
        }

        [Fact, WorkItem(538674, "http://vstfdevdiv:8080/DevDiv2/DevDiv/_workitems/edit/538674")]
        public void ArrayOneDimensionWithNoIntIndex()
        {
            string source = @"
using System;

public class MyArray
{
    static uint fidx;
    static void Main()
    {
        fidx = 2;
        const long idx = 9;
        // 12
        sbyte[] a1 = new sbyte[(ulong)5];
        a1[0] = a1[fidx + 1] = 123;
        Console.WriteLine(a1[3]);
        // 124
        byte[] a2 = new byte[1+2] { 127, 0, 1 };
        Console.WriteLine(a2[0]);
        // 123
        ushort[][,] a3 = new ushort[idx][,];
        // 1234
        short[][] a4 = new short[9 - 7][] { new short[1] { -1 }, new short[3] { short.MinValue, 0, short.MaxValue } };
        Console.WriteLine(a4[1][fidx - 2]);
        // 134
        string[][] a5 = new string[][] { new string[] { ""A"" }, new string[] { ""B"", ""b"" }, new string[] { ""C"", null, ""CCC"" } };
        Console.WriteLine(a5[fidx][2]);
    }
}
";
            var compilation = CompileAndVerify(source, expectedOutput: @"
123
127
-32768
CCC
");

            #region IL
            // Can NOT compare IL because the Guid is different every time - <PrivateImplementationDetails>{a6c2d596-042b-4294-99ab-d34a2758ec15}
#if false
            compilation.VerifyIL("MyArray.Main",
@"{
  // Code size      219 (0xdb)
  .maxstack  7
  .locals init (sbyte[] V_0, //a1
  sbyte V_1)
  IL_0000:  ldc.i4.2
  IL_0001:  stsfld     ""uint MyArray.fidx""
  IL_0006:  ldc.i4.5
  IL_0007:  conv.i8
  IL_0008:  conv.ovf.i.un
  IL_0009:  newarr     ""sbyte""
  IL_000e:  stloc.0
  IL_000f:  ldloc.0
  IL_0010:  ldc.i4.0
  IL_0011:  ldloc.0
  IL_0012:  ldsfld     ""uint MyArray.fidx""
  IL_0017:  ldc.i4.1
  IL_0018:  add
  IL_0019:  ldc.i4.s   123
  IL_001b:  dup
  IL_001c:  stloc.1
  IL_001d:  stelem.i1
  IL_001e:  ldloc.1
  IL_001f:  stelem.i1
  IL_0020:  ldloc.0
  IL_0021:  ldc.i4.3
  IL_0022:  ldelem.i1
  IL_0023:  call       ""void System.Console.WriteLine(int)""
  IL_0028:  ldc.i4.3
  IL_0029:  newarr     ""byte""
  IL_002e:  dup
  IL_002f:  ldtoken    ""<PrivateImplementationDetails>{a6c2d596-042b-4294-99ab-d34a2758ec15}.__StaticArrayInitTypeSize=3  <PrivateImplementationDetails>{a6c2d596-042b-4294-99ab-d34a2758ec15}.0""
  IL_0034:  call       ""void System.Runtime.CompilerServices.RuntimeHelpers.InitializeArray(System.Array, System.RuntimeFieldHandle)""
  IL_0039:  ldc.i4.0
  IL_003a:  ldelem.u1
  IL_003b:  call       ""void System.Console.WriteLine(int)""
  IL_0040:  ldc.i4.s   9
  IL_0042:  conv.i8
  IL_0043:  conv.ovf.i
  IL_0044:  newarr     ""ushort[,]""
  IL_0049:  pop
  IL_004a:  ldc.i4.2
  IL_004b:  newarr     ""short[]""
  IL_0050:  dup
  IL_0051:  ldc.i4.0
  IL_0052:  ldc.i4.1
  IL_0053:  newarr     ""short""
  IL_0058:  dup
  IL_0059:  ldc.i4.0
  IL_005a:  ldc.i4.m1
  IL_005b:  stelem.i2
  IL_005c:  stelem.ref
  IL_005d:  dup
  IL_005e:  ldc.i4.1
  IL_005f:  ldc.i4.3
  IL_0060:  newarr     ""short""
  IL_0065:  dup
  IL_0066:  ldtoken    ""<PrivateImplementationDetails>{a6c2d596-042b-4294-99ab-d34a2758ec15}.__StaticArrayInitTypeSize=6  <PrivateImplementationDetails>{a6c2d596-042b-4294-99ab-d34a2758ec15}.1""
  IL_006b:  call       ""void System.Runtime.CompilerServices.RuntimeHelpers.InitializeArray(System.Array, System.RuntimeFieldHandle)""
  IL_0070:  stelem.ref
  IL_0071:  ldc.i4.1
  IL_0072:  ldelem.ref
  IL_0073:  ldsfld     ""uint MyArray.fidx""
  IL_0078:  ldc.i4.2
  IL_0079:  sub
  IL_007a:  ldelem.i2
  IL_007b:  call       ""void System.Console.WriteLine(int)""
  IL_0080:  ldc.i4.3
  IL_0081:  newarr     ""string[]""
  IL_0086:  dup
  IL_0087:  ldc.i4.0
  IL_0088:  ldc.i4.1
  IL_0089:  newarr     ""string""
  IL_008e:  dup
  IL_008f:  ldc.i4.0
  IL_0090:  ldstr      ""A""
  IL_0095:  stelem.ref
  IL_0096:  stelem.ref
  IL_0097:  dup
  IL_0098:  ldc.i4.1
  IL_0099:  ldc.i4.2
  IL_009a:  newarr     ""string""
  IL_009f:  dup
  IL_00a0:  ldc.i4.0
  IL_00a1:  ldstr      ""B""
  IL_00a6:  stelem.ref
  IL_00a7:  dup
  IL_00a8:  ldc.i4.1
  IL_00a9:  ldstr      ""b""
  IL_00ae:  stelem.ref
  IL_00af:  stelem.ref
  IL_00b0:  dup
  IL_00b1:  ldc.i4.2
  IL_00b2:  ldc.i4.3
  IL_00b3:  newarr     ""string""
  IL_00b8:  dup
  IL_00b9:  ldc.i4.0
  IL_00ba:  ldstr      ""C""
  IL_00bf:  stelem.ref
  IL_00c0:  dup
  IL_00c1:  ldc.i4.1
  IL_00c2:  ldnull
  IL_00c3:  stelem.ref
  IL_00c4:  dup
  IL_00c5:  ldc.i4.2
  IL_00c6:  ldstr      ""CCC""
  IL_00cb:  stelem.ref
  IL_00cc:  stelem.ref
  IL_00cd:  ldsfld     ""uint MyArray.fidx""
  IL_00d2:  ldelem.ref
  IL_00d3:  ldc.i4.2
  IL_00d4:  ldelem.ref
  IL_00d5:  call       ""void System.Console.WriteLine(string)""
  IL_00da:  ret
}
");
#endif
            #endregion
        }

        [Fact]
        public void AccessTypeParam()
        {
            string source = @"
public class D
{
    public class Outer<K> where K : class
    {
        public class Boo<T, R, U>
            where T : class
            where R : struct
            where U : K
        {
            public Boo()
            {
            }

            public void Goo(T x, R y, U z)
            {
                System.Collections.Generic.List<T> lT = new System.Collections.Generic.List<T>();
                lT.Add(x);
                T[] aT = lT.ToArray();
                System.Console.Write(aT[0].ToString());
                T eT = aT[0];
                System.Console.Write(eT.ToString());

                System.Collections.Generic.List<R> lR = new System.Collections.Generic.List<R>();
                lR.Add(y);
                R[] aR = lR.ToArray();
                System.Console.Write(aR[0].ToString());
                R eR = aR[0];
                System.Console.Write(eR.ToString());

                System.Collections.Generic.List<U> lU = new System.Collections.Generic.List<U>();
                lU.Add(z);
                U[] aU = lU.ToArray();
                System.Console.Write(aU[0].ToString());
                U eU = aU[0];
                System.Console.Write(eU.ToString());
            }
        }
    }

    public static void Main()
    {
        Outer<object>.Boo<string, int, int> b = new Outer<object>.Boo<string, int,  int>();
        b.Goo(""hi"", 42,  123);
    }
}
";
            var compilation = CompileAndVerify(source, expectedOutput: "hihi4242123123");

            compilation.VerifyIL("D.Outer<K>.Boo<T, R, U>.Goo",
@"
{
  // Code size      195 (0xc3)
  .maxstack  3
  .locals init (R V_0, //eR
  U V_1) //eU
  IL_0000:  newobj     ""System.Collections.Generic.List<T>..ctor()""
  IL_0005:  dup
  IL_0006:  ldarg.1
  IL_0007:  callvirt   ""void System.Collections.Generic.List<T>.Add(T)""
  IL_000c:  callvirt   ""T[] System.Collections.Generic.List<T>.ToArray()""
  IL_0011:  dup
  IL_0012:  ldc.i4.0
  IL_0013:  ldelem     ""T""
  IL_0018:  box        ""T""
  IL_001d:  callvirt   ""string object.ToString()""
  IL_0022:  call       ""void System.Console.Write(string)""
  IL_0027:  ldc.i4.0
  IL_0028:  ldelem     ""T""
  IL_002d:  box        ""T""
  IL_0032:  callvirt   ""string object.ToString()""
  IL_0037:  call       ""void System.Console.Write(string)""
  IL_003c:  newobj     ""System.Collections.Generic.List<R>..ctor()""
  IL_0041:  dup
  IL_0042:  ldarg.2
  IL_0043:  callvirt   ""void System.Collections.Generic.List<R>.Add(R)""
  IL_0048:  callvirt   ""R[] System.Collections.Generic.List<R>.ToArray()""
  IL_004d:  dup
  IL_004e:  ldc.i4.0
  IL_004f:  readonly.
  IL_0051:  ldelema    ""R""
  IL_0056:  constrained. ""R""
  IL_005c:  callvirt   ""string object.ToString()""
  IL_0061:  call       ""void System.Console.Write(string)""
  IL_0066:  ldc.i4.0
  IL_0067:  ldelem     ""R""
  IL_006c:  stloc.0
  IL_006d:  ldloca.s   V_0
  IL_006f:  constrained. ""R""
  IL_0075:  callvirt   ""string object.ToString()""
  IL_007a:  call       ""void System.Console.Write(string)""
  IL_007f:  newobj     ""System.Collections.Generic.List<U>..ctor()""
  IL_0084:  dup
  IL_0085:  ldarg.3
  IL_0086:  callvirt   ""void System.Collections.Generic.List<U>.Add(U)""
  IL_008b:  callvirt   ""U[] System.Collections.Generic.List<U>.ToArray()""
  IL_0090:  dup
  IL_0091:  ldc.i4.0
  IL_0092:  readonly.
  IL_0094:  ldelema    ""U""
  IL_0099:  constrained. ""U""
  IL_009f:  callvirt   ""string object.ToString()""
  IL_00a4:  call       ""void System.Console.Write(string)""
  IL_00a9:  ldc.i4.0
  IL_00aa:  ldelem     ""U""
  IL_00af:  stloc.1
  IL_00b0:  ldloca.s   V_1
  IL_00b2:  constrained. ""U""
  IL_00b8:  callvirt   ""string object.ToString()""
  IL_00bd:  call       ""void System.Console.Write(string)""
  IL_00c2:  ret
}
");
        }

        [Fact]
        public void ConstrainedCalls()
        {
            string source = @"
public class D
{
    public class Boo
    {
        public int I1;
        public int I2;

        public Boo()
        {
        }
    }

    public class Boo<T>
    {
        public Boo()
        {
        }

        public void Moo(T x, T y)
        {      
         T[] arr = new T[]{x, y, x, y};

            // constrained generic
         string s = arr[1].ToString();

         System.Console.Write(s);
        }
    }

    public static void Main()
    {
        Boo x = new Boo();
        Boo y = new Boo();

        Boo<Boo> b = new Boo<Boo>();
        b.Moo(x, y);

        int iii = 123;

            // constrained nongeneric
        System.Console.Write(iii.GetType());

            // regular call
        System.Console.Write(iii.ToString());
    }
}
";
            var compilation = CompileAndVerify(source, expectedOutput: "D+BooSystem.Int32123");

            compilation.VerifyIL("D.Boo<T>.Moo",
@"{
  // Code size       63 (0x3f)
  .maxstack  4
  IL_0000:  ldc.i4.4
  IL_0001:  newarr     ""T""
  IL_0006:  dup
  IL_0007:  ldc.i4.0
  IL_0008:  ldarg.1
  IL_0009:  stelem     ""T""
  IL_000e:  dup
  IL_000f:  ldc.i4.1
  IL_0010:  ldarg.2
  IL_0011:  stelem     ""T""
  IL_0016:  dup
  IL_0017:  ldc.i4.2
  IL_0018:  ldarg.1
  IL_0019:  stelem     ""T""
  IL_001e:  dup
  IL_001f:  ldc.i4.3
  IL_0020:  ldarg.2
  IL_0021:  stelem     ""T""
  IL_0026:  ldc.i4.1
  IL_0027:  readonly.
  IL_0029:  ldelema    ""T""
  IL_002e:  constrained. ""T""
  IL_0034:  callvirt   ""string object.ToString()""
  IL_0039:  call       ""void System.Console.Write(string)""
  IL_003e:  ret
}
");
            compilation.VerifyIL("D.Main",
@"{
  // Code size       56 (0x38)
  .maxstack  3
  .locals init (D.Boo V_0, //x
  D.Boo V_1, //y
  int V_2) //iii
  IL_0000:  newobj     ""D.Boo..ctor()""
  IL_0005:  stloc.0
  IL_0006:  newobj     ""D.Boo..ctor()""
  IL_000b:  stloc.1
  IL_000c:  newobj     ""D.Boo<D.Boo>..ctor()""
  IL_0011:  ldloc.0
  IL_0012:  ldloc.1
  IL_0013:  callvirt   ""void D.Boo<D.Boo>.Moo(D.Boo, D.Boo)""
  IL_0018:  ldc.i4.s   123
  IL_001a:  stloc.2
  IL_001b:  ldloc.2
  IL_001c:  box        ""int""
  IL_0021:  call       ""System.Type object.GetType()""
  IL_0026:  call       ""void System.Console.Write(object)""
  IL_002b:  ldloca.s   V_2
  IL_002d:  call       ""string int.ToString()""
  IL_0032:  call       ""void System.Console.Write(string)""
  IL_0037:  ret
}
");
        }

        [Fact]
        public void TestConstructor()
        {
            string source = @"
public class P
{
    public class B
    {
        public B()
        {
            System.Console.Write(""B ctor-"");
        }
    }
    public class D : B
    {
        public D()
        {
            System.Console.Write(""D ctor"");
        }
    }
    public static void Main()
    {
        new D();
    }
}
";
            var compilation = CompileAndVerify(source, expectedOutput: "B ctor-D ctor");

            compilation.VerifyIL("P.D..ctor",
@"{
  // Code size       17 (0x11)
  .maxstack  1
  IL_0000:  ldarg.0   
  IL_0001:  call       ""P.B..ctor()""
  IL_0006:  ldstr      ""D ctor""
  IL_000b:  call       ""void System.Console.Write(string)""
  IL_0010:  ret       
}
");
        }

        [Fact]
        public void BinderTemps()
        {
            string source = @"
public class D
{
    public class C1
    {
        public int Goo(int x, int y)
        {
            System.Console.Write(""["");
            System.Console.Write(x);   
            System.Console.Write(y);              
            System.Console.Write(""]"");
            
            return 8;
        }

        public C1()
        {
        }
    }

    public static int GetInt(int i)
    {
        System.Console.Write(""["");
        System.Console.Write(i);
        System.Console.Write(""]"");
        return i;
    }

    public static void Main()
    {
        C1 c = new C1();

        c.Goo(y: GetInt(2), 
              x: GetInt(3));

        System.Console.Write("" "");

        c.Goo(   GetInt(1), 
                 c.Goo(y: GetInt(2), 
                       x: GetInt(3)));

        System.Console.Write("" "");
        
        c.Goo(y: GetInt(1), 
              x: c.Goo(y: GetInt(2), 
                       x: GetInt(3)));
    }
}
";
            var compilation = CompileAndVerify(source, expectedOutput: @"
[2][3][32] [1][2][3][32][18] [1][2][3][32][81]
");

            compilation.VerifyIL("D.Main",
@"
{
  // Code size      116 (0x74)
  .maxstack  5
  .locals init (D.C1 V_0, //c
                int V_1,
                int V_2)
  IL_0000:  newobj     ""D.C1..ctor()""
  IL_0005:  stloc.0
  IL_0006:  ldloc.0
  IL_0007:  ldc.i4.2
  IL_0008:  call       ""int D.GetInt(int)""
  IL_000d:  stloc.1
  IL_000e:  ldc.i4.3
  IL_000f:  call       ""int D.GetInt(int)""
  IL_0014:  ldloc.1
  IL_0015:  callvirt   ""int D.C1.Goo(int, int)""
  IL_001a:  pop
  IL_001b:  ldstr      "" ""
  IL_0020:  call       ""void System.Console.Write(string)""
  IL_0025:  ldloc.0
  IL_0026:  ldc.i4.1
  IL_0027:  call       ""int D.GetInt(int)""
  IL_002c:  ldloc.0
  IL_002d:  ldc.i4.2
  IL_002e:  call       ""int D.GetInt(int)""
  IL_0033:  stloc.1
  IL_0034:  ldc.i4.3
  IL_0035:  call       ""int D.GetInt(int)""
  IL_003a:  ldloc.1
  IL_003b:  callvirt   ""int D.C1.Goo(int, int)""
  IL_0040:  callvirt   ""int D.C1.Goo(int, int)""
  IL_0045:  pop
  IL_0046:  ldstr      "" ""
  IL_004b:  call       ""void System.Console.Write(string)""
  IL_0050:  ldloc.0
  IL_0051:  ldc.i4.1
  IL_0052:  call       ""int D.GetInt(int)""
  IL_0057:  stloc.1
  IL_0058:  ldloc.0
  IL_0059:  ldc.i4.2
  IL_005a:  call       ""int D.GetInt(int)""
  IL_005f:  stloc.2
  IL_0060:  ldc.i4.3
  IL_0061:  call       ""int D.GetInt(int)""
  IL_0066:  ldloc.2
  IL_0067:  callvirt   ""int D.C1.Goo(int, int)""
  IL_006c:  ldloc.1
  IL_006d:  callvirt   ""int D.C1.Goo(int, int)""
  IL_0072:  pop
  IL_0073:  ret
}
");
        }

        [Fact]
        public void BinderTempsNestedScopes()
        {
            string source = @"
public class D
{
    public class C1
    {
        public int Goo(int x, int y)
        {
            System.Console.Write(""["");
            System.Console.Write(x);   
            System.Console.Write(y);              
            System.Console.Write(""]"");
            
            return 8;
        }

        public C1()
        {
        }
    }

    public static int GetInt(int i)
    {
        System.Console.Write(""["");
        System.Console.Write(i);
        System.Console.Write(""]"");
        return i;
    }

    public static void Main()
    {
        C1 c = new C1();
       
        c.Goo(y: GetInt(1), 
              x: c.Goo(y: c.Goo(y: GetInt(1), 
                                x: c.Goo(y: GetInt(2), 
                                         x: GetInt(3))), 
                       x: GetInt(3)));
    }
}
";
            var compilation = CompileAndVerify(source, expectedOutput: @"
[1][1][2][3][32][81][3][38][81]
");

            compilation.VerifyIL("D.Main",
@"
{
  // Code size       68 (0x44)
  .maxstack  6
  .locals init (int V_0,
                int V_1,
                int V_2,
                int V_3)
  IL_0000:  newobj     ""D.C1..ctor()""
  IL_0005:  dup
  IL_0006:  ldc.i4.1
  IL_0007:  call       ""int D.GetInt(int)""
  IL_000c:  stloc.0
  IL_000d:  dup
  IL_000e:  dup
  IL_000f:  ldc.i4.1
  IL_0010:  call       ""int D.GetInt(int)""
  IL_0015:  stloc.2
  IL_0016:  ldc.i4.2
  IL_0017:  call       ""int D.GetInt(int)""
  IL_001c:  stloc.3
  IL_001d:  ldc.i4.3
  IL_001e:  call       ""int D.GetInt(int)""
  IL_0023:  ldloc.3
  IL_0024:  callvirt   ""int D.C1.Goo(int, int)""
  IL_0029:  ldloc.2
  IL_002a:  callvirt   ""int D.C1.Goo(int, int)""
  IL_002f:  stloc.1
  IL_0030:  ldc.i4.3
  IL_0031:  call       ""int D.GetInt(int)""
  IL_0036:  ldloc.1
  IL_0037:  callvirt   ""int D.C1.Goo(int, int)""
  IL_003c:  ldloc.0
  IL_003d:  callvirt   ""int D.C1.Goo(int, int)""
  IL_0042:  pop
  IL_0043:  ret
}");
        }

        //This is mostly to test array creation.
        //param call will certainly create one. 
        [Fact]
        public void ParamCallCreatesArray()
        {
            string source = @"
public class D
{
    public static void Main()
    {
        System.Console.Write(""{0}{1}{2}{3}{4}{5}"", ""a"", ""b"", ""c"", ""d"", ""e"", ""f"");
    }
}
";
            var compilation = CompileAndVerify(source, expectedOutput: @"abcdef");

            compilation.VerifyIL("D.Main",
@"{
  // Code size       65 (0x41)
  .maxstack  5
  IL_0000:  ldstr      ""{0}{1}{2}{3}{4}{5}""
  IL_0005:  ldc.i4.6  
  IL_0006:  newarr     ""object""
  IL_000b:  dup       
  IL_000c:  ldc.i4.0  
  IL_000d:  ldstr      ""a""
  IL_0012:  stelem.ref
  IL_0013:  dup       
  IL_0014:  ldc.i4.1  
  IL_0015:  ldstr      ""b""
  IL_001a:  stelem.ref
  IL_001b:  dup       
  IL_001c:  ldc.i4.2  
  IL_001d:  ldstr      ""c""
  IL_0022:  stelem.ref
  IL_0023:  dup       
  IL_0024:  ldc.i4.3  
  IL_0025:  ldstr      ""d""
  IL_002a:  stelem.ref
  IL_002b:  dup       
  IL_002c:  ldc.i4.4  
  IL_002d:  ldstr      ""e""
  IL_0032:  stelem.ref
  IL_0033:  dup       
  IL_0034:  ldc.i4.5  
  IL_0035:  ldstr      ""f""
  IL_003a:  stelem.ref
  IL_003b:  call       ""void System.Console.Write(string, params object[])""
  IL_0040:  ret       
}
");
        }

        // Test that Array.Empty<T>() is used instead of "new T[0]" when Array.Empty<T>() is available.
        [Fact]
        public void ParamCallUsesCachedArray()
        {
            var verifier = CompileAndVerify(@"
namespace System
{
    public class Object { }
    public class ValueType { }
    public struct Int32 { }
    public class String { }
    public class Attribute { }
    public struct Void { }
    public class ParamArrayAttribute { }
    public abstract class Array {
        public static T[] Empty<T>() { return new T[0]; }
    }
}

public class Program
{
    public static void Callee1(params object[] values) { }
    public static void Callee2(params int[] values) { }
    public static void Callee3<T>(params T[] values) { }

    public static void Main() { }

    public static void M<T>()
    {
        Callee1();
        Callee1(System.Array.Empty<object>());
        Callee1(null);
        Callee1(new object[0]);
        Callee1(""Hello"");
        Callee1(""Hello"", ""World"");

        Callee2();
        Callee2(System.Array.Empty<int>());
        Callee2(null);
        Callee2(new int[0]);
        Callee2(1);
        Callee2(1, 2);

        Callee3<string>();
        Callee3<string>(System.Array.Empty<string>());
        Callee3<string>(null);
        Callee3<string>(new string[0]);
        Callee3<string>(""Hello"");
        Callee3<string>(""Hello"", ""World"");

        Callee3<T>();
        Callee3<T>(System.Array.Empty<T>());
        Callee3<T>(null);
        Callee3<T>(new T[0]);
        Callee3<T>(default(T));
        Callee3<T>(default(T), default(T));
    }
}
", verify: Verification.Fails, options: TestOptions.ReleaseExe);
            verifier.VerifyIL("Program.M<T>()",
@"{
  // Code size      297 (0x129)
  .maxstack  4
  IL_0000:  call       ""object[] System.Array.Empty<object>()""
  IL_0005:  call       ""void Program.Callee1(params object[])""
  IL_000a:  call       ""object[] System.Array.Empty<object>()""
  IL_000f:  call       ""void Program.Callee1(params object[])""
  IL_0014:  ldnull
  IL_0015:  call       ""void Program.Callee1(params object[])""
  IL_001a:  ldc.i4.0
  IL_001b:  newarr     ""object""
  IL_0020:  call       ""void Program.Callee1(params object[])""
  IL_0025:  ldc.i4.1
  IL_0026:  newarr     ""object""
  IL_002b:  dup
  IL_002c:  ldc.i4.0
  IL_002d:  ldstr      ""Hello""
  IL_0032:  stelem.ref
  IL_0033:  call       ""void Program.Callee1(params object[])""
  IL_0038:  ldc.i4.2
  IL_0039:  newarr     ""object""
  IL_003e:  dup
  IL_003f:  ldc.i4.0
  IL_0040:  ldstr      ""Hello""
  IL_0045:  stelem.ref
  IL_0046:  dup
  IL_0047:  ldc.i4.1
  IL_0048:  ldstr      ""World""
  IL_004d:  stelem.ref
  IL_004e:  call       ""void Program.Callee1(params object[])""
  IL_0053:  call       ""int[] System.Array.Empty<int>()""
  IL_0058:  call       ""void Program.Callee2(params int[])""
  IL_005d:  call       ""int[] System.Array.Empty<int>()""
  IL_0062:  call       ""void Program.Callee2(params int[])""
  IL_0067:  ldnull
  IL_0068:  call       ""void Program.Callee2(params int[])""
  IL_006d:  ldc.i4.0
  IL_006e:  newarr     ""int""
  IL_0073:  call       ""void Program.Callee2(params int[])""
  IL_0078:  ldc.i4.1
  IL_0079:  newarr     ""int""
  IL_007e:  dup
  IL_007f:  ldc.i4.0
  IL_0080:  ldc.i4.1
  IL_0081:  stelem.i4
  IL_0082:  call       ""void Program.Callee2(params int[])""
  IL_0087:  ldc.i4.2
  IL_0088:  newarr     ""int""
  IL_008d:  dup
  IL_008e:  ldc.i4.0
  IL_008f:  ldc.i4.1
  IL_0090:  stelem.i4
  IL_0091:  dup
  IL_0092:  ldc.i4.1
  IL_0093:  ldc.i4.2
  IL_0094:  stelem.i4
  IL_0095:  call       ""void Program.Callee2(params int[])""
  IL_009a:  call       ""string[] System.Array.Empty<string>()""
  IL_009f:  call       ""void Program.Callee3<string>(params string[])""
  IL_00a4:  call       ""string[] System.Array.Empty<string>()""
  IL_00a9:  call       ""void Program.Callee3<string>(params string[])""
  IL_00ae:  ldnull
  IL_00af:  call       ""void Program.Callee3<string>(params string[])""
  IL_00b4:  ldc.i4.0
  IL_00b5:  newarr     ""string""
  IL_00ba:  call       ""void Program.Callee3<string>(params string[])""
  IL_00bf:  ldc.i4.1
  IL_00c0:  newarr     ""string""
  IL_00c5:  dup
  IL_00c6:  ldc.i4.0
  IL_00c7:  ldstr      ""Hello""
  IL_00cc:  stelem.ref
  IL_00cd:  call       ""void Program.Callee3<string>(params string[])""
  IL_00d2:  ldc.i4.2
  IL_00d3:  newarr     ""string""
  IL_00d8:  dup
  IL_00d9:  ldc.i4.0
  IL_00da:  ldstr      ""Hello""
  IL_00df:  stelem.ref
  IL_00e0:  dup
  IL_00e1:  ldc.i4.1
  IL_00e2:  ldstr      ""World""
  IL_00e7:  stelem.ref
  IL_00e8:  call       ""void Program.Callee3<string>(params string[])""
  IL_00ed:  call       ""T[] System.Array.Empty<T>()""
  IL_00f2:  call       ""void Program.Callee3<T>(params T[])""
  IL_00f7:  call       ""T[] System.Array.Empty<T>()""
  IL_00fc:  call       ""void Program.Callee3<T>(params T[])""
  IL_0101:  ldnull
  IL_0102:  call       ""void Program.Callee3<T>(params T[])""
  IL_0107:  ldc.i4.0
  IL_0108:  newarr     ""T""
  IL_010d:  call       ""void Program.Callee3<T>(params T[])""
  IL_0112:  ldc.i4.1
  IL_0113:  newarr     ""T""
  IL_0118:  call       ""void Program.Callee3<T>(params T[])""
  IL_011d:  ldc.i4.2
  IL_011e:  newarr     ""T""
  IL_0123:  call       ""void Program.Callee3<T>(params T[])""
  IL_0128:  ret
}
");

            verifier = CompileAndVerify(@"
namespace System
{
    public class Object { }
    public class ValueType { }
    public struct Int32 { }
    public class String { }
    public class Attribute { }
    public struct Void { }
    public class ParamArrayAttribute { }
    public abstract class Array { }
}

public class Program
{
    public static void Callee1(params object[] values) { }
    public static void Callee2(params int[] values) { }
    public static void Callee3<T>(params T[] values) { }

    public static void Main() { }

    public static void M<T>()
    {
        Callee1();
        Callee2();
        Callee3<string>();
    }
}
", verify: Verification.Fails, options: TestOptions.ReleaseExe);
            verifier.VerifyIL("Program.M<T>()",
@"{
  // Code size       34 (0x22)
  .maxstack  1
  IL_0000:  ldc.i4.0
  IL_0001:  newarr     ""object""
  IL_0006:  call       ""void Program.Callee1(params object[])""
  IL_000b:  ldc.i4.0
  IL_000c:  newarr     ""int""
  IL_0011:  call       ""void Program.Callee2(params int[])""
  IL_0016:  ldc.i4.0
  IL_0017:  newarr     ""string""
  IL_001c:  call       ""void Program.Callee3<string>(params string[])""
  IL_0021:  ret
}
");
        }

        [Fact]
        public void BoxingConversions()
        {
            string source = @"
public class D
{
    public static void Main()
    {
        object o = 123;
        int i = (int)o;
        System.Console.Write(i);
    }
}
";
            var compilation = CompileAndVerify(source, expectedOutput: @"123");

            compilation.VerifyIL("D.Main",
@"{
  // Code size       18 (0x12)
  .maxstack  1
  IL_0000:  ldc.i4.s   123
  IL_0002:  box        ""int""
  IL_0007:  unbox.any  ""int""
  IL_000c:  call       ""void System.Console.Write(int)""
  IL_0011:  ret
}
");
        }

        [Fact]
        public void AccessingThis()
        {
            string source = @"

public class D
{
    public class Goo
    {
        public int x;

        public void Bar()
        {
            x = 1234;
        }
    }

    public struct GooS
    {
        public int x;

        public void Bar()
        {
            x = 1234;
        }
    }

    public static void Main()
    {
        Goo f = new Goo();
        System.Console.Write(f.x);
        f.Bar();
        System.Console.Write(f.x);

        GooS fs = new GooS();
        System.Console.Write(fs.x);
        fs.Bar();
        System.Console.Write(fs.x);
    }
}
";
            var compilation = CompileAndVerify(source, expectedOutput: @"0123401234");

            compilation.VerifyIL("D.Goo.Bar",
@"{
  // Code size       12 (0xc)
  .maxstack  2
  IL_0000:  ldarg.0   
  IL_0001:  ldc.i4     0x4d2
  IL_0006:  stfld      ""int D.Goo.x""
  IL_000b:  ret       
}
");

            compilation.VerifyIL("D.GooS.Bar",
@"{
  // Code size       12 (0xc)
  .maxstack  2
  IL_0000:  ldarg.0   
  IL_0001:  ldc.i4     0x4d2
  IL_0006:  stfld      ""int D.GooS.x""
  IL_000b:  ret       
}
");
        }

        [Fact]
        public void AccessingThis1()
        {
            string source = @"
public class D
{
public class Moo<T>
{
    private string[] y;
    private T[] z;

    public void Assign(string[] y, T[] z, string y1, T z1)
    {
        this.y = y;
        this.z = z;

        this.y[1] = y1;
        this.z[1] = z1;
    }

    public void Print()
    {
        System.Console.Write(this.y[0].ToString());
        System.Console.Write(this.z[0].ToString());

        System.Console.Write(this.y[1].ToString());
        System.Console.Write(this.z[1].ToString());
    }

    public Moo()
    {
    }
}

public struct MooS<T>
{
    private string[] y;
    private T[] z;

    public void Assign(string[] y, T[] z, string y1, T z1)
    {
        this.y = y;
        this.z = z;

        this.y[1] = y1;
        this.z[1] = z1;

        MooS<T> tmp = this;
        this = tmp;
    }

    public void Print()
    {
        System.Console.Write(this.y[0].ToString());
        System.Console.Write(this.z[0].ToString());

        System.Console.Write(this.y[1].ToString());
        System.Console.Write(this.z[1].ToString());
    }
}


public static void Main()
{

    System.ApplicationException[] earr = new System.ApplicationException[]
                    {
                        new System.ApplicationException(""hello""), 
                        new System.ApplicationException(""hi"")
                    };

    string[] sarr = new string[] {""aaaa"", ""bbbb"", ""aaaa"", ""bbbb"", ""aaaa"", ""bbbb"",};
 
    Moo<System.Exception> obj = new Moo<System.Exception>();
    obj.Assign(sarr, earr, ""bye"", new System.ApplicationException(""cccc""));
    obj.Print();   

    MooS<System.Exception> objS = new MooS<System.Exception>();
    objS.Assign(sarr, earr, ""bye"", new System.ApplicationException(""cccc""));
    objS.Print();   
}}";

            // If we ever stop verifying the execution of this, we need to add IL verification for some of the method bodies.
            var compilation = CompileAndVerify(source, expectedOutput: @"
aaaaSystem.ApplicationException: hellobyeSystem.ApplicationException: ccccaaaaSystem.ApplicationException: hellobyeSystem.ApplicationException: cccc
");
        }

        [Fact]
        public void AccessingBase()
        {
            string source = @"
public class D
{
    public class Goo
    {
        public int x;

        public void Bar()
        {
            x = 1234;
        }
    }

    public class GooD : Goo
    {
        public new int x = 5555;
        public void Baz()
        {
            base.x = 4321;
            x = 7777;
        }
    }

    public static void Main()
    {
        GooD fd = new GooD();
        System.Console.Write(((Goo)fd).x);
        fd.Bar();
        System.Console.Write(((Goo)fd).x);
        fd.Baz();
        System.Console.Write(((Goo)fd).x);
    }
}
";
            var compilation = CompileAndVerify(source, expectedOutput: @"012344321");

            compilation.VerifyIL("D.GooD.Baz",
@"{
  // Code size       23 (0x17)
  .maxstack  2
  IL_0000:  ldarg.0
  IL_0001:  ldc.i4     0x10e1
  IL_0006:  stfld      ""int D.Goo.x""
  IL_000b:  ldarg.0
  IL_000c:  ldc.i4     0x1e61
  IL_0011:  stfld      ""int D.GooD.x""
  IL_0016:  ret
}
");
        }

        [Fact]
        public void UnaryOp()
        {
            string source = @"
public class D
{
    public static void Main()
    {
        int x = 1;
        x = -x;
        System.Console.Write(x);
        x = ~x;
        System.Console.Write(x);

        long y = -x;
        System.Console.Write(y);
        y = ~y;
        System.Console.Write(y);

        double z = -y;
        System.Console.Write(z);
        z = -z;
        System.Console.Write(z);
    }
}
";
            var compilation = CompileAndVerify(source, expectedOutput: @"-100-11-1");

            compilation.VerifyIL("D.Main",
@"{
  // Code size       45 (0x2d)
  .maxstack  2
  IL_0000:  ldc.i4.1
  IL_0001:  neg
  IL_0002:  dup
  IL_0003:  call       ""void System.Console.Write(int)""
  IL_0008:  not
  IL_0009:  dup
  IL_000a:  call       ""void System.Console.Write(int)""
  IL_000f:  neg
  IL_0010:  conv.i8
  IL_0011:  dup
  IL_0012:  call       ""void System.Console.Write(long)""
  IL_0017:  not
  IL_0018:  dup
  IL_0019:  call       ""void System.Console.Write(long)""
  IL_001e:  neg
  IL_001f:  conv.r8
  IL_0020:  dup
  IL_0021:  call       ""void System.Console.Write(double)""
  IL_0026:  neg
  IL_0027:  call       ""void System.Console.Write(double)""
  IL_002c:  ret
}
");
        }

        [Fact]
        public void BinaryOp()
        {
            string source = @"

public class D
{
    public static void Main()
    {
        int x = 1;
        x = x + x;
        System.Console.Write(x);
        System.Console.Write("" "");

        x = x << x;
        System.Console.Write(x);
        System.Console.Write("" "");

        long y = x + x;
        System.Console.Write(y);
        System.Console.Write("" "");

        y =  y + x;
        System.Console.Write(y);
        System.Console.Write("" "");

        double z = y;
        z = z * z;
        System.Console.Write(z);
        System.Console.Write("" "");

        z = z / 2;
        System.Console.Write(z);
    }
}
";
            var compilation = CompileAndVerify(source, expectedOutput: @"2 8 16 24 576 288");

            compilation.VerifyIL("D.Main",
@"
{
  // Code size      119 (0x77)
  .maxstack  3
  .locals init (int V_0) //x
  IL_0000:  ldc.i4.1
  IL_0001:  stloc.0
  IL_0002:  ldloc.0
  IL_0003:  ldloc.0
  IL_0004:  add
  IL_0005:  stloc.0
  IL_0006:  ldloc.0
  IL_0007:  call       ""void System.Console.Write(int)""
  IL_000c:  ldstr      "" ""
  IL_0011:  call       ""void System.Console.Write(string)""
  IL_0016:  ldloc.0
  IL_0017:  ldloc.0
  IL_0018:  ldc.i4.s   31
  IL_001a:  and
  IL_001b:  shl
  IL_001c:  stloc.0
  IL_001d:  ldloc.0
  IL_001e:  call       ""void System.Console.Write(int)""
  IL_0023:  ldstr      "" ""
  IL_0028:  call       ""void System.Console.Write(string)""
  IL_002d:  ldloc.0
  IL_002e:  ldloc.0
  IL_002f:  add
  IL_0030:  conv.i8
  IL_0031:  dup
  IL_0032:  call       ""void System.Console.Write(long)""
  IL_0037:  ldstr      "" ""
  IL_003c:  call       ""void System.Console.Write(string)""
  IL_0041:  ldloc.0
  IL_0042:  conv.i8
  IL_0043:  add
  IL_0044:  dup
  IL_0045:  call       ""void System.Console.Write(long)""
  IL_004a:  ldstr      "" ""
  IL_004f:  call       ""void System.Console.Write(string)""
  IL_0054:  conv.r8
  IL_0055:  dup
  IL_0056:  mul
  IL_0057:  dup
  IL_0058:  call       ""void System.Console.Write(double)""
  IL_005d:  ldstr      "" ""
  IL_0062:  call       ""void System.Console.Write(string)""
  IL_0067:  ldc.r8     2
  IL_0070:  div
  IL_0071:  call       ""void System.Console.Write(double)""
  IL_0076:  ret
}
");
        }

        [Fact]
        public void LogOp()
        {
            string source = @"

public class D
{
    public static void Main()
    {
        int x = 1;
        bool b = x == 1;
        System.Console.Write(b);
        System.Console.Write("" "");

        long l = 5;
        System.Console.Write(l > 6);
        System.Console.Write("" "");

        float f = 25;
        System.Console.Write(f >= 25);
        System.Console.Write("" "");

        double d = 3;
        System.Console.Write(d <= f);
    }
}
";
            var compilation = CompileAndVerify(source, expectedOutput: @"True False True True");

            compilation.VerifyIL("D.Main",
@"{
  // Code size       94 (0x5e)
  .maxstack  2
  .locals init (float V_0) //f
  IL_0000:  ldc.i4.1
  IL_0001:  ldc.i4.1
  IL_0002:  ceq
  IL_0004:  call       ""void System.Console.Write(bool)""
  IL_0009:  ldstr      "" ""
  IL_000e:  call       ""void System.Console.Write(string)""
  IL_0013:  ldc.i4.5
  IL_0014:  conv.i8
  IL_0015:  ldc.i4.6
  IL_0016:  conv.i8
  IL_0017:  cgt
  IL_0019:  call       ""void System.Console.Write(bool)""
  IL_001e:  ldstr      "" ""
  IL_0023:  call       ""void System.Console.Write(string)""
  IL_0028:  ldc.r4     25
  IL_002d:  stloc.0
  IL_002e:  ldloc.0
  IL_002f:  ldc.r4     25
  IL_0034:  clt.un
  IL_0036:  ldc.i4.0
  IL_0037:  ceq
  IL_0039:  call       ""void System.Console.Write(bool)""
  IL_003e:  ldstr      "" ""
  IL_0043:  call       ""void System.Console.Write(string)""
  IL_0048:  ldc.r8     3
  IL_0051:  ldloc.0
  IL_0052:  conv.r8
  IL_0053:  cgt.un
  IL_0055:  ldc.i4.0
  IL_0056:  ceq
  IL_0058:  call       ""void System.Console.Write(bool)""
  IL_005d:  ret
}
");
        }

        [Fact]
        public void UnsignedOp()
        {
            string source = @"
public class D
{
    public static void Main()
    {
        int x = -100;
        x = x >> 2;
        System.Console.Write(x);
        System.Console.Write("" "");

        uint ux = 1;
        uint uy = ux - ux;
        uy = uy - ux;
        System.Console.Write(uy);
        System.Console.Write("" "");

        uy = uy >> 2;
        System.Console.Write(uy);
    }
}
";
            var compilation = CompileAndVerify(source, expectedOutput: @"-25 4294967295 1073741823");

            compilation.VerifyIL("D.Main",
@"
{
  // Code size       50 (0x32)
  .maxstack  2
  .locals init (uint V_0) //ux
  IL_0000:  ldc.i4.s   -100
  IL_0002:  ldc.i4.2
  IL_0003:  shr
  IL_0004:  call       ""void System.Console.Write(int)""
  IL_0009:  ldstr      "" ""
  IL_000e:  call       ""void System.Console.Write(string)""
  IL_0013:  ldc.i4.1
  IL_0014:  stloc.0
  IL_0015:  ldloc.0
  IL_0016:  ldloc.0
  IL_0017:  sub
  IL_0018:  ldloc.0
  IL_0019:  sub
  IL_001a:  dup
  IL_001b:  call       ""void System.Console.Write(uint)""
  IL_0020:  ldstr      "" ""
  IL_0025:  call       ""void System.Console.Write(string)""
  IL_002a:  ldc.i4.2
  IL_002b:  shr.un
  IL_002c:  call       ""void System.Console.Write(uint)""
  IL_0031:  ret
}
");
        }

        [Fact]
        public void ReadonlyAddressConstrained()
        {
            string source = @"
public class D
{
    public class Moo<T>
    {

        public void Boo(T x)
        {
            T local = x;
            System.Console.Write(local.ToString());
        }

        public void Goo(T[] x)
        {
            System.Console.Write(x.ToString());      // no need for readonly
            Boo(x[0]);                               // no need for readonly
            System.Console.Write(x[0].ToString());   // readonly         
        }

        public Moo()
        {
        }
    }

    public static void Main()
    {
        Moo<System.Exception> obj = new Moo<System.Exception>();
        obj.Goo(new System.ApplicationException[]{new System.ApplicationException(""hello"")});
    }
}";
            var compilation = CompileAndVerify(source, expectedOutput: @"
System.ApplicationException[]System.ApplicationException: helloSystem.ApplicationException: hello
");

            compilation.VerifyIL("D.Moo<T>.Goo",
@"{
  // Code size       50 (0x32)
  .maxstack  3
  IL_0000:  ldarg.1   
  IL_0001:  callvirt   ""string object.ToString()""
  IL_0006:  call       ""void System.Console.Write(string)""
  IL_000b:  ldarg.0   
  IL_000c:  ldarg.1   
  IL_000d:  ldc.i4.0  
  IL_000e:  ldelem     ""T""
  IL_0013:  call       ""void D.Moo<T>.Boo(T)""
  IL_0018:  ldarg.1   
  IL_0019:  ldc.i4.0  
  IL_001a:  readonly. 
  IL_001c:  ldelema    ""T""
  IL_0021:  constrained. ""T""
  IL_0027:  callvirt   ""string object.ToString()""
  IL_002c:  call       ""void System.Console.Write(string)""
  IL_0031:  ret       
}
");
        }

        [WorkItem(22858, "https://github.com/dotnet/roslyn/issues/22858")]
        [Fact]
        public void CovariantArrayRefParam()
        {
            string source = @"
    class Program
    {
        static void Main(string[] args)
        {
            try
            {
                Test(ref ((object[])new string[] { ""hi"", ""hello"" })[0]);
            }
            catch (System.ArrayTypeMismatchException)
            {
                System.Console.WriteLine(""PASS"");
            }
        }

        static void Test(ref object r)
        {
            throw null;
        }
    }";

            var compilation = CompileAndVerify(source, expectedOutput: @"PASS", verify: Verification.Passes);

            compilation.VerifyIL("Program.Main(string[])",
@"
{
  // Code size       51 (0x33)
  .maxstack  4
  .locals init (object[] V_0)
  .try
  {
    IL_0000:  ldc.i4.2
    IL_0001:  newarr     ""string""
    IL_0006:  dup
    IL_0007:  ldc.i4.0
    IL_0008:  ldstr      ""hi""
    IL_000d:  stelem.ref
    IL_000e:  dup
    IL_000f:  ldc.i4.1
    IL_0010:  ldstr      ""hello""
    IL_0015:  stelem.ref
    IL_0016:  stloc.0
    IL_0017:  ldloc.0
    IL_0018:  ldc.i4.0
    IL_0019:  ldelema    ""object""
    IL_001e:  call       ""void Program.Test(ref object)""
    IL_0023:  leave.s    IL_0032
  }
  catch System.ArrayTypeMismatchException
  {
    IL_0025:  pop
    IL_0026:  ldstr      ""PASS""
    IL_002b:  call       ""void System.Console.WriteLine(string)""
    IL_0030:  leave.s    IL_0032
  }
  IL_0032:  ret
}
");
        }

        [WorkItem(22841, "https://github.com/dotnet/roslyn/issues/22841")]
        [CompilerTrait(CompilerFeature.PEVerifyCompat)]
        [Fact]
        public void ReadonlyAddressInParam()
        {
            string source = @"
    class Program
    {
        static void Main(string[] args)
        {
            var stringArray = new string[] { ""hi"", ""hello"" };
            var objectArray = (object[])stringArray;

            Test(objectArray[0]);
        }

        static void Test(in object r)
        {
            System.Console.WriteLine(r);
        }
    }";

            var compilation = CompileAndVerify(source, expectedOutput: @"hi", verify: Verification.Fails);

            compilation.VerifyIL("Program.Main(string[])",
@"
{
  // Code size       38 (0x26)
  .maxstack  4
  .locals init (object[] V_0)
  IL_0000:  ldc.i4.2
  IL_0001:  newarr     ""string""
  IL_0006:  dup
  IL_0007:  ldc.i4.0
  IL_0008:  ldstr      ""hi""
  IL_000d:  stelem.ref
  IL_000e:  dup
  IL_000f:  ldc.i4.1
  IL_0010:  ldstr      ""hello""
  IL_0015:  stelem.ref
  IL_0016:  stloc.0
  IL_0017:  ldloc.0
  IL_0018:  ldc.i4.0
  IL_0019:  readonly.
  IL_001b:  ldelema    ""object""
  IL_0020:  call       ""void Program.Test(in object)""
  IL_0025:  ret
}
");
            compilation = CompileAndVerify(source, expectedOutput: @"hi",  verify: Verification.Passes, parseOptions: TestOptions.Regular.WithPEVerifyCompatFeature());

            compilation.VerifyIL("Program.Main(string[])",
@"
{
  // Code size       35 (0x23)
  .maxstack  4
  .locals init (object[] V_0,
                object V_1)
  IL_0000:  ldc.i4.2
  IL_0001:  newarr     ""string""
  IL_0006:  dup
  IL_0007:  ldc.i4.0
  IL_0008:  ldstr      ""hi""
  IL_000d:  stelem.ref
  IL_000e:  dup
  IL_000f:  ldc.i4.1
  IL_0010:  ldstr      ""hello""
  IL_0015:  stelem.ref
  IL_0016:  stloc.0
  IL_0017:  ldloc.0
  IL_0018:  ldc.i4.0
  IL_0019:  ldelem.ref
  IL_001a:  stloc.1
  IL_001b:  ldloca.s   V_1
  IL_001d:  call       ""void Program.Test(in object)""
  IL_0022:  ret
}
");
        }

        [WorkItem(22841, "https://github.com/dotnet/roslyn/issues/22841")]
        [CompilerTrait(CompilerFeature.PEVerifyCompat)]
        [Fact]
        public void ReadonlyAddressStrict()
        {
            string source = @"
    class Program
    {
        static void Main(string[] args)
        {
            var stringArray = new string[] { ""hi"", ""hello"" };
            var objectArray = (object[])stringArray;

            Test(GetElementRef(objectArray));
        }

        static ref readonly T GetElementRef<T>(T[] objectArray)
        {
            Test(in objectArray[0]);
            return ref objectArray[0];
        }

        static void Test<T>(in T r)
        {
            System.Console.Write(r);
        }
    }";

            var compilation = CompileAndVerify(source, expectedOutput: @"hihi", verify: Verification.Fails);

            var expectedIL = @"
{
  // Code size       24 (0x18)
  .maxstack  2
  IL_0000:  ldarg.0
  IL_0001:  ldc.i4.0
  IL_0002:  readonly.
  IL_0004:  ldelema    ""T""
  IL_0009:  call       ""void Program.Test<T>(in T)""
  IL_000e:  ldarg.0
  IL_000f:  ldc.i4.0
  IL_0010:  readonly.
  IL_0012:  ldelema    ""T""
  IL_0017:  ret
}
";
            compilation.VerifyIL("Program.GetElementRef<T>(T[])", expectedIL);

            // expect the same IL in the compat case since direct references are required and must be emitted with "readonly.", even though unverifiable
            compilation = CompileAndVerify(source, expectedOutput: @"hihi", verify: Verification.Fails, parseOptions: TestOptions.Regular.WithPEVerifyCompatFeature());

            compilation.VerifyIL("Program.GetElementRef<T>(T[])", expectedIL);
        }

        [Fact]
        public void EnumConv()
        {
            string source = @"
public class D
{
    public static void Main()
    {
        long l = 1L;

        System.Runtime.GCLatencyMode x = (System.Runtime.GCLatencyMode)l;
        System.Console.Write(x);

        int y = (int)x;
        System.Console.Write(y);

        short z = (short)x;
        System.Console.Write(z);

        ushort z1 = (ushort)x;
        System.Console.Write(z1);

        x = (System.Runtime.GCLatencyMode)z1;

        System.StringComparison sc = (System.StringComparison)x;
        System.Console.Write(sc);

        System.Security.SecurityRuleSet sr = (System.Security.SecurityRuleSet)x;
        System.Console.Write(sr);
    }
}";
            var compilation = CompileAndVerify(source, expectedOutput: @"
Interactive111CurrentCultureIgnoreCaseLevel1
");

            compilation.VerifyIL("D.Main",
@"{
  // Code size       57 (0x39)
  .maxstack  2
  IL_0000:  ldc.i4.1
  IL_0001:  conv.i8
  IL_0002:  conv.i4
  IL_0003:  dup
  IL_0004:  box        ""System.Runtime.GCLatencyMode""
  IL_0009:  call       ""void System.Console.Write(object)""
  IL_000e:  dup
  IL_000f:  call       ""void System.Console.Write(int)""
  IL_0014:  dup
  IL_0015:  conv.i2
  IL_0016:  call       ""void System.Console.Write(int)""
  IL_001b:  conv.u2
  IL_001c:  dup
  IL_001d:  call       ""void System.Console.Write(int)""
  IL_0022:  dup
  IL_0023:  box        ""System.StringComparison""
  IL_0028:  call       ""void System.Console.Write(object)""
  IL_002d:  conv.u1
  IL_002e:  box        ""System.Security.SecurityRuleSet""
  IL_0033:  call       ""void System.Console.Write(object)""
  IL_0038:  ret
}
");
        }

        [Fact]
        public void TestListSample()
        {
            string source = @"
using System;
using System.Text;

namespace ConsoleApplication1
{
    class Program
    {
        static void Main(string[] args)
        {
            MyList<int> l = new MyList<int>();
            l.Add(1);
            l.Add(2);
            l.Add(3);

            Console.WriteLine(l.ToString());
            Console.WriteLine(l.Count());
            int[] arr = l.ToArray();
            Console.Write(arr[0]);
            Console.Write(',');
            Console.Write(arr[1]);
            Console.Write(',');
            Console.Write(arr[2]);
            Console.WriteLine();
        }
    }
}

public class MyList<T>
{
    public class Node
    {
        public T element;
        public Node next;

        public Node(T element)
        {
            this.element = element;
        }
    };

    Node head;

    public void Add(T element)
    {
        if (head != null)
        {
            Node t = head;
            while (t.next != null)
                t = t.next;

            t.next = new Node(element);
        }
        else
        {
            head = new Node(element);
        }
    }

    public override string ToString()
    {
        StringBuilder stbldr = new StringBuilder();

        Node t = head;
        while (t != null)
        {
            stbldr.AppendLine(t.element.ToString());
            t = t.next;
        }

        return stbldr.ToString();
    }

    public int Count()
    {
        int count = 0;
        Node node = head;
        while (node != null)
        {
            count = count + 1;
            node = node.next;
        }
        return count;
    }

    public T[] ToArray()
    {
        T[] arr = new T[Count()];
        int i = 0;
        Node node = head;
        while (node != null)
        {
            arr[i] = node.element;
            i = i + 1;
            node = node.next;
        }
        return arr;
    }
}";

            // If we ever stop verifying the execution of this, we need to add IL verification for some of the method bodies.
            CompileAndVerify(source, expectedOutput: @"
1
2
3

3
1,2,3
");
        }

        [Fact]
        public void BranchesAndReturn()
        {
            string source = @"
public class D
{
    static int R;

    static void M(bool getLocal, int arg)
    {
        int y = 123;

        if (getLocal)
        {
            while (getLocal)
            {
                if (!getLocal)
                {
                    R = y;
                }
                else
                {
                    R = y;
                    return;
                }
            }
            return;
        }
        else
        {
            R = arg;
            return;
        }
    }

    public static void Main()
    {
        M(false, 42);
        System.Console.Write(D.R);
        M(true, 42);
        System.Console.Write(D.R);
    }
}
";
            var compilation = CompileAndVerify(source, expectedOutput: @"42123");

            compilation.VerifyIL("D.Main",
@"{
  // Code size       37 (0x25)
  .maxstack  2
  IL_0000:  ldc.i4.0  
  IL_0001:  ldc.i4.s   42
  IL_0003:  call       ""void D.M(bool, int)""
  IL_0008:  ldsfld     ""int D.R""
  IL_000d:  call       ""void System.Console.Write(int)""
  IL_0012:  ldc.i4.1  
  IL_0013:  ldc.i4.s   42
  IL_0015:  call       ""void D.M(bool, int)""
  IL_001a:  ldsfld     ""int D.R""
  IL_001f:  call       ""void System.Console.Write(int)""
  IL_0024:  ret       
}
");
        }

        [Fact]
        public void UnaryLogOp()
        {
            string source = @"
public class D
{
    public static void Main()
    {
        bool x = bool.Parse(""true"");
        bool y = !!!!!!!!!!!!!!!x;

        if (!y)
        {
            System.Console.Write(x);
        }
    }
}
";
            var compilation = CompileAndVerify(source, expectedOutput: @"True");

            compilation.VerifyIL("D.Main",
@"{
  // Code size       24 (0x18)
  .maxstack  2
  .locals init (bool V_0) //x
  IL_0000:  ldstr      ""true""
  IL_0005:  call       ""bool bool.Parse(string)""
  IL_000a:  stloc.0
  IL_000b:  ldloc.0
  IL_000c:  ldc.i4.0
  IL_000d:  ceq
  IL_000f:  brtrue.s   IL_0017
  IL_0011:  ldloc.0
  IL_0012:  call       ""void System.Console.Write(bool)""
  IL_0017:  ret
}
");
        }

        [Fact]
        public void LogAndOr()
        {
            string source = @"
public class D
{
    public static void Main()
    {
        bool x = bool.Parse(""true"");
        bool y = bool.Parse(""false"");

        bool z = !(!(x || y) && x);

        if ((x || y) && x)
        {
            System.Console.Write(z);
        }
    }
}
";
            var compilation = CompileAndVerify(source, expectedOutput: @"True");

            // The last if condition is more compact than in Dev10.
            compilation.VerifyIL("D.Main", @"
{
  // Code size       48 (0x30)
  .maxstack  2
  .locals init (bool V_0, //x
  bool V_1, //y
  bool V_2) //z
  IL_0000:  ldstr      ""true""
  IL_0005:  call       ""bool bool.Parse(string)""
  IL_000a:  stloc.0
  IL_000b:  ldstr      ""false""
  IL_0010:  call       ""bool bool.Parse(string)""
  IL_0015:  stloc.1
  IL_0016:  ldloc.0
  IL_0017:  ldloc.1
  IL_0018:  or
  IL_0019:  ldc.i4.0
  IL_001a:  ceq
  IL_001c:  ldloc.0
  IL_001d:  and
  IL_001e:  ldc.i4.0
  IL_001f:  ceq
  IL_0021:  stloc.2
  IL_0022:  ldloc.0
  IL_0023:  ldloc.1
  IL_0024:  or
  IL_0025:  ldloc.0
  IL_0026:  and
  IL_0027:  brfalse.s  IL_002f
  IL_0029:  ldloc.2
  IL_002a:  call       ""void System.Console.Write(bool)""
  IL_002f:  ret
}");
        }

        [Fact]
        public void RelationalOps1()
        {
            string source = @"
public class D
{
    public static void Main()
    {
        int x = 1;
        int y = 2;

        if (x < y)
        {
            if (y > x)
            {
                if (y >= x)
                {
                    if (y != x)
                    {
                        System.Console.Write(1);
                    }
                    if (y == x)
                    {
                        System.Console.Write(1);
                    }
                }
            }
        }
    }
}
";
            CompileAndVerify(source, expectedOutput: @"1").
                VerifyIL("D.Main",
@"{
  // Code size       37 (0x25)
  .maxstack  2
  .locals init (int V_0, //x
           int V_1) //y
  IL_0000:  ldc.i4.1  
  IL_0001:  stloc.0   
  IL_0002:  ldc.i4.2  
  IL_0003:  stloc.1   
  IL_0004:  ldloc.0   
  IL_0005:  ldloc.1   
  IL_0006:  bge.s      IL_0024
  IL_0008:  ldloc.1   
  IL_0009:  ldloc.0   
  IL_000a:  ble.s      IL_0024
  IL_000c:  ldloc.1   
  IL_000d:  ldloc.0   
  IL_000e:  blt.s      IL_0024
  IL_0010:  ldloc.1   
  IL_0011:  ldloc.0   
  IL_0012:  beq.s      IL_001a
  IL_0014:  ldc.i4.1  
  IL_0015:  call       ""void System.Console.Write(int)""
  IL_001a:  ldloc.1   
  IL_001b:  ldloc.0   
  IL_001c:  bne.un.s   IL_0024
  IL_001e:  ldc.i4.1  
  IL_001f:  call       ""void System.Console.Write(int)""
  IL_0024:  ret       
}
");

            var v = CompileAndVerify(source, options: TestOptions.DebugExe, expectedOutput: @"1");

            v.VerifyIL("D.Main",
@"{
  // Code size       82 (0x52)
  .maxstack  2
  .locals init (int V_0, //x
                int V_1, //y
                bool V_2,
                bool V_3,
                bool V_4,
                bool V_5,
                bool V_6)
 -IL_0000:  nop
 -IL_0001:  ldc.i4.1
  IL_0002:  stloc.0
 -IL_0003:  ldc.i4.2
  IL_0004:  stloc.1
 -IL_0005:  ldloc.0
  IL_0006:  ldloc.1
  IL_0007:  clt
  IL_0009:  stloc.2
 ~IL_000a:  ldloc.2
  IL_000b:  brfalse.s  IL_0051
 -IL_000d:  nop
 -IL_000e:  ldloc.1
  IL_000f:  ldloc.0
  IL_0010:  cgt
  IL_0012:  stloc.3
 ~IL_0013:  ldloc.3
  IL_0014:  brfalse.s  IL_0050
 -IL_0016:  nop
 -IL_0017:  ldloc.1
  IL_0018:  ldloc.0
  IL_0019:  clt
  IL_001b:  ldc.i4.0
  IL_001c:  ceq
  IL_001e:  stloc.s    V_4
 ~IL_0020:  ldloc.s    V_4
  IL_0022:  brfalse.s  IL_004f
 -IL_0024:  nop
 -IL_0025:  ldloc.1
  IL_0026:  ldloc.0
  IL_0027:  ceq
  IL_0029:  ldc.i4.0
  IL_002a:  ceq
  IL_002c:  stloc.s    V_5
 ~IL_002e:  ldloc.s    V_5
  IL_0030:  brfalse.s  IL_003b
 -IL_0032:  nop
 -IL_0033:  ldc.i4.1
  IL_0034:  call       ""void System.Console.Write(int)""
  IL_0039:  nop
 -IL_003a:  nop
 -IL_003b:  ldloc.1
  IL_003c:  ldloc.0
  IL_003d:  ceq
  IL_003f:  stloc.s    V_6
 ~IL_0041:  ldloc.s    V_6
  IL_0043:  brfalse.s  IL_004e
 -IL_0045:  nop
 -IL_0046:  ldc.i4.1
  IL_0047:  call       ""void System.Console.Write(int)""
  IL_004c:  nop
 -IL_004d:  nop
 -IL_004e:  nop
 -IL_004f:  nop
 -IL_0050:  nop
 -IL_0051:  ret
}
", sequencePoints: "D.Main");
        }

        [Fact]
        public void RelationalOps2()
        {
            string source = @"
public class D
{
    public static void Main()
    {
        uint x = 1;
        uint y = 2;

        if (x < y)
        {
            if (!(x > y))
            {
                if (y >= x)
                {
                    if (y != x)
                    {
                        System.Console.Write(1);
                    }
                    if (y == x)
                    {
                        System.Console.Write(1);
                    }
                }
            }
        }
    }
}
";
            var compilation = CompileAndVerify(source, expectedOutput: @"1");

            compilation.VerifyIL("D.Main",
@"{
  // Code size       37 (0x25)
  .maxstack  2
  .locals init (uint V_0, //x
           uint V_1) //y
  IL_0000:  ldc.i4.1  
  IL_0001:  stloc.0   
  IL_0002:  ldc.i4.2  
  IL_0003:  stloc.1   
  IL_0004:  ldloc.0   
  IL_0005:  ldloc.1   
  IL_0006:  bge.un.s   IL_0024
  IL_0008:  ldloc.0   
  IL_0009:  ldloc.1   
  IL_000a:  bgt.un.s   IL_0024
  IL_000c:  ldloc.1   
  IL_000d:  ldloc.0   
  IL_000e:  blt.un.s   IL_0024
  IL_0010:  ldloc.1   
  IL_0011:  ldloc.0   
  IL_0012:  beq.s      IL_001a
  IL_0014:  ldc.i4.1  
  IL_0015:  call       ""void System.Console.Write(int)""
  IL_001a:  ldloc.1   
  IL_001b:  ldloc.0   
  IL_001c:  bne.un.s   IL_0024
  IL_001e:  ldc.i4.1  
  IL_001f:  call       ""void System.Console.Write(int)""
  IL_0024:  ret       
}
");
        }

        [Fact]
        public void SimpleCompareRef()
        {
            string source = @"
public class D
{
    public static void Main()
    {
        bool x = bool.Parse(""true"");

        if (x.ToString() != null) 
        {
            System.Console.Write(x);
        }
    }
}
";
            var compilation = CompileAndVerify(source, expectedOutput: @"True");

            compilation.VerifyIL("D.Main",
@"{
  // Code size       27 (0x1b)
  .maxstack  1
  .locals init (bool V_0) //x
  IL_0000:  ldstr      ""true""
  IL_0005:  call       ""bool bool.Parse(string)""
  IL_000a:  stloc.0   
  IL_000b:  ldloca.s   V_0
  IL_000d:  call       ""string bool.ToString()""
  IL_0012:  brfalse.s  IL_001a
  IL_0014:  ldloc.0   
  IL_0015:  call       ""void System.Console.Write(bool)""
  IL_001a:  ret       
}
");
        }

        [Fact]
        public void SimpleCompare()
        {
            string source = @"
public class D
{
    public static void Main()
    {
        bool x = bool.Parse(""true"");

        if ((!!!!!!!!!!!!!!!!x) == true)
        {
            System.Console.Write(x);
        }

        if ((!!!!!!!!!!!!!!!x) == false)
        {
            System.Console.Write(x);
        }

        ulong u123 = ulong.Parse(""123"");
        if (u123 != 0)
        {
            System.Console.Write(x);
        }

        long l123 = long.Parse(""123"");
        if (-l123 != 0)
        {
            System.Console.Write(x);
        }

        double NaN = 1.0/0;
        if (NaN != 0)
        {
            System.Console.Write(x);
        }
    }
}
";
            var compilation = CompileAndVerify(source, expectedOutput: @"TrueTrueTrueTrueTrue");

            compilation.VerifyIL("D.Main",
@"{
  // Code size       93 (0x5d)
  .maxstack  2
  .locals init (bool V_0) //x
  IL_0000:  ldstr      ""true""
  IL_0005:  call       ""bool bool.Parse(string)""
  IL_000a:  stloc.0
  IL_000b:  ldloc.0
  IL_000c:  brfalse.s  IL_0014
  IL_000e:  ldloc.0
  IL_000f:  call       ""void System.Console.Write(bool)""
  IL_0014:  ldloc.0
  IL_0015:  brfalse.s  IL_001d
  IL_0017:  ldloc.0
  IL_0018:  call       ""void System.Console.Write(bool)""
  IL_001d:  ldstr      ""123""
  IL_0022:  call       ""ulong ulong.Parse(string)""
  IL_0027:  brfalse.s  IL_002f
  IL_0029:  ldloc.0
  IL_002a:  call       ""void System.Console.Write(bool)""
  IL_002f:  ldstr      ""123""
  IL_0034:  call       ""long long.Parse(string)""
  IL_0039:  neg
  IL_003a:  brfalse.s  IL_0042
  IL_003c:  ldloc.0
  IL_003d:  call       ""void System.Console.Write(bool)""
  IL_0042:  ldc.r8     Infinity
  IL_004b:  ldc.r8     0
  IL_0054:  beq.s      IL_005c
  IL_0056:  ldloc.0
  IL_0057:  call       ""void System.Console.Write(bool)""
  IL_005c:  ret
}
");
        }

        [Fact]
        public void ConstBranch()
        {
            string source = @"
public class D
{
    public static void Main()
    {
        if (!!false) {
            System.Console.Write(0);
        }else{
            System.Console.Write(1);
        }

        if (!!!!!!!!!!!!!!!!true)
        {
            System.Console.Write(2);
        }
    }
}
";
            var compilation = CompileAndVerify(source, expectedOutput: @"12");

            compilation.VerifyIL("D.Main",
@"{
  // Code size       13 (0xd)
  .maxstack  1
  IL_0000:  ldc.i4.1  
  IL_0001:  call       ""void System.Console.Write(int)""
  IL_0006:  ldc.i4.2  
  IL_0007:  call       ""void System.Console.Write(int)""
  IL_000c:  ret       
}
");
        }

        [Fact]
        public void ByrefArg()
        {
            string source = @"
public class D
{
    public static void Main()
    {
        System.Collections.Generic.Dictionary<int, string> dict = new System.Collections.Generic.Dictionary<int, string>();

        dict.Add(1, ""one"");
        dict.Add(2, ""two"");

        string s = """";
        dict.TryGetValue(1, out s);
        System.Console.Write(s);

        dict.TryGetValue(2, out s);
        System.Console.Write(s);
    }
}
";
            var compilation = CompileAndVerify(source, expectedOutput: @"onetwo");

            compilation.VerifyIL("D.Main",
@"{
  // Code size       67 (0x43)
  .maxstack  4
  .locals init (string V_0) //s
  IL_0000:  newobj     ""System.Collections.Generic.Dictionary<int, string>..ctor()""
  IL_0005:  dup
  IL_0006:  ldc.i4.1
  IL_0007:  ldstr      ""one""
  IL_000c:  callvirt   ""void System.Collections.Generic.Dictionary<int, string>.Add(int, string)""
  IL_0011:  dup
  IL_0012:  ldc.i4.2
  IL_0013:  ldstr      ""two""
  IL_0018:  callvirt   ""void System.Collections.Generic.Dictionary<int, string>.Add(int, string)""
  IL_001d:  ldstr      """"
  IL_0022:  stloc.0
  IL_0023:  dup
  IL_0024:  ldc.i4.1
  IL_0025:  ldloca.s   V_0
  IL_0027:  callvirt   ""bool System.Collections.Generic.Dictionary<int, string>.TryGetValue(int, out string)""
  IL_002c:  pop
  IL_002d:  ldloc.0
  IL_002e:  call       ""void System.Console.Write(string)""
  IL_0033:  ldc.i4.2
  IL_0034:  ldloca.s   V_0
  IL_0036:  callvirt   ""bool System.Collections.Generic.Dictionary<int, string>.TryGetValue(int, out string)""
  IL_003b:  pop
  IL_003c:  ldloc.0
  IL_003d:  call       ""void System.Console.Write(string)""
  IL_0042:  ret
}
");
        }

        [Fact]
        public void ByrefParam()
        {
            string source = @"
public class D
{
    public static void Inc(ref int x)
    {
        x = x + 1;
    }

    public static void Main()
    {
        int x = 1;
        Inc(ref x);
        System.Console.Write(x);

        Inc(ref x);
        System.Console.Write(x);
    }
}
";
            var compilation = CompileAndVerify(source, expectedOutput: @"23");

            compilation.VerifyIL("D.Inc",
@"
{
  // Code size        7 (0x7)
  .maxstack  3
  IL_0000:  ldarg.0
  IL_0001:  ldarg.0
  IL_0002:  ldind.i4
  IL_0003:  ldc.i4.1
  IL_0004:  add
  IL_0005:  stind.i4
  IL_0006:  ret
}
");
        }

        [Fact]
        public void ByrefArg2()
        {
            string source = @"
public class D
{
            
    public static void ProxyGet(System.Collections.Generic.Dictionary<int, string> dict, int val, out string s)
    {
        dict.TryGetValue(val, out s);
    }

    public static void Main()
    {
        System.Collections.Generic.Dictionary<int, string> dict = new System.Collections.Generic.Dictionary<int, string>();

        dict.Add(1, ""one"");
        dict.Add(2, ""two"");

        string s = """";
        ProxyGet(dict, 1, out s);
        System.Console.Write(s);

        ProxyGet(dict, 2, out s);
        System.Console.Write(s);
    }
}
";
            var compilation = CompileAndVerify(source, expectedOutput: @"onetwo");

            compilation.VerifyIL("D.ProxyGet",
@"{
  // Code size       10 (0xa)
  .maxstack  3
  IL_0000:  ldarg.0   
  IL_0001:  ldarg.1   
  IL_0002:  ldarg.2   
  IL_0003:  callvirt   ""bool System.Collections.Generic.Dictionary<int, string>.TryGetValue(int, out string)""
  IL_0008:  pop       
  IL_0009:  ret       
}
");
        }

        [Fact]
        public void ByrefParamRef()
        {
            string source = @"
public class D
{
    public static void Inc(ref object x)
    {
        string s = (string)x;
        x = string.Concat(s, ""#"");
    }

    public static void Main()
    {
        object x = ""A"";
        Inc(ref x);
        System.Console.Write(x);

        Inc(ref x);
        System.Console.Write(x);
    }
}
";
            var compilation = CompileAndVerify(source, expectedOutput: @"A#A##");

            compilation.VerifyIL("D.Inc",
@"{
  // Code size       22 (0x16)
  .maxstack  3
  .locals init (string V_0) //s
  IL_0000:  ldarg.0   
  IL_0001:  ldind.ref 
  IL_0002:  castclass  ""string""
  IL_0007:  stloc.0   
  IL_0008:  ldarg.0   
  IL_0009:  ldloc.0   
  IL_000a:  ldstr      ""#""
  IL_000f:  call       ""string string.Concat(string, string)""
  IL_0014:  stind.ref 
  IL_0015:  ret       
}
");
        }

        [Fact]
        public void ByrefParamStruct()
        {
            string source = @"
public class D
{
    public struct S1
    {
        public S2 x;
    }

    public struct S2
    {
        public int x;
    }

    public static void Inc(ref S1 x)
    {
        x.x.x = x.x.x + 1;
    }

    public static void Main()
    {
        S1 x = new S1();
        Inc(ref x);
        System.Console.Write(x.x.x);

        Inc(ref x);
        System.Console.Write(x.x.x);
    }
}
";
            var compilation = CompileAndVerify(source, expectedOutput: @"12");

            compilation.VerifyIL("D.Inc",
@"{
  // Code size       25 (0x19)
  .maxstack  3
  IL_0000:  ldarg.0   
  IL_0001:  ldflda     ""D.S2 D.S1.x""
  IL_0006:  ldarg.0   
  IL_0007:  ldflda     ""D.S2 D.S1.x""
  IL_000c:  ldfld      ""int D.S2.x""
  IL_0011:  ldc.i4.1  
  IL_0012:  add       
  IL_0013:  stfld      ""int D.S2.x""
  IL_0018:  ret       
}
");
        }

        [Fact]
        public void ByrefParamEnum()
        {
            string source = @"
public class D
{
    public static void Inc(ref System.StringComparison x)
    {
        x = x + 1;
    }

    public static void Main()
    {
        System.StringComparison x = (System.StringComparison)0;
        Inc(ref x);
        System.Console.Write(x);

        Inc(ref x);
        System.Console.Write(x);
    }
}
";
            var compilation = CompileAndVerify(source, expectedOutput: @"CurrentCultureIgnoreCaseInvariantCulture");

            compilation.VerifyIL("D.Inc",
@"
{
  // Code size        7 (0x7)
  .maxstack  3
  IL_0000:  ldarg.0
  IL_0001:  ldarg.0
  IL_0002:  ldind.i4
  IL_0003:  ldc.i4.1
  IL_0004:  add
  IL_0005:  stind.i4
  IL_0006:  ret
}
");
        }

        [Fact]
        public void RefAssign()
        {
            string source = @"
public class D
{
    public static void Inc(ref int x, ref int y)
    {
        System.Console.Write(x = y); // temp is NOT a ref here.
        y = x + 1;
    }

    public static void Main()
    {
        int x = 0;
        int y = 1;
        Inc(ref x, ref y);
        Inc(ref x, ref y);
    }
}
";
            var compilation = CompileAndVerify(source, expectedOutput: @"12");

            compilation.VerifyIL("D.Inc",
@"{
  // Code size       19 (0x13)
  .maxstack  3
  .locals init (int V_0)
  IL_0000:  ldarg.0   
  IL_0001:  ldarg.1   
  IL_0002:  ldind.i4  
  IL_0003:  dup       
  IL_0004:  stloc.0   
  IL_0005:  stind.i4  
  IL_0006:  ldloc.0   
  IL_0007:  call       ""void System.Console.Write(int)""
  IL_000c:  ldarg.1   
  IL_000d:  ldarg.0   
  IL_000e:  ldind.i4  
  IL_000f:  ldc.i4.1  
  IL_0010:  add       
  IL_0011:  stind.i4  
  IL_0012:  ret       
}
");
        }

        [WorkItem(9229, "DevDiv_Projects/Roslyn")]
        [Fact]
        public void ByrefTemp1()
        {
            string source = @"
public class D
{
    public class DD
    {
        public int[] a1;
        public int[] a2;

        public DD()
        {
            a1 = new int[] {1,2,3,4,5,6};
            a2 = new int[] {4,5,6,7,8,9};
        }

        public int[] B()
        {
                System.Console.Write(""B"");         
                return a1;            
        }

        public int C()
        {
                System.Console.Write(""C"");
                return 1;
        }

        public int[] D()
        {
                System.Console.Write(""D"");         
                return a2; 
        }

        public int E()
        {
            System.Console.Write(""E"");
            return 1;
        }

        public void M(ref int x, ref int y)
        {
            x = 42;
            y = 24;
        }

        public void Test()
        {
            // this will require a ref temp for ref B()[C()]
            M(y: ref B()[C()], x: ref D()[E()]);
        }
    }
            
    public static void Main()
    {
        DD v = new DD();
        v.Test();

        System.Console.Write(v.a1[1]);
        System.Console.Write(v.a2[1]);
    }
}
";
            var compilation = CompileAndVerify(source, expectedOutput: @"BCDE2442");

            compilation.VerifyIL("D.DD.Test",
@"{
  // Code size       43 (0x2b)
  .maxstack  3
  .locals init (int& V_0)
  IL_0000:  ldarg.0   
  IL_0001:  ldarg.0   
  IL_0002:  call       ""int[] D.DD.B()""
  IL_0007:  ldarg.0   
  IL_0008:  call       ""int D.DD.C()""
  IL_000d:  ldelema    ""int""
  IL_0012:  stloc.0   
  IL_0013:  ldarg.0   
  IL_0014:  call       ""int[] D.DD.D()""
  IL_0019:  ldarg.0   
  IL_001a:  call       ""int D.DD.E()""
  IL_001f:  ldelema    ""int""
  IL_0024:  ldloc.0   
  IL_0025:  call       ""void D.DD.M(ref int, ref int)""
  IL_002a:  ret       
}
");
        }

        [Fact]
        public void LongBranch()
        {
            string source = @"
public class D
{
    public static double x;

    public static void Goo(double x)
    {
    }

    public static void Main()
    {
        if (x == 0)  // long branch
        {
            Goo(1.0);
            Goo(1.0);
            Goo(1.0);
            Goo(1.0);
            Goo(1.0);
            Goo(1.0);
            Goo(1.0);
            Goo(1.0);
            Goo(1.0);
            Goo(1.0);
        }
        else
        {
            if (x == 0) // short branch
            {
                Goo(1.0);
                Goo(1.0);
                Goo(1.0);
                Goo(1.0);
                Goo(1.0);
                Goo(1.0);
                Goo(1.0);
                Goo(1.0);
                Goo(1.0);
            }
        }                

        System.Console.Write(""hi"");
    }
}
";
            var compilation = CompileAndVerify(source, expectedOutput: @"hi");

            compilation.VerifyIL("D.Main",
@"{
  // Code size      317 (0x13d)
  .maxstack  2
  IL_0000:  ldsfld     ""double D.x""
  IL_0005:  ldc.r8     0
  IL_000e:  bne.un     IL_00a4
  IL_0013:  ldc.r8     1
  IL_001c:  call       ""void D.Goo(double)""
  IL_0021:  ldc.r8     1
  IL_002a:  call       ""void D.Goo(double)""
  IL_002f:  ldc.r8     1
  IL_0038:  call       ""void D.Goo(double)""
  IL_003d:  ldc.r8     1
  IL_0046:  call       ""void D.Goo(double)""
  IL_004b:  ldc.r8     1
  IL_0054:  call       ""void D.Goo(double)""
  IL_0059:  ldc.r8     1
  IL_0062:  call       ""void D.Goo(double)""
  IL_0067:  ldc.r8     1
  IL_0070:  call       ""void D.Goo(double)""
  IL_0075:  ldc.r8     1
  IL_007e:  call       ""void D.Goo(double)""
  IL_0083:  ldc.r8     1
  IL_008c:  call       ""void D.Goo(double)""
  IL_0091:  ldc.r8     1
  IL_009a:  call       ""void D.Goo(double)""
  IL_009f:  br         IL_0132
  IL_00a4:  ldsfld     ""double D.x""
  IL_00a9:  ldc.r8     0
  IL_00b2:  bne.un.s   IL_0132
  IL_00b4:  ldc.r8     1
  IL_00bd:  call       ""void D.Goo(double)""
  IL_00c2:  ldc.r8     1
  IL_00cb:  call       ""void D.Goo(double)""
  IL_00d0:  ldc.r8     1
  IL_00d9:  call       ""void D.Goo(double)""
  IL_00de:  ldc.r8     1
  IL_00e7:  call       ""void D.Goo(double)""
  IL_00ec:  ldc.r8     1
  IL_00f5:  call       ""void D.Goo(double)""
  IL_00fa:  ldc.r8     1
  IL_0103:  call       ""void D.Goo(double)""
  IL_0108:  ldc.r8     1
  IL_0111:  call       ""void D.Goo(double)""
  IL_0116:  ldc.r8     1
  IL_011f:  call       ""void D.Goo(double)""
  IL_0124:  ldc.r8     1
  IL_012d:  call       ""void D.Goo(double)""
  IL_0132:  ldstr      ""hi""
  IL_0137:  call       ""void System.Console.Write(string)""
  IL_013c:  ret       
}
");
        }

        [Fact]
        public void InductiveShortBranches()
        {
            string source = @"
public class D
{
    public static int x;

    public static void Goo(double x)
    {
    }

    public static void Main()
    {
        //some branches will be short
        //some branches will be short only after nested branches become short
        if (x == 0)
        {
            if (x == 0)
            {
                if (x == 0)
                {
                    if (x == 0)
                    {
                        if (x == 0)
                        {
                            if (x == 0)
                            {
                                if (x == 0)
                                {
                                    if (x == 0)
                                    {
                                        if (x == 0)
                                        {
                                            if (x == 0)
                                            {
                                                if (x == 0)
                                                {
                                                    if (x == 0)
                                                    {
                                                        if (x == 0)
                                                        {
                                                            if (x == 0)
                                                            {
                                                                if (x == 0)
                                                                {
                                                                    if (x == 0)
                                                                    {
                                                                        if (x == 0)
                                                                        {
                                                                            if (x == 0)
                                                                            {
                                                                                if (x == 0)
                                                                                {
                                                                                    Goo(1.0);
                                                                                }    
                                                                            }    
                                                                        }    
                                                                    }    
                                                                }    
                                                            }    
                                                        }    
                                                    }    
                                                }    
                                            }    
                                        }    
                                    }    
                                }    
                            }    
                        }    
                    }    
                }    
            }    
        }    

        System.Console.Write(""hi"");
    }
}
";
            var compilation = CompileAndVerify(source, expectedOutput: @"hi");

            compilation.VerifyIL("D.Main",
@"{
  // Code size      164 (0xa4)
  .maxstack  1
  IL_0000:  ldsfld     ""int D.x""
  IL_0005:  brtrue     IL_0099
  IL_000a:  ldsfld     ""int D.x""
  IL_000f:  brtrue     IL_0099
  IL_0014:  ldsfld     ""int D.x""
  IL_0019:  brtrue.s   IL_0099
  IL_001b:  ldsfld     ""int D.x""
  IL_0020:  brtrue.s   IL_0099
  IL_0022:  ldsfld     ""int D.x""
  IL_0027:  brtrue.s   IL_0099
  IL_0029:  ldsfld     ""int D.x""
  IL_002e:  brtrue.s   IL_0099
  IL_0030:  ldsfld     ""int D.x""
  IL_0035:  brtrue.s   IL_0099
  IL_0037:  ldsfld     ""int D.x""
  IL_003c:  brtrue.s   IL_0099
  IL_003e:  ldsfld     ""int D.x""
  IL_0043:  brtrue.s   IL_0099
  IL_0045:  ldsfld     ""int D.x""
  IL_004a:  brtrue.s   IL_0099
  IL_004c:  ldsfld     ""int D.x""
  IL_0051:  brtrue.s   IL_0099
  IL_0053:  ldsfld     ""int D.x""
  IL_0058:  brtrue.s   IL_0099
  IL_005a:  ldsfld     ""int D.x""
  IL_005f:  brtrue.s   IL_0099
  IL_0061:  ldsfld     ""int D.x""
  IL_0066:  brtrue.s   IL_0099
  IL_0068:  ldsfld     ""int D.x""
  IL_006d:  brtrue.s   IL_0099
  IL_006f:  ldsfld     ""int D.x""
  IL_0074:  brtrue.s   IL_0099
  IL_0076:  ldsfld     ""int D.x""
  IL_007b:  brtrue.s   IL_0099
  IL_007d:  ldsfld     ""int D.x""
  IL_0082:  brtrue.s   IL_0099
  IL_0084:  ldsfld     ""int D.x""
  IL_0089:  brtrue.s   IL_0099
  IL_008b:  ldc.r8     1
  IL_0094:  call       ""void D.Goo(double)""
  IL_0099:  ldstr      ""hi""
  IL_009e:  call       ""void System.Console.Write(string)""
  IL_00a3:  ret       
}
");
        }

        [WorkItem(9229, "DevDiv_Projects/Roslyn")]
        [Fact]
        public void InitFromBlob()
        {
            string source = @"
public class D
{
    public static void Main()
    {
        int[] x = new int[] { 1, 2, 3, 4, -5 };

        System.Console.WriteLine(x[2]);
        System.Console.WriteLine(x[4]);

        bool[] b = new bool[] { true, false, true, false, true };

        System.Console.WriteLine(b[2]);
        System.Console.WriteLine(b[3]);

        byte[] by = new byte[] { 0, 127, 223, 128, 220 };

        System.Console.WriteLine(by[2]);
        System.Console.WriteLine(by[3]);

        char[] c = new char[] { 'a', 'b', 'c', 'd', 'e' };

        System.Console.WriteLine(c[2]);
        System.Console.WriteLine(c[4]);

        float[] s = new float[] { 1.1f, 2.2f, 3.3f, 4.4f, 5.5f };

        System.Console.WriteLine(s[2]);
        System.Console.WriteLine(s[4]);

        double[] d = new double[] { 1.1f, 2.2f, -3.3f / 0, 4.4f, -5.5f };

        System.Console.WriteLine(d[2]);
        System.Console.WriteLine(d[4]);
    }
}";
            var compilation = CompileAndVerify(source, options: TestOptions.ReleaseExe.WithModuleName("MODULE"), expectedOutput: @"
3
-5
True
False
223
128
c
e
3.3
5.5
-Infinity
-5.5
");

            compilation.VerifyIL("D.Main",
@"
{
  // Code size      193 (0xc1)
  .maxstack  3
  IL_0000:  ldc.i4.5
  IL_0001:  newarr     ""int""
  IL_0006:  dup
  IL_0007:  ldtoken    ""<PrivateImplementationDetails>.__StaticArrayInitTypeSize=20 <PrivateImplementationDetails>.56C14CB445C628421AC674599E302B0879FB496F""
  IL_000c:  call       ""void System.Runtime.CompilerServices.RuntimeHelpers.InitializeArray(System.Array, System.RuntimeFieldHandle)""
  IL_0011:  dup
  IL_0012:  ldc.i4.2
  IL_0013:  ldelem.i4
  IL_0014:  call       ""void System.Console.WriteLine(int)""
  IL_0019:  ldc.i4.4
  IL_001a:  ldelem.i4
  IL_001b:  call       ""void System.Console.WriteLine(int)""
  IL_0020:  ldc.i4.5
  IL_0021:  newarr     ""bool""
  IL_0026:  dup
  IL_0027:  ldtoken    ""<PrivateImplementationDetails>.__StaticArrayInitTypeSize=5 <PrivateImplementationDetails>.4E724558F6B816715597A51663AD8F05247E2C4A""
  IL_002c:  call       ""void System.Runtime.CompilerServices.RuntimeHelpers.InitializeArray(System.Array, System.RuntimeFieldHandle)""
  IL_0031:  dup
  IL_0032:  ldc.i4.2
  IL_0033:  ldelem.u1
  IL_0034:  call       ""void System.Console.WriteLine(bool)""
  IL_0039:  ldc.i4.3
  IL_003a:  ldelem.u1
  IL_003b:  call       ""void System.Console.WriteLine(bool)""
  IL_0040:  ldc.i4.5
  IL_0041:  newarr     ""byte""
  IL_0046:  dup
  IL_0047:  ldtoken    ""<PrivateImplementationDetails>.__StaticArrayInitTypeSize=5 <PrivateImplementationDetails>.9755240DD0C4C1AD226DEBD40C6D2EBD408250CB""
  IL_004c:  call       ""void System.Runtime.CompilerServices.RuntimeHelpers.InitializeArray(System.Array, System.RuntimeFieldHandle)""
  IL_0051:  dup
  IL_0052:  ldc.i4.2
  IL_0053:  ldelem.u1
  IL_0054:  call       ""void System.Console.WriteLine(int)""
  IL_0059:  ldc.i4.3
  IL_005a:  ldelem.u1
  IL_005b:  call       ""void System.Console.WriteLine(int)""
  IL_0060:  ldc.i4.5
  IL_0061:  newarr     ""char""
  IL_0066:  dup
  IL_0067:  ldtoken    ""<PrivateImplementationDetails>.__StaticArrayInitTypeSize=10 <PrivateImplementationDetails>.E313A2813013780396D58750DC5D62221C86F42F""
  IL_006c:  call       ""void System.Runtime.CompilerServices.RuntimeHelpers.InitializeArray(System.Array, System.RuntimeFieldHandle)""
  IL_0071:  dup
  IL_0072:  ldc.i4.2
  IL_0073:  ldelem.u2
  IL_0074:  call       ""void System.Console.WriteLine(char)""
  IL_0079:  ldc.i4.4
  IL_007a:  ldelem.u2
  IL_007b:  call       ""void System.Console.WriteLine(char)""
  IL_0080:  ldc.i4.5
  IL_0081:  newarr     ""float""
  IL_0086:  dup
  IL_0087:  ldtoken    ""<PrivateImplementationDetails>.__StaticArrayInitTypeSize=20 <PrivateImplementationDetails>.2F3DD953DBFB23217E7CE0E76630EBD31267E237""
  IL_008c:  call       ""void System.Runtime.CompilerServices.RuntimeHelpers.InitializeArray(System.Array, System.RuntimeFieldHandle)""
  IL_0091:  dup
  IL_0092:  ldc.i4.2
  IL_0093:  ldelem.r4
  IL_0094:  call       ""void System.Console.WriteLine(float)""
  IL_0099:  ldc.i4.4
  IL_009a:  ldelem.r4
  IL_009b:  call       ""void System.Console.WriteLine(float)""
  IL_00a0:  ldc.i4.5
  IL_00a1:  newarr     ""double""
  IL_00a6:  dup
  IL_00a7:  ldtoken    ""<PrivateImplementationDetails>.__StaticArrayInitTypeSize=40 <PrivateImplementationDetails>.11F3436B917FFBA0FAB0FAD5563AF18FA24AC16A""
  IL_00ac:  call       ""void System.Runtime.CompilerServices.RuntimeHelpers.InitializeArray(System.Array, System.RuntimeFieldHandle)""
  IL_00b1:  dup
  IL_00b2:  ldc.i4.2
  IL_00b3:  ldelem.r8
  IL_00b4:  call       ""void System.Console.WriteLine(double)""
  IL_00b9:  ldc.i4.4
  IL_00ba:  ldelem.r8
  IL_00bb:  call       ""void System.Console.WriteLine(double)""
  IL_00c0:  ret
}
");
        }

        [WorkItem(9229, "DevDiv_Projects/Roslyn")]
        [Fact]
        public void InitFromBlobPartial()
        {
            string source = @"
public class D
{
    public static void Main()
    {
        int[] x = new int[] {1,2,System.Int32.Parse(""3""),4,5};

        System.Console.Write(x[2]);

        x = new int[] {1,2,3,4, -x[4]};

        System.Console.Write(x[4]);
    }
}
";
            var compilation = CompileAndVerify(source, options: TestOptions.ReleaseExe.WithModuleName("MODULE"), expectedOutput: @"3-5");
            //string pid = "<PrivateImplementationDetails>" + compilation.Compilation.SourceModule.Pers
            compilation.VerifyIL("D.Main",
@"{
  // Code size       73 (0x49)
  .maxstack  5
  .locals init (int[] V_0) //x
  IL_0000:  ldc.i4.5
  IL_0001:  newarr     ""int""
  IL_0006:  dup
  IL_0007:  ldtoken    ""<PrivateImplementationDetails>.__StaticArrayInitTypeSize=20 <PrivateImplementationDetails>.FF942E5F620FC460CF9424D564C73AD8A99C74EE""
  IL_000c:  call       ""void System.Runtime.CompilerServices.RuntimeHelpers.InitializeArray(System.Array, System.RuntimeFieldHandle)""
  IL_0011:  dup
  IL_0012:  ldc.i4.2
  IL_0013:  ldstr      ""3""
  IL_0018:  call       ""int int.Parse(string)""
  IL_001d:  stelem.i4
  IL_001e:  stloc.0
  IL_001f:  ldloc.0
  IL_0020:  ldc.i4.2
  IL_0021:  ldelem.i4
  IL_0022:  call       ""void System.Console.Write(int)""
  IL_0027:  ldc.i4.5
  IL_0028:  newarr     ""int""
  IL_002d:  dup
  IL_002e:  ldtoken    ""<PrivateImplementationDetails>.__StaticArrayInitTypeSize=20 <PrivateImplementationDetails>.89E37886EEEDC70AEF61138E037CC60EFC35535F""
  IL_0033:  call       ""void System.Runtime.CompilerServices.RuntimeHelpers.InitializeArray(System.Array, System.RuntimeFieldHandle)""
  IL_0038:  dup
  IL_0039:  ldc.i4.4
  IL_003a:  ldloc.0
  IL_003b:  ldc.i4.4
  IL_003c:  ldelem.i4
  IL_003d:  neg
  IL_003e:  stelem.i4
  IL_003f:  stloc.0
  IL_0040:  ldloc.0
  IL_0041:  ldc.i4.4
  IL_0042:  ldelem.i4
  IL_0043:  call       ""void System.Console.Write(int)""
  IL_0048:  ret
}
");
        }

        [Fact]
        public void InitFromBlobPartial001()
        {
            string source = @"
public class D
{
    public static void Main()
    {
        int[] x = new int[] {0,0,System.Int32.Parse(""3""),System.Int32.Parse(""4""),5, 0,0,0,0,0};

        System.Console.Write(x[2]);

        x = new int[] {0, 0, 0, 0, 0, 0, 0, 0, 0, 0, 1,2,-x[4], 3, 4};

        System.Console.Write(x[4]);
    }
}
";
            var compilation = CompileAndVerify(source, options: TestOptions.ReleaseExe.WithModuleName("MODULE"), expectedOutput: @"30");
            //string pid = "<PrivateImplementationDetails>" + compilation.Compilation.SourceModule.Pers
            compilation.VerifyIL("D.Main",
@"{
  // Code size       82 (0x52)
  .maxstack  5
  .locals init (int[] V_0) //x
  IL_0000:  ldc.i4.s   10
  IL_0002:  newarr     ""int""
  IL_0007:  dup
  IL_0008:  ldc.i4.2
  IL_0009:  ldstr      ""3""
  IL_000e:  call       ""int int.Parse(string)""
  IL_0013:  stelem.i4
  IL_0014:  dup
  IL_0015:  ldc.i4.3
  IL_0016:  ldstr      ""4""
  IL_001b:  call       ""int int.Parse(string)""
  IL_0020:  stelem.i4
  IL_0021:  dup
  IL_0022:  ldc.i4.4
  IL_0023:  ldc.i4.5
  IL_0024:  stelem.i4
  IL_0025:  stloc.0
  IL_0026:  ldloc.0
  IL_0027:  ldc.i4.2
  IL_0028:  ldelem.i4
  IL_0029:  call       ""void System.Console.Write(int)""
  IL_002e:  ldc.i4.s   15
  IL_0030:  newarr     ""int""
  IL_0035:  dup
  IL_0036:  ldtoken    ""<PrivateImplementationDetails>.__StaticArrayInitTypeSize=60 <PrivateImplementationDetails>.49608711F905702F9F227AA782F8B408777D5DF9""
  IL_003b:  call       ""void System.Runtime.CompilerServices.RuntimeHelpers.InitializeArray(System.Array, System.RuntimeFieldHandle)""
  IL_0040:  dup
  IL_0041:  ldc.i4.s   12
  IL_0043:  ldloc.0
  IL_0044:  ldc.i4.4
  IL_0045:  ldelem.i4
  IL_0046:  neg
  IL_0047:  stelem.i4
  IL_0048:  stloc.0
  IL_0049:  ldloc.0
  IL_004a:  ldc.i4.4
  IL_004b:  ldelem.i4
  IL_004c:  call       ""void System.Console.Write(int)""
  IL_0051:  ret
}
");
        }


        [Fact]
        public void ArrayInitFromBlobEnum()
        {
            string source = @"
public class D
{
    public static void Main()
    {
        System.TypeCode[] x = new System.TypeCode[] {
                        System.TypeCode.Boolean,
                        System.TypeCode.Byte, 
                        System.TypeCode.Char, 
                        System.TypeCode.DateTime, 
                        System.TypeCode.DBNull
                    };

        System.Console.WriteLine(x[1]);
        System.Console.WriteLine(x[2]);
        System.Console.WriteLine(x[4]);
    }
}
";
            var compilation = CompileAndVerifyWithMscorlib40(source, expectedOutput: @"
Byte
Char
DBNull
");
            //NOTE: 
            // the emit is specific to the target CLR version
            // on > 4.0 this is optimizable.
            compilation.VerifyIL("D.Main",
@"{
  // Code size       66 (0x42)
  .maxstack  4
  IL_0000:  ldc.i4.5
  IL_0001:  newarr     ""System.TypeCode""
  IL_0006:  dup
  IL_0007:  ldc.i4.0
  IL_0008:  ldc.i4.3
  IL_0009:  stelem.i4
  IL_000a:  dup
  IL_000b:  ldc.i4.1
  IL_000c:  ldc.i4.6
  IL_000d:  stelem.i4
  IL_000e:  dup
  IL_000f:  ldc.i4.2
  IL_0010:  ldc.i4.4
  IL_0011:  stelem.i4
  IL_0012:  dup
  IL_0013:  ldc.i4.3
  IL_0014:  ldc.i4.s   16
  IL_0016:  stelem.i4
  IL_0017:  dup
  IL_0018:  ldc.i4.4
  IL_0019:  ldc.i4.2
  IL_001a:  stelem.i4
  IL_001b:  dup
  IL_001c:  ldc.i4.1
  IL_001d:  ldelem.i4
  IL_001e:  box        ""System.TypeCode""
  IL_0023:  call       ""void System.Console.WriteLine(object)""
  IL_0028:  dup
  IL_0029:  ldc.i4.2
  IL_002a:  ldelem.i4
  IL_002b:  box        ""System.TypeCode""
  IL_0030:  call       ""void System.Console.WriteLine(object)""
  IL_0035:  ldc.i4.4
  IL_0036:  ldelem.i4
  IL_0037:  box        ""System.TypeCode""
  IL_003c:  call       ""void System.Console.WriteLine(object)""
  IL_0041:  ret
}
");
        }

        [Fact]
        public void ArrayInitFromBlobEnumNetFx45()
        {
            var source = @"
public class D
{
    public static void Main()
    {
        System.TypeCode[] x = new System.TypeCode[] {
                        System.TypeCode.Boolean,
                        System.TypeCode.Byte, 
                        System.TypeCode.Char, 
                        System.TypeCode.DateTime, 
                        System.TypeCode.DBNull
                    };

        System.Console.WriteLine(x[1]);
        System.Console.WriteLine(x[2]);
        System.Console.WriteLine(x[4]);
    }
}
";

            var expectedOutput = @"
Byte
Char
DBNull
";

            var compilation = CreateCompilationWithMscorlib45(source: source, options: TestOptions.ReleaseExe.WithModuleName("MODULE"));
            var verifier = CompileAndVerify(compilation, expectedOutput: expectedOutput);

            //NOTE: 
            // the emit is specific to the target CLR version
            verifier.VerifyIL("D.Main",
@"{
  // Code size       56 (0x38)
  .maxstack  3
  IL_0000:  ldc.i4.5
  IL_0001:  newarr     ""System.TypeCode""
  IL_0006:  dup
  IL_0007:  ldtoken    ""<PrivateImplementationDetails>.__StaticArrayInitTypeSize=20 <PrivateImplementationDetails>.3191FF614021ADF3122AC274EA5B6097C21BEB81""
  IL_000c:  call       ""void System.Runtime.CompilerServices.RuntimeHelpers.InitializeArray(System.Array, System.RuntimeFieldHandle)""
  IL_0011:  dup
  IL_0012:  ldc.i4.1
  IL_0013:  ldelem.i4
  IL_0014:  box        ""System.TypeCode""
  IL_0019:  call       ""void System.Console.WriteLine(object)""
  IL_001e:  dup
  IL_001f:  ldc.i4.2
  IL_0020:  ldelem.i4
  IL_0021:  box        ""System.TypeCode""
  IL_0026:  call       ""void System.Console.WriteLine(object)""
  IL_002b:  ldc.i4.4
  IL_002c:  ldelem.i4
  IL_002d:  box        ""System.TypeCode""
  IL_0032:  call       ""void System.Console.WriteLine(object)""
  IL_0037:  ret
}
");
        }

        [WorkItem(538105, "http://vstfdevdiv:8080/DevDiv2/DevDiv/_workitems/edit/538105")]
        [Fact]
        public void Temporaries()
        {
            string source = @"
using System;
class Program
{
    static void Main()
    {
        bool x = true;
        int y = (x != true).GetType().GetHashCode() - x.GetType().GetHashCode(); // Temps involved
        Console.Write((y + y).ToString()); // Temp involved
    }
    public void test()
    {
        this.bar(1).ToString(); // Temp involved
    }
    public int bar(int x)
    {
        return 0;
    }
}";

            var compilation = CompileAndVerify(source, expectedOutput: @"0");

            compilation.VerifyIL("Program.Main",
@"
{
  // Code size       54 (0x36)
  .maxstack  2
  .locals init (bool V_0, //x
                int V_1)
  IL_0000:  ldc.i4.1
  IL_0001:  stloc.0
  IL_0002:  ldloc.0
  IL_0003:  ldc.i4.0
  IL_0004:  ceq
  IL_0006:  box        ""bool""
  IL_000b:  call       ""System.Type object.GetType()""
  IL_0010:  callvirt   ""int object.GetHashCode()""
  IL_0015:  ldloc.0
  IL_0016:  box        ""bool""
  IL_001b:  call       ""System.Type object.GetType()""
  IL_0020:  callvirt   ""int object.GetHashCode()""
  IL_0025:  sub
  IL_0026:  dup
  IL_0027:  add
  IL_0028:  stloc.1
  IL_0029:  ldloca.s   V_1
  IL_002b:  call       ""string int.ToString()""
  IL_0030:  call       ""void System.Console.Write(string)""
  IL_0035:  ret
}
");
        }

        [Fact]
        public void TemporariesA()
        {
            string source = @"
using System;
class Program
{
    static void Main()
    {
        bool x = true;
        int y = (x != true).GetType().GetHashCode() - x.GetType().GetHashCode(); // Temps involved
        Console.Write((y + y).ToString()); // Temp involved
    }
    public void test()
    {
        this.bar(1).ToString(); // Temp involved
    }
    public int bar(int x)
    {
        return 0;
    }
}";

            var compilation = CompileAndVerify(source, options: TestOptions.ReleaseDebugExe, expectedOutput: @"0");

            compilation.VerifyIL("Program.Main",
@"
{
  // Code size       56 (0x38)
  .maxstack  2
  .locals init (bool V_0, //x
                int V_1, //y
                int V_2)
  IL_0000:  ldc.i4.1
  IL_0001:  stloc.0
  IL_0002:  ldloc.0
  IL_0003:  ldc.i4.0
  IL_0004:  ceq
  IL_0006:  box        ""bool""
  IL_000b:  call       ""System.Type object.GetType()""
  IL_0010:  callvirt   ""int object.GetHashCode()""
  IL_0015:  ldloc.0
  IL_0016:  box        ""bool""
  IL_001b:  call       ""System.Type object.GetType()""
  IL_0020:  callvirt   ""int object.GetHashCode()""
  IL_0025:  sub
  IL_0026:  stloc.1
  IL_0027:  ldloc.1
  IL_0028:  ldloc.1
  IL_0029:  add
  IL_002a:  stloc.2
  IL_002b:  ldloca.s   V_2
  IL_002d:  call       ""string int.ToString()""
  IL_0032:  call       ""void System.Console.Write(string)""
  IL_0037:  ret
}
");
        }


        [Fact]
        public void EmitObjectToStringOnSimpleType()
        {
            string source = @"
using System;

class Program
{
    static void Main(string[] args)
    {
        int x = 123;
        Console.WriteLine(x.ToString());
    }
}";
            var compilation = CompileAndVerify(source, expectedOutput: @"123");

            compilation.VerifyIL("Program.Main",
@"{
  // Code size       16 (0x10)
  .maxstack  1
  .locals init (int V_0) //x
  IL_0000:  ldc.i4.s   123
  IL_0002:  stloc.0
  IL_0003:  ldloca.s   V_0
  IL_0005:  call       ""string int.ToString()""
  IL_000a:  call       ""void System.Console.WriteLine(string)""
  IL_000f:  ret
}
");
        }

        [WorkItem(543325, "http://vstfdevdiv:8080/DevDiv2/DevDiv/_workitems/edit/543325")]
        [Fact()]
        public void EmitCastingMethodGroupToDelegate()
        {
            string source = @"
using System;

class Base
{
    public virtual void F()
    {
    }
}

class Derived : Base
{
    public override void F()
    {
        Action a = this.F;
        a();
    }
}";
            var compilation = CompileAndVerify(source);

            compilation.VerifyIL("Derived.F",
@"{
  // Code size       19 (0x13)
  .maxstack  2
  IL_0000:  ldarg.0
  IL_0001:  dup
  IL_0002:  ldvirtftn  ""void Base.F()""
  IL_0008:  newobj     ""System.Action..ctor(object, System.IntPtr)""
  IL_000d:  callvirt   ""void System.Action.Invoke()""
  IL_0012:  ret
}
");
        }

        [WorkItem(543325, "http://vstfdevdiv:8080/DevDiv2/DevDiv/_workitems/edit/543325")]
        [Fact()]
        public void EmitCastingMethodGroupToDelegate_2()
        {
            string source = @"
using System;

class Base
{
    public virtual void F()
    {
    }
}

class Derived : Base
{
    public override void F()
    {
        Action a = new Action(this.F);
        a();
    }
}";
            var compilation = CompileAndVerify(source);

            compilation.VerifyIL("Derived.F",
@"{
  // Code size       19 (0x13)
  .maxstack  2
  IL_0000:  ldarg.0
  IL_0001:  dup
  IL_0002:  ldvirtftn  ""void Base.F()""
  IL_0008:  newobj     ""System.Action..ctor(object, System.IntPtr)""
  IL_000d:  callvirt   ""void System.Action.Invoke()""
  IL_0012:  ret
}
");
        }

        [WorkItem(543325, "http://vstfdevdiv:8080/DevDiv2/DevDiv/_workitems/edit/543325")]
        [Fact()]
        public void EmitCastingMethodGroupToDelegate_3()
        {
            string source = @"
using System;

class Base
{
    public virtual void F<T>()
    {
    }
}

class Derived : Base
{
    public override void F<T>()
    {
        Action a = this.F<T>;
        a();

        a = new Action(this.F<T>);
        a();
    }
}";
            var compilation = CompileAndVerify(source);

            compilation.VerifyIL("Derived.F<T>",
@"{
  // Code size       37 (0x25)
  .maxstack  2
  IL_0000:  ldarg.0
  IL_0001:  dup
  IL_0002:  ldvirtftn  ""void Base.F<T>()""
  IL_0008:  newobj     ""System.Action..ctor(object, System.IntPtr)""
  IL_000d:  callvirt   ""void System.Action.Invoke()""
  IL_0012:  ldarg.0
  IL_0013:  dup
  IL_0014:  ldvirtftn  ""void Base.F<T>()""
  IL_001a:  newobj     ""System.Action..ctor(object, System.IntPtr)""
  IL_001f:  callvirt   ""void System.Action.Invoke()""
  IL_0024:  ret
}
");
        }

        [Fact]
        public void EmitObjectMethodOnSpecialByRefType()
        {
            string source = @"
using System;

class Program
{
    static void Main(string[] args)
    {
    }

    static void M(System.TypedReference r)
    {
        bool b = r.Equals(1);
    }
}";
            var compilation = CompileAndVerify(source, expectedOutput: @"");

            compilation.VerifyIL("Program.M",
@"{
  // Code size       15 (0xf)
  .maxstack  2
  IL_0000:  ldarga.s   V_0
  IL_0002:  ldc.i4.1
  IL_0003:  box        ""int""
  IL_0008:  call       ""bool System.TypedReference.Equals(object)""
  IL_000d:  pop
  IL_000e:  ret
}
");
        }

        [Fact]
        public void EmitCallToOverriddenToStringOnStruct()
        {
            string source = @"
using System;

class Program
{
    public struct S1
    {
        public override string ToString()
        {
            return ""123"";
        }
    }

    static void Main()
    {
        S1 s1 = new S1();
        Console.Write(s1.ToString());
    }
}";
            var compilation = CompileAndVerify(source, expectedOutput: @"123");

            compilation.VerifyIL("Program.Main",
@"
{
  // Code size       27 (0x1b)
  .maxstack  1
  .locals init (Program.S1 V_0) //s1
  IL_0000:  ldloca.s   V_0
  IL_0002:  initobj    ""Program.S1""
  IL_0008:  ldloca.s   V_0
  IL_000a:  constrained. ""Program.S1""
  IL_0010:  callvirt   ""string object.ToString()""
  IL_0015:  call       ""void System.Console.Write(string)""
  IL_001a:  ret
}
");
        }

        [Fact]
        public void EmitNonVirtualInstanceEnumMethodCallOnEnum()
        {
            string source = @"
using System;

class Program
{
    enum Shade
    {
        White, Gray, Black
    }

    static void Main()
    {
        Shade v = Shade.Gray;
        Console.WriteLine(v.GetType());
        Console.WriteLine(v.HasFlag(Shade.Black));
        Console.WriteLine(v.ToString(""G""));
    }
}";
            var compilation = CompileAndVerify(source, expectedOutput: @"Program+Shade
False
Gray");

            compilation.VerifyIL("Program.Main",
@"{
  // Code size       62 (0x3e)
  .maxstack  2
  .locals init (Program.Shade V_0) //v
  IL_0000:  ldc.i4.1
  IL_0001:  stloc.0
  IL_0002:  ldloc.0
  IL_0003:  box        ""Program.Shade""
  IL_0008:  call       ""System.Type object.GetType()""
  IL_000d:  call       ""void System.Console.WriteLine(object)""
  IL_0012:  ldloc.0
  IL_0013:  box        ""Program.Shade""
  IL_0018:  ldc.i4.2
  IL_0019:  box        ""Program.Shade""
  IL_001e:  call       ""bool System.Enum.HasFlag(System.Enum)""
  IL_0023:  call       ""void System.Console.WriteLine(bool)""
  IL_0028:  ldloc.0
  IL_0029:  box        ""Program.Shade""
  IL_002e:  ldstr      ""G""
  IL_0033:  call       ""string System.Enum.ToString(string)""
  IL_0038:  call       ""void System.Console.WriteLine(string)""
  IL_003d:  ret
}
");
        }

        [Fact]
        public void NestedLoopAndJumpStatements01()
        {
            string source = @"using System;

class Program
{
    public class Test
    {
        public static short x; // = 9; NotImpl

        public long Goo(sbyte y)
        {
            while (y < x*x)
            {
                do
                {
                    if (x > y - 1)
                    {
                        if (x > y + 1)
                        {
                            x = (short)(x - 1);
                        }
                        x = (short)(x - 1);
                        continue;
                    }
                    else
                    {
                        if (x + 1 > y)
                        {
                            x = (short)(x - 2);
                        }
                        else
                        {
                            y = (sbyte)(y - 1);
                        }
                    }
                } while (x > 3);

                if (x < 3)
                    break;
            }

            return x;
        }
    }

    static void Main()
    {
        Test.x = 9;
        Console.Write(new Test().Goo(6));
    }
}
";
            var compilation = CompileAndVerify(source, expectedOutput: @"2");

            compilation.VerifyIL("Program.Test.Goo",
@"{
  // Code size      118 (0x76)
  .maxstack  3
  IL_0000:  br.s       IL_0061
  IL_0002:  ldsfld     ""short Program.Test.x""
  IL_0007:  ldarg.1   
  IL_0008:  ldc.i4.1  
  IL_0009:  sub       
  IL_000a:  ble.s      IL_0032
  IL_000c:  ldsfld     ""short Program.Test.x""
  IL_0011:  ldarg.1   
  IL_0012:  ldc.i4.1  
  IL_0013:  add       
  IL_0014:  ble.s      IL_0023
  IL_0016:  ldsfld     ""short Program.Test.x""
  IL_001b:  ldc.i4.1  
  IL_001c:  sub       
  IL_001d:  conv.i2   
  IL_001e:  stsfld     ""short Program.Test.x""
  IL_0023:  ldsfld     ""short Program.Test.x""
  IL_0028:  ldc.i4.1  
  IL_0029:  sub       
  IL_002a:  conv.i2   
  IL_002b:  stsfld     ""short Program.Test.x""
  IL_0030:  br.s       IL_0051
  IL_0032:  ldsfld     ""short Program.Test.x""
  IL_0037:  ldc.i4.1  
  IL_0038:  add       
  IL_0039:  ldarg.1   
  IL_003a:  ble.s      IL_004b
  IL_003c:  ldsfld     ""short Program.Test.x""
  IL_0041:  ldc.i4.2  
  IL_0042:  sub       
  IL_0043:  conv.i2   
  IL_0044:  stsfld     ""short Program.Test.x""
  IL_0049:  br.s       IL_0051
  IL_004b:  ldarg.1   
  IL_004c:  ldc.i4.1  
  IL_004d:  sub       
  IL_004e:  conv.i1   
  IL_004f:  starg.s    V_1
  IL_0051:  ldsfld     ""short Program.Test.x""
  IL_0056:  ldc.i4.3  
  IL_0057:  bgt.s      IL_0002
  IL_0059:  ldsfld     ""short Program.Test.x""
  IL_005e:  ldc.i4.3  
  IL_005f:  blt.s      IL_006f
  IL_0061:  ldarg.1   
  IL_0062:  ldsfld     ""short Program.Test.x""
  IL_0067:  ldsfld     ""short Program.Test.x""
  IL_006c:  mul       
  IL_006d:  blt.s      IL_0002
  IL_006f:  ldsfld     ""short Program.Test.x""
  IL_0074:  conv.i8   
  IL_0075:  ret       
}
");
        }

        [WorkItem(9229, "DevDiv_Projects/Roslyn")]
        [Fact]
        public void OverloadsInvoke()
        {
            string source = @"
using System;

class Program
{
    public class C
    {
        public uint Goo(short p1, ushort p2) { return (ushort) (p1 + p2); }
        public uint Goo(short p1, string p2) { return (uint) p1; }
        public uint Goo(short p1, params ushort[] p2) { return (byte) (p2[0] + p2[1]); }
        public uint Goo(short p1, ref ushort p2) { return p2; }
        public uint Goo(out short p1, params ushort[] p2) { p1 = (sbyte)127; return (ushort)p1; }
        public uint Goo(short p1, out string p2) { p2 = ""Abc123""; return (ushort) (p1 * 3); }
    }

    public static uint field1, field2;
    internal static ushort field3;
    private static string field4;
    static void Main()
    {
        C obj = new C();
        field1 = obj.Goo(-99, 100) + obj.Goo(2, ""QC""); // 1 + 2
        field2 = obj.Goo(-1, 11, 22); // 33
        Console.WriteLine(String.Format(""F1={0}, F2={1}"", field1, field2));
        field3 = 444;
        Console.WriteLine(obj.Goo(12345, ref field3)); // 444

        short out1 = 0;
        uint local = obj.Goo(out out1, 1,2,3,4); // 127
        Console.WriteLine(local);
        local = obj.Goo(2, out field4);
        Console.WriteLine(local); // 6
        Console.WriteLine(field4);
    }
}
";
            var compilation = CompileAndVerify(source, options: TestOptions.ReleaseExe.WithModuleName("MODULE"), expectedOutput: @"
F1=3, F2=33
444
127
6
Abc123
");

            compilation.VerifyIL("Program.Main",
@"{
  // Code size      188 (0xbc)
  .maxstack  6
  .locals init (Program.C V_0, //obj
                short V_1) //out1
  IL_0000:  newobj     ""Program.C..ctor()""
  IL_0005:  stloc.0
  IL_0006:  ldloc.0
  IL_0007:  ldc.i4.s   -99
  IL_0009:  ldc.i4.s   100
  IL_000b:  callvirt   ""uint Program.C.Goo(short, ushort)""
  IL_0010:  ldloc.0
  IL_0011:  ldc.i4.2
  IL_0012:  ldstr      ""QC""
  IL_0017:  callvirt   ""uint Program.C.Goo(short, string)""
  IL_001c:  add
  IL_001d:  stsfld     ""uint Program.field1""
  IL_0022:  ldloc.0
  IL_0023:  ldc.i4.m1
  IL_0024:  ldc.i4.2
  IL_0025:  newarr     ""ushort""
  IL_002a:  dup
  IL_002b:  ldc.i4.0
  IL_002c:  ldc.i4.s   11
  IL_002e:  stelem.i2
  IL_002f:  dup
  IL_0030:  ldc.i4.1
  IL_0031:  ldc.i4.s   22
  IL_0033:  stelem.i2
  IL_0034:  callvirt   ""uint Program.C.Goo(short, params ushort[])""
  IL_0039:  stsfld     ""uint Program.field2""
  IL_003e:  ldstr      ""F1={0}, F2={1}""
  IL_0043:  ldsfld     ""uint Program.field1""
  IL_0048:  box        ""uint""
  IL_004d:  ldsfld     ""uint Program.field2""
  IL_0052:  box        ""uint""
  IL_0057:  call       ""string string.Format(string, object, object)""
  IL_005c:  call       ""void System.Console.WriteLine(string)""
  IL_0061:  ldc.i4     0x1bc
  IL_0066:  stsfld     ""ushort Program.field3""
  IL_006b:  ldloc.0
  IL_006c:  ldc.i4     0x3039
  IL_0071:  ldsflda    ""ushort Program.field3""
  IL_0076:  callvirt   ""uint Program.C.Goo(short, ref ushort)""
  IL_007b:  call       ""void System.Console.WriteLine(uint)""
  IL_0080:  ldc.i4.0
  IL_0081:  stloc.1
  IL_0082:  ldloc.0
  IL_0083:  ldloca.s   V_1
  IL_0085:  ldc.i4.4
  IL_0086:  newarr     ""ushort""
  IL_008b:  dup
  IL_008c:  ldtoken    ""long <PrivateImplementationDetails>.E9E8A66A117598333ABACF5B65971C2366E19B6C""
  IL_0091:  call       ""void System.Runtime.CompilerServices.RuntimeHelpers.InitializeArray(System.Array, System.RuntimeFieldHandle)""
  IL_0096:  callvirt   ""uint Program.C.Goo(out short, params ushort[])""
  IL_009b:  call       ""void System.Console.WriteLine(uint)""
  IL_00a0:  ldloc.0
  IL_00a1:  ldc.i4.2
  IL_00a2:  ldsflda    ""string Program.field4""
  IL_00a7:  callvirt   ""uint Program.C.Goo(short, out string)""
  IL_00ac:  call       ""void System.Console.WriteLine(uint)""
  IL_00b1:  ldsfld     ""string Program.field4""
  IL_00b6:  call       ""void System.Console.WriteLine(string)""
  IL_00bb:  ret
}
");
        }

        [Fact]
        public void ArrayLength()
        {
            string source = @"
class A
{
   public static void Main()
   {
      int[] arr = new int[5];
      System.Console.Write(arr.Length > 0);
      if (0 < arr.Length)
      {
          System.Console.Write(arr.Length + 1);
      }
      if (arr.Length != 0)
      {
          System.Console.Write(arr.Length == 0);
      }
   }
}

";
            var compilation = CompileAndVerify(source, expectedOutput: "True6False");

            compilation.VerifyIL("A.Main",
@"
{
  // Code size       46 (0x2e)
  .maxstack  2
  .locals init (int[] V_0) //arr
  IL_0000:  ldc.i4.5
  IL_0001:  newarr     ""int""
  IL_0006:  stloc.0
  IL_0007:  ldloc.0
  IL_0008:  ldlen
  IL_0009:  ldc.i4.0
  IL_000a:  cgt.un
  IL_000c:  call       ""void System.Console.Write(bool)""
  IL_0011:  ldloc.0
  IL_0012:  ldlen
  IL_0013:  brfalse.s  IL_001f
  IL_0015:  ldloc.0
  IL_0016:  ldlen
  IL_0017:  conv.i4
  IL_0018:  ldc.i4.1
  IL_0019:  add
  IL_001a:  call       ""void System.Console.Write(int)""
  IL_001f:  ldloc.0
  IL_0020:  ldlen
  IL_0021:  brfalse.s  IL_002d
  IL_0023:  ldloc.0
  IL_0024:  ldlen
  IL_0025:  ldc.i4.0
  IL_0026:  ceq
  IL_0028:  call       ""void System.Console.Write(bool)""
  IL_002d:  ret
}");
        }

        [Fact]
        public void ArrayLongLength()
        {
            string source = @"
class A
{
 public static void Main()
 {
  int[] arr = new int[5];
  System.Console.Write(arr.LongLength + 1);
 }
}

";
            var compilation = CompileAndVerify(source, expectedOutput: "6");

            compilation.VerifyIL("A.Main",
@"{
  // Code size       17 (0x11)
  .maxstack  2
  IL_0000:  ldc.i4.5
  IL_0001:  newarr     ""int""
  IL_0006:  ldlen
  IL_0007:  conv.i8
  IL_0008:  ldc.i4.1
  IL_0009:  conv.i8
  IL_000a:  add
  IL_000b:  call       ""void System.Console.Write(long)""
  IL_0010:  ret
}
");
        }

        [Fact]
        public void AssignmentWithRef()
        {
            string source = @"
using System;

class C
{
    public struct S
    {
        string field1;
        long field2;
        public void Goo(string s, ref long n, params long[] ary)
        {
            field1 = s; // field = param
            Console.WriteLine(field1);
            field2 = n; // field = ref param
            Console.WriteLine(field2);
            n = field2 + n; // ref p = field + ref p;
            ulong local = 12345;

            local = local + (ulong)Math.Abs(ary[0]); // local = ary element
            Console.WriteLine(local);
            ary[0] = (long)((long)local + ary[1]); // ary element = local
        }
    }

    long n;
    static void Main()
    {
        C obj = new C();
        S valobj = new S();
        obj.n = 9;
        long[] ary = new long[3];
        ary[0] = ary[1] = ary[2] = 123;
        valobj.Goo(""Qc"", ref obj.n, ary);
        Console.WriteLine(obj.n); 
        Console.WriteLine(ary[0]);
    }
}
";
            var compilation = CompileAndVerify(source, expectedOutput: @"
Qc
9
12468
18
12591
");

            compilation.VerifyIL("C.S.Goo",
@"{
  // Code size       81 (0x51)
  .maxstack  5
  .locals init (ulong V_0) //local
  IL_0000:  ldarg.0   
  IL_0001:  ldarg.1   
  IL_0002:  stfld      ""string C.S.field1""
  IL_0007:  ldarg.0   
  IL_0008:  ldfld      ""string C.S.field1""
  IL_000d:  call       ""void System.Console.WriteLine(string)""
  IL_0012:  ldarg.0   
  IL_0013:  ldarg.2   
  IL_0014:  ldind.i8  
  IL_0015:  stfld      ""long C.S.field2""
  IL_001a:  ldarg.0   
  IL_001b:  ldfld      ""long C.S.field2""
  IL_0020:  call       ""void System.Console.WriteLine(long)""
  IL_0025:  ldarg.2   
  IL_0026:  ldarg.0   
  IL_0027:  ldfld      ""long C.S.field2""
  IL_002c:  ldarg.2   
  IL_002d:  ldind.i8  
  IL_002e:  add       
  IL_002f:  stind.i8  
  IL_0030:  ldc.i4     0x3039
  IL_0035:  conv.i8   
  IL_0036:  stloc.0   
  IL_0037:  ldloc.0   
  IL_0038:  ldarg.3   
  IL_0039:  ldc.i4.0  
  IL_003a:  ldelem.i8 
  IL_003b:  call       ""long System.Math.Abs(long)""
  IL_0040:  add       
  IL_0041:  stloc.0   
  IL_0042:  ldloc.0   
  IL_0043:  call       ""void System.Console.WriteLine(ulong)""
  IL_0048:  ldarg.3   
  IL_0049:  ldc.i4.0  
  IL_004a:  ldloc.0   
  IL_004b:  ldarg.3   
  IL_004c:  ldc.i4.1  
  IL_004d:  ldelem.i8 
  IL_004e:  add       
  IL_004f:  stelem.i8 
  IL_0050:  ret       
}
");
        }

        [WorkItem(538177, "http://vstfdevdiv:8080/DevDiv2/DevDiv/_workitems/edit/538177")]
        [Fact]
        public void Bug3712()
        {
            string source = @"
class A
{
 public static void Main()
 {
  int[] arr;
  arr = new int[5] {1,2,3,4,5};
 }
}

";
            var compilation = CompileAndVerify(source, options: TestOptions.DebugExe.WithModuleName("MODULE"));

            compilation.VerifyIL("A.Main",
@"{
  // Code size       20 (0x14)
  .maxstack  3
  .locals init (int[] V_0) //arr
  IL_0000:  nop
  IL_0001:  ldc.i4.5
  IL_0002:  newarr     ""int""
  IL_0007:  dup
  IL_0008:  ldtoken    ""<PrivateImplementationDetails>.__StaticArrayInitTypeSize=20 <PrivateImplementationDetails>.1036C5F8EF306104BD582D73E555F4DAE8EECB24""
  IL_000d:  call       ""void System.Runtime.CompilerServices.RuntimeHelpers.InitializeArray(System.Array, System.RuntimeFieldHandle)""
  IL_0012:  stloc.0
  IL_0013:  ret
}
");
        }

        [WorkItem(538052, "http://vstfdevdiv:8080/DevDiv2/DevDiv/_workitems/edit/538052")]
        [WorkItem(538224, "http://vstfdevdiv:8080/DevDiv2/DevDiv/_workitems/edit/538224")]
        [Fact]
        public void NamespaceAndTypeAlias()
        {
            string source = @"
namespace N1
{
    using N21;

    namespace N21
    {
        public interface IGoo<T>
        {
            void M(T t, bool b);
        }

        public class C
        {
        }
    }

    namespace N22
    {
        public class C
        {
            public System.String Field = null;
        }

        public class Goo : IGoo<C>
        {
            public void M(C p, bool b)
            {
                System.Console.WriteLine(p.Field);
            }
        }
    }
}

namespace N1.N2.N3.N4.N5.N6.N7.N8.N9.N10
{
}

namespace NS
{
    using N1;
    using N1.N21;
    using C = N1.N22.C;
    using Bob = N1.N2.N3.N4.N5.N6.N7.N8.N9.N10;

    class Test
    {
        //hides namespace alias Bob
        class Bob { }

        static bool global = false;

        static int Main()
        {
            C c = new C();
            c.Field = ""Hello"";
            global::N1.N21.IGoo<C> goo = new global::N1.N22.Goo();
            goo.M(c, global);
            return 0;
        }

        bool M(Bob p, bool b)
        {
            IGoo<long> goo = null;
            if (p != null)
                b = true;

            return b == (goo == null);
        }
    }
}
";
            var compilation = CompileAndVerify(source, expectedOutput: "Hello");

            compilation.VerifyIL("NS.Test.Main",
@"{
  // Code size       35 (0x23)
  .maxstack  3
  .locals init (N1.N22.C V_0) //c
  IL_0000:  newobj     ""N1.N22.C..ctor()""
  IL_0005:  stloc.0
  IL_0006:  ldloc.0
  IL_0007:  ldstr      ""Hello""
  IL_000c:  stfld      ""string N1.N22.C.Field""
  IL_0011:  newobj     ""N1.N22.Goo..ctor()""
  IL_0016:  ldloc.0
  IL_0017:  ldsfld     ""bool NS.Test.global""
  IL_001c:  callvirt   ""void N1.N21.IGoo<N1.N22.C>.M(N1.N22.C, bool)""
  IL_0021:  ldc.i4.0
  IL_0022:  ret
}
");
        }

        [Fact]
        public void VolatileFieldAndNumericTypes()
        {
            string source = @"using System;
namespace CodeGen
{
    public struct MyData
    {
        private volatile bool vField;
        internal static volatile byte vsField;

        public static void Main()
        {
            double cd = 1.234;
            float f = (float)cd;
            short[] ary = new short[3];
            ary[0] = -123;
            MyData obj = new MyData();
            vsField = 0101;
            byte p = MyData.vsField;
            obj.vField = true;
            uint ret = obj.M(ary, ref p, ref f, ref cd);
            Console.Write(ret);
        }

        public uint M(short[] ary, ref byte p1, ref float p2, ref double p3)
        {
            if (vField)
            {
                if (ary[0] <= 0)
                    return (uint)-ary[0] + p1;

                return 12345;
            }
            return 0;
        }
    }
}
";
            var compilation = CompileAndVerify(source, expectedOutput: @"224");

            compilation.VerifyIL("CodeGen.MyData.M",
@"{
  // Code size       32 (0x20)
  .maxstack  2
  IL_0000:  ldarg.0   
  IL_0001:  volatile. 
  IL_0003:  ldfld      ""bool CodeGen.MyData.vField""
  IL_0008:  brfalse.s  IL_001e
  IL_000a:  ldarg.1   
  IL_000b:  ldc.i4.0  
  IL_000c:  ldelem.i2 
  IL_000d:  ldc.i4.0  
  IL_000e:  bgt.s      IL_0018
  IL_0010:  ldarg.1   
  IL_0011:  ldc.i4.0  
  IL_0012:  ldelem.i2 
  IL_0013:  neg       
  IL_0014:  ldarg.2   
  IL_0015:  ldind.u1  
  IL_0016:  add       
  IL_0017:  ret       
  IL_0018:  ldc.i4     0x3039
  IL_001d:  ret       
  IL_001e:  ldc.i4.0  
  IL_001f:  ret       
}
");
        }

        [Fact]
        public void VolatileFieldAsRefAndEnumTypes()
        {
            string source = @"using System.Threading;
using System;

public enum E
{
    Zero, One, Two
}

class Test
{
    // ref type
    public static volatile string V_2;
    static void Thread2()
    {
        V_2 = ""One"";
    }

    volatile E V_3;
    void Thread3(object p)
    {
        ((Test)p).V_3 = E.Two;
    }

    static void Main()
    {
        var V_1 = new Test();
        new Thread(new ThreadStart(Thread2)).Start();
        new Thread(V_1.Thread3).Start(V_1);

        for (; ;)
        {
            if (V_2 == ""One"" && V_1.V_3 == E.Two)
            {
                Console.WriteLine(""result={0},{1}"", V_2, V_1.V_3);
                return;
            }
        }
    }
}
";
            var compilation = CompileAndVerify(source, expectedOutput: @"result=One,Two");
            // Why IL show 
            //  ldfld      "E Test.V_3"
            // Instead of
            //  ldfld      valuetype E modreq([mscorlib]System.Runtime.CompilerServices.IsVolatile) Test::V_3
            compilation.VerifyIL("Test.Main",
@"{
      // Code size      112 (0x70)
      .maxstack  3
      .locals init (Test V_0) //V_1
      IL_0000:  newobj     ""Test..ctor()""
      IL_0005:  stloc.0
      IL_0006:  ldnull
      IL_0007:  ldftn      ""void Test.Thread2()""
      IL_000d:  newobj     ""System.Threading.ThreadStart..ctor(object, System.IntPtr)""
      IL_0012:  newobj     ""System.Threading.Thread..ctor(System.Threading.ThreadStart)""
      IL_0017:  call       ""void System.Threading.Thread.Start()""
      IL_001c:  ldloc.0
      IL_001d:  ldftn      ""void Test.Thread3(object)""
      IL_0023:  newobj     ""System.Threading.ParameterizedThreadStart..ctor(object, System.IntPtr)""
      IL_0028:  newobj     ""System.Threading.Thread..ctor(System.Threading.ParameterizedThreadStart)""
      IL_002d:  ldloc.0
      IL_002e:  call       ""void System.Threading.Thread.Start(object)""
      IL_0033:  volatile.
      IL_0035:  ldsfld     ""string Test.V_2""
      IL_003a:  ldstr      ""One""
      IL_003f:  call       ""bool string.op_Equality(string, string)""
      IL_0044:  brfalse.s  IL_0033
      IL_0046:  ldloc.0
      IL_0047:  volatile.
      IL_0049:  ldfld      ""E Test.V_3""
      IL_004e:  ldc.i4.2
      IL_004f:  bne.un.s   IL_0033
      IL_0051:  ldstr      ""result={0},{1}""
      IL_0056:  volatile.
      IL_0058:  ldsfld     ""string Test.V_2""
      IL_005d:  ldloc.0
      IL_005e:  volatile.
      IL_0060:  ldfld      ""E Test.V_3""
      IL_0065:  box        ""E""
      IL_006a:  call       ""void System.Console.WriteLine(string, object, object)""
      IL_006f:  ret
    }
");
        }

        [Fact]
        public void ArithmeticOperations()
        {
            string source = @"using System;
namespace CodeGen
{
    public class MyClass
    {
        public static ushort M(uint[] ary)
        {
            ulong local = 123456789;
            while (ary[0] >= 0)
            {
                ary[0] = (uint)(ary[0] - 1);
                ary[1] = (uint) ((int)(+ary[0]) % +999L);
                local = (local / 7) % ary[1];

                if (local < 9)
                    break;
            }
            return (ushort)local;
        }

        public static void Main()
        {
            uint[] ary = new uint[2];
            ary[0] = ushort.MaxValue;
            ary[1] = (uint)(ary[0] / 13L);
            Console.Write(MyClass.M(ary));
        }
    }
}
";
            var compilation = CompileAndVerify(source, expectedOutput: @"6");

            compilation.VerifyIL("CodeGen.MyClass.M",
@"{
  // Code size       57 (0x39)
  .maxstack  4
  .locals init (ulong V_0) //local
  IL_0000:  ldc.i4     0x75bcd15
  IL_0005:  conv.i8   
  IL_0006:  stloc.0   
  IL_0007:  br.s       IL_0030
  IL_0009:  ldarg.0   
  IL_000a:  ldc.i4.0  
  IL_000b:  ldarg.0   
  IL_000c:  ldc.i4.0  
  IL_000d:  ldelem.u4 
  IL_000e:  ldc.i4.1  
  IL_000f:  sub       
  IL_0010:  stelem.i4 
  IL_0011:  ldarg.0   
  IL_0012:  ldc.i4.1  
  IL_0013:  ldarg.0   
  IL_0014:  ldc.i4.0  
  IL_0015:  ldelem.u4 
  IL_0016:  conv.i8   
  IL_0017:  ldc.i4     0x3e7
  IL_001c:  conv.i8   
  IL_001d:  rem       
  IL_001e:  conv.u4   
  IL_001f:  stelem.i4 
  IL_0020:  ldloc.0   
  IL_0021:  ldc.i4.7  
  IL_0022:  conv.i8   
  IL_0023:  div.un    
  IL_0024:  ldarg.0   
  IL_0025:  ldc.i4.1  
  IL_0026:  ldelem.u4 
  IL_0027:  conv.u8   
  IL_0028:  rem.un    
  IL_0029:  stloc.0   
  IL_002a:  ldloc.0   
  IL_002b:  ldc.i4.s   9
  IL_002d:  conv.i8   
  IL_002e:  blt.un.s   IL_0036
  IL_0030:  ldarg.0   
  IL_0031:  ldc.i4.0  
  IL_0032:  ldelem.u4 
  IL_0033:  ldc.i4.0  
  IL_0034:  bge.un.s   IL_0009
  IL_0036:  ldloc.0   
  IL_0037:  conv.u2   
  IL_0038:  ret       
}
");
        }

        [Fact]
        public void Delegates()
        {
            string source = @"using System;

delegate void MyAction<T>(T x);

public class Program
{
    static void F(long l)
    {
        Console.WriteLine(l);
    }

    void G(long l)
    {
        Console.WriteLine(l);
    }

    internal virtual void H(long l)
    {
        Console.WriteLine(l);
    }

    public static void Main(string[] args)
    {
        Program p = new Program();
        MyAction<long> act1 = F;
        act1(12);
        MyAction<long> act2 = new MyAction<long>(p.G);
        act2(13);
        MyAction<long> act3 = p.H;
        act3(14);
        MyAction<long> act4 = new MyAction<long>(act3);
        act4(15);
    }
}
";
            CompileAndVerify(source, expectedOutput: @"
12
13
14
15
");
        }

        [Fact]
        public void DelegateMethodDelegates()
        {
            string source = @"
using System;

class C
{
    Action invoke;
    Func<AsyncCallback, object, IAsyncResult> beginInvoke;
    Action<IAsyncResult> endInvoke;
    Func<object[], object> dynamicInvoke;
    Func<object> clone;
    Func<object, bool> equals;

    void M()
    {   
        var a = new Action(M);
        invoke = new Action(a.Invoke);
        beginInvoke = new Func<AsyncCallback, object, IAsyncResult>(a.BeginInvoke);
        endInvoke = new Action<IAsyncResult>(a.EndInvoke);
        dynamicInvoke = new Func<object[], object>(a.DynamicInvoke);
        clone = new Func<object>(a.Clone);
        equals = new Func<object, bool>(a.Equals);
    }
}
";
            CompileAndVerify(source).VerifyIL("C.M", @"
{
  // Code size      124 (0x7c)
  .maxstack  3
  .locals init (System.Action V_0) //a
  IL_0000:  ldarg.0
  IL_0001:  ldftn      ""void C.M()""
  IL_0007:  newobj     ""System.Action..ctor(object, System.IntPtr)""
  IL_000c:  stloc.0
  IL_000d:  ldarg.0
  IL_000e:  ldloc.0
  IL_000f:  ldftn      ""void System.Action.Invoke()""
  IL_0015:  newobj     ""System.Action..ctor(object, System.IntPtr)""
  IL_001a:  stfld      ""System.Action C.invoke""
  IL_001f:  ldarg.0
  IL_0020:  ldloc.0
  IL_0021:  ldftn      ""System.IAsyncResult System.Action.BeginInvoke(System.AsyncCallback, object)""
  IL_0027:  newobj     ""System.Func<System.AsyncCallback, object, System.IAsyncResult>..ctor(object, System.IntPtr)""
  IL_002c:  stfld      ""System.Func<System.AsyncCallback, object, System.IAsyncResult> C.beginInvoke""
  IL_0031:  ldarg.0
  IL_0032:  ldloc.0
  IL_0033:  ldftn      ""void System.Action.EndInvoke(System.IAsyncResult)""
  IL_0039:  newobj     ""System.Action<System.IAsyncResult>..ctor(object, System.IntPtr)""
  IL_003e:  stfld      ""System.Action<System.IAsyncResult> C.endInvoke""
  IL_0043:  ldarg.0
  IL_0044:  ldloc.0
  IL_0045:  ldftn      ""object System.Delegate.DynamicInvoke(params object[])""
  IL_004b:  newobj     ""System.Func<object[], object>..ctor(object, System.IntPtr)""
  IL_0050:  stfld      ""System.Func<object[], object> C.dynamicInvoke""
  IL_0055:  ldarg.0
  IL_0056:  ldloc.0
  IL_0057:  dup
  IL_0058:  ldvirtftn  ""object System.Delegate.Clone()""
  IL_005e:  newobj     ""System.Func<object>..ctor(object, System.IntPtr)""
  IL_0063:  stfld      ""System.Func<object> C.clone""
  IL_0068:  ldarg.0
  IL_0069:  ldloc.0
  IL_006a:  dup
  IL_006b:  ldvirtftn  ""bool object.Equals(object)""
  IL_0071:  newobj     ""System.Func<object, bool>..ctor(object, System.IntPtr)""
  IL_0076:  stfld      ""System.Func<object, bool> C.equals""
  IL_007b:  ret
}");
        }

        [Fact]
        public void ConstantLiteralToDecimal()
        {
            string source = @"
using System;

public class Program
{
    public static void Main()
    {
        Print(0); // ldc.i4.0 - decimal..ctor(int32)
        Print(1); // ldc.i4.1 - decimal..ctor(int32)
        Print(8); // ldc.i4.8 - decimal..ctor(int32)
        Print(-1);  // ldc.i4.m1 - decimal..ctor(int32)
        Print(-128);// ldc.i4.s - decimal..ctor(int32)
        Print(2147483647); // ldc.i4  - decimal..ctor(int32)
        Print(-2147483648); // ldc.i4  - decimal..ctor(int32)
        Print(4294967295); // ldc.i4.m1 - decimal..ctor(uint32) [Note: Dev11 uses decimal..ctor(int64)]
        Print(9223372036854775807); // ldc.i8 - decimal..ctor(int64)
        Print(-9223372036854775808); // ldc.i8 - decimal..ctor(int64)
        Print(18446744073709551615); // decimal..ctor(uint64) [Note: Dev11 uses decimal..ctor(int32, int32, int32, bool, byte)]
        Print(-79228162514264337593543950335m); // decimal..ctor(int32, int32, int32, bool, byte)
        Print((decimal)12345.679f); // ? ldc.r4 - decimal..ctor(Single)
    }

    public static void Print(decimal val)
    {
        Console.WriteLine(val);
    }
}
";
            var compilation = CompileAndVerify(source, expectedOutput: @"
0
1
8
-1
-128
2147483647
-2147483648
4294967295
9223372036854775807
-9223372036854775808
18446744073709551615
-79228162514264337593543950335
12345.68
");

            compilation.VerifyIL("Program.Main",
@"
{
  // Code size      179 (0xb3)
  .maxstack  5
  IL_0000:  ldsfld     ""decimal decimal.Zero""
  IL_0005:  call       ""void Program.Print(decimal)""
  IL_000a:  ldsfld     ""decimal decimal.One""
  IL_000f:  call       ""void Program.Print(decimal)""
  IL_0014:  ldc.i4.8
  IL_0015:  newobj     ""decimal..ctor(int)""
  IL_001a:  call       ""void Program.Print(decimal)""
  IL_001f:  ldsfld     ""decimal decimal.MinusOne""
  IL_0024:  call       ""void Program.Print(decimal)""
  IL_0029:  ldc.i4.s   -128
  IL_002b:  newobj     ""decimal..ctor(int)""
  IL_0030:  call       ""void Program.Print(decimal)""
  IL_0035:  ldc.i4     0x7fffffff
  IL_003a:  newobj     ""decimal..ctor(int)""
  IL_003f:  call       ""void Program.Print(decimal)""
  IL_0044:  ldc.i4     0x80000000
  IL_0049:  newobj     ""decimal..ctor(int)""
  IL_004e:  call       ""void Program.Print(decimal)""
  IL_0053:  ldc.i4.m1
  IL_0054:  newobj     ""decimal..ctor(uint)""
  IL_0059:  call       ""void Program.Print(decimal)""
  IL_005e:  ldc.i8     0x7fffffffffffffff
  IL_0067:  newobj     ""decimal..ctor(long)""
  IL_006c:  call       ""void Program.Print(decimal)""
  IL_0071:  ldc.i8     0x8000000000000000
  IL_007a:  newobj     ""decimal..ctor(long)""
  IL_007f:  call       ""void Program.Print(decimal)""
  IL_0084:  ldc.i4.m1
  IL_0085:  conv.i8
  IL_0086:  newobj     ""decimal..ctor(ulong)""
  IL_008b:  call       ""void Program.Print(decimal)""
  IL_0090:  ldc.i4.m1
  IL_0091:  ldc.i4.m1
  IL_0092:  ldc.i4.m1
  IL_0093:  ldc.i4.1
  IL_0094:  ldc.i4.0
  IL_0095:  newobj     ""decimal..ctor(int, int, int, bool, byte)""
  IL_009a:  call       ""void Program.Print(decimal)""
  IL_009f:  ldc.i4     0x12d688
  IL_00a4:  ldc.i4.0
  IL_00a5:  ldc.i4.0
  IL_00a6:  ldc.i4.0
  IL_00a7:  ldc.i4.2
  IL_00a8:  newobj     ""decimal..ctor(int, int, int, bool, byte)""
  IL_00ad:  call       ""void Program.Print(decimal)""
  IL_00b2:  ret
}
");
        }

        [WorkItem(542417, "http://vstfdevdiv:8080/DevDiv2/DevDiv/_workitems/edit/542417")]
        [Fact]
        public void OptionalForConstructor()
        {
            string source = @"using System;
class NamedExample
{
    public NamedExample(int optional = 10)
    { }
    static void Main(string[] args)
    {
        var temp = new NamedExample();
    }
}
";
            CompileAndVerify(source);
        }

        [Fact]
        public void BranchReuse001()
        {
            string source = @"
using System;
class A
{
    public static void Main()
    {
        int x = int.Parse(""42"");
        if (x > 0)
        {
            string s = ""first"";
            Console.WriteLine(s);
        }
        else
        {
            string s = ""second"";
            Console.WriteLine(s);
        }

        Console.WriteLine(x);
    }
}
";
            var compilation = CompileAndVerify(source, expectedOutput: @"first
42");

            compilation.VerifyIL("A.Main",
@"{
  // Code size       42 (0x2a)
  .maxstack  3
  IL_0000:  ldstr      ""42""
  IL_0005:  call       ""int int.Parse(string)""
  IL_000a:  dup
  IL_000b:  ldc.i4.0
  IL_000c:  ble.s      IL_001a
  IL_000e:  ldstr      ""first""
  IL_0013:  call       ""void System.Console.WriteLine(string)""
  IL_0018:  br.s       IL_0024
  IL_001a:  ldstr      ""second""
  IL_001f:  call       ""void System.Console.WriteLine(string)""
  IL_0024:  call       ""void System.Console.WriteLine(int)""
  IL_0029:  ret
}
");
        }

        [Fact]
        public void IncrementUsed()
        {
            string source = @"
using System;
class A
{
    public static void Main()
    {
        int[] x = new int[3];
        x[0] = 1;
        x[1] = 2;
        x[2] = 3;

        int y = x[0]++;

        Console.WriteLine(y);
        Console.WriteLine(x[0]);
        Console.WriteLine(x[1]);
        Console.WriteLine(x[2]);
    }
}
";
            var compilation = CompileAndVerify(source, expectedOutput: @"1
2
2
3");

            compilation.VerifyIL("A.Main",
@"{
  // Code size       62 (0x3e)
  .maxstack  4
  .locals init (int V_0)
  IL_0000:  ldc.i4.3
  IL_0001:  newarr     ""int""
  IL_0006:  dup
  IL_0007:  ldc.i4.0
  IL_0008:  ldc.i4.1
  IL_0009:  stelem.i4
  IL_000a:  dup
  IL_000b:  ldc.i4.1
  IL_000c:  ldc.i4.2
  IL_000d:  stelem.i4
  IL_000e:  dup
  IL_000f:  ldc.i4.2
  IL_0010:  ldc.i4.3
  IL_0011:  stelem.i4
  IL_0012:  dup
  IL_0013:  ldc.i4.0
  IL_0014:  ldelema    ""int""
  IL_0019:  dup
  IL_001a:  ldind.i4
  IL_001b:  stloc.0
  IL_001c:  ldloc.0
  IL_001d:  ldc.i4.1
  IL_001e:  add
  IL_001f:  stind.i4
  IL_0020:  ldloc.0
  IL_0021:  call       ""void System.Console.WriteLine(int)""
  IL_0026:  dup
  IL_0027:  ldc.i4.0
  IL_0028:  ldelem.i4
  IL_0029:  call       ""void System.Console.WriteLine(int)""
  IL_002e:  dup
  IL_002f:  ldc.i4.1
  IL_0030:  ldelem.i4
  IL_0031:  call       ""void System.Console.WriteLine(int)""
  IL_0036:  ldc.i4.2
  IL_0037:  ldelem.i4
  IL_0038:  call       ""void System.Console.WriteLine(int)""
  IL_003d:  ret
}
");
        }

        [Fact]
        public void IncrementUnused()
        {
            string source = @"
using System;
class A
{
    public static void Main()
    {
        int[] x = new int[3];
        x[0] = 1;
        x[1] = 2;
        x[2] = 3;

        x[0]++;

        Console.WriteLine(x[0]);
        Console.WriteLine(x[1]);
        Console.WriteLine(x[2]);
    }
}
";
            var compilation = CompileAndVerify(source, expectedOutput: @"2
2
3");

            compilation.VerifyIL("A.Main",
@"
{
  // Code size       54 (0x36)
  .maxstack  4
  IL_0000:  ldc.i4.3
  IL_0001:  newarr     ""int""
  IL_0006:  dup
  IL_0007:  ldc.i4.0
  IL_0008:  ldc.i4.1
  IL_0009:  stelem.i4
  IL_000a:  dup
  IL_000b:  ldc.i4.1
  IL_000c:  ldc.i4.2
  IL_000d:  stelem.i4
  IL_000e:  dup
  IL_000f:  ldc.i4.2
  IL_0010:  ldc.i4.3
  IL_0011:  stelem.i4
  IL_0012:  dup
  IL_0013:  ldc.i4.0
  IL_0014:  ldelema    ""int""
  IL_0019:  dup
  IL_001a:  ldind.i4
  IL_001b:  ldc.i4.1
  IL_001c:  add
  IL_001d:  stind.i4
  IL_001e:  dup
  IL_001f:  ldc.i4.0
  IL_0020:  ldelem.i4
  IL_0021:  call       ""void System.Console.WriteLine(int)""
  IL_0026:  dup
  IL_0027:  ldc.i4.1
  IL_0028:  ldelem.i4
  IL_0029:  call       ""void System.Console.WriteLine(int)""
  IL_002e:  ldc.i4.2
  IL_002f:  ldelem.i4
  IL_0030:  call       ""void System.Console.WriteLine(int)""
  IL_0035:  ret
}
");
        }

        [Fact]
        public void IncrementUnused1()
        {
            string source = @"
using System;
class A
{
    private static int[] x = new int[3] {1, 2, 3};

    public static void Main()
    {
        Increment();

        Console.WriteLine(x[0]);
        Console.WriteLine(x[1]);
        Console.WriteLine(x[2]);
    }

    private static void Increment()
    {
        x[0]++;
    }
}
";
            var compilation = CompileAndVerify(source, expectedOutput: @"2
2
3");

            compilation.VerifyIL("A.Increment",
@"
{
  // Code size       17 (0x11)
  .maxstack  3
  IL_0000:  ldsfld     ""int[] A.x""
  IL_0005:  ldc.i4.0
  IL_0006:  ldelema    ""int""
  IL_000b:  dup
  IL_000c:  ldind.i4
  IL_000d:  ldc.i4.1
  IL_000e:  add
  IL_000f:  stind.i4
  IL_0010:  ret
}
");
        }

        [Fact]
        public void IncrementUnused2()
        {
            string source = @"
using System;
class A
{
    private static int[] x = new int[3] {1, 2, 3};

    public static void Main()
    {
        Increment();

        Console.WriteLine(x[0]);
        Console.WriteLine(x[1]);
        Console.WriteLine(x[2]);
    }

    private static void Increment()
    {
        ++x[0];
    }
}
";
            var compilation = CompileAndVerify(source, expectedOutput: @"2
2
3");

            compilation.VerifyIL("A.Increment",
@"
{
  // Code size       17 (0x11)
  .maxstack  3
  IL_0000:  ldsfld     ""int[] A.x""
  IL_0005:  ldc.i4.0
  IL_0006:  ldelema    ""int""
  IL_000b:  dup
  IL_000c:  ldind.i4
  IL_000d:  ldc.i4.1
  IL_000e:  add
  IL_000f:  stind.i4
  IL_0010:  ret
}
");
        }

        [Fact]
        public void IncrementNested()
        {
            string source = @"
using System;
class A
{
    static int[] x = new int[] {1,2,3};

    public static void Main()
    {
        x[x[x[0]++]++]++;

        Console.WriteLine(x[0]);
        Console.WriteLine(x[1]);
        Console.WriteLine(x[2]);
    }
}
";
            var compilation = CompileAndVerify(source, expectedOutput: @"2
3
4");

            compilation.VerifyIL("A.Main",
@"
{
  // Code size       89 (0x59)
  .maxstack  5
  .locals init (int V_0,
  int V_1)
  IL_0000:  ldsfld     ""int[] A.x""
  IL_0005:  ldsfld     ""int[] A.x""
  IL_000a:  ldsfld     ""int[] A.x""
  IL_000f:  ldc.i4.0
  IL_0010:  ldelema    ""int""
  IL_0015:  dup
  IL_0016:  ldind.i4
  IL_0017:  stloc.1
  IL_0018:  ldloc.1
  IL_0019:  ldc.i4.1
  IL_001a:  add
  IL_001b:  stind.i4
  IL_001c:  ldloc.1
  IL_001d:  ldelema    ""int""
  IL_0022:  dup
  IL_0023:  ldind.i4
  IL_0024:  stloc.0
  IL_0025:  ldloc.0
  IL_0026:  ldc.i4.1
  IL_0027:  add
  IL_0028:  stind.i4
  IL_0029:  ldloc.0
  IL_002a:  ldelema    ""int""
  IL_002f:  dup
  IL_0030:  ldind.i4
  IL_0031:  ldc.i4.1
  IL_0032:  add
  IL_0033:  stind.i4
  IL_0034:  ldsfld     ""int[] A.x""
  IL_0039:  ldc.i4.0
  IL_003a:  ldelem.i4
  IL_003b:  call       ""void System.Console.WriteLine(int)""
  IL_0040:  ldsfld     ""int[] A.x""
  IL_0045:  ldc.i4.1
  IL_0046:  ldelem.i4
  IL_0047:  call       ""void System.Console.WriteLine(int)""
  IL_004c:  ldsfld     ""int[] A.x""
  IL_0051:  ldc.i4.2
  IL_0052:  ldelem.i4
  IL_0053:  call       ""void System.Console.WriteLine(int)""
  IL_0058:  ret
}
");
        }

        [Fact]
        public void PreIncrementUsed()
        {
            string source = @"
using System;
class A
{
    public static void Main()
    {
        int[] x = new int[3];
        x[0] = 1;
        x[1] = 2;
        x[2] = 3;

        int y = ++x[0];

        Console.WriteLine(y);
        Console.WriteLine(x[0]);
        Console.WriteLine(x[1]);
        Console.WriteLine(x[2]);
    }
}
";
            var compilation = CompileAndVerify(source, expectedOutput: @"2
2
2
3");

            compilation.VerifyIL("A.Main",
@"{
  // Code size       62 (0x3e)
  .maxstack  4
  .locals init (int V_0)
  IL_0000:  ldc.i4.3
  IL_0001:  newarr     ""int""
  IL_0006:  dup
  IL_0007:  ldc.i4.0
  IL_0008:  ldc.i4.1
  IL_0009:  stelem.i4
  IL_000a:  dup
  IL_000b:  ldc.i4.1
  IL_000c:  ldc.i4.2
  IL_000d:  stelem.i4
  IL_000e:  dup
  IL_000f:  ldc.i4.2
  IL_0010:  ldc.i4.3
  IL_0011:  stelem.i4
  IL_0012:  dup
  IL_0013:  ldc.i4.0
  IL_0014:  ldelema    ""int""
  IL_0019:  dup
  IL_001a:  ldind.i4
  IL_001b:  ldc.i4.1
  IL_001c:  add
  IL_001d:  stloc.0
  IL_001e:  ldloc.0
  IL_001f:  stind.i4
  IL_0020:  ldloc.0
  IL_0021:  call       ""void System.Console.WriteLine(int)""
  IL_0026:  dup
  IL_0027:  ldc.i4.0
  IL_0028:  ldelem.i4
  IL_0029:  call       ""void System.Console.WriteLine(int)""
  IL_002e:  dup
  IL_002f:  ldc.i4.1
  IL_0030:  ldelem.i4
  IL_0031:  call       ""void System.Console.WriteLine(int)""
  IL_0036:  ldc.i4.2
  IL_0037:  ldelem.i4
  IL_0038:  call       ""void System.Console.WriteLine(int)""
  IL_003d:  ret
}
");
        }

        [Fact]
        public void PreIncrementUnused()
        {
            string source = @"
using System;
class A
{
    public static void Main()
    {
        int[] x = new int[3];
        x[0] = 1;
        x[1] = 2;
        x[2] = 3;

        ++x[0];

        Console.WriteLine(x[0]);
        Console.WriteLine(x[1]);
        Console.WriteLine(x[2]);
    }
}
";
            var compilation = CompileAndVerify(source, expectedOutput: @"2
2
3");

            compilation.VerifyIL("A.Main",
@"
{
  // Code size       54 (0x36)
  .maxstack  4
  IL_0000:  ldc.i4.3
  IL_0001:  newarr     ""int""
  IL_0006:  dup
  IL_0007:  ldc.i4.0
  IL_0008:  ldc.i4.1
  IL_0009:  stelem.i4
  IL_000a:  dup
  IL_000b:  ldc.i4.1
  IL_000c:  ldc.i4.2
  IL_000d:  stelem.i4
  IL_000e:  dup
  IL_000f:  ldc.i4.2
  IL_0010:  ldc.i4.3
  IL_0011:  stelem.i4
  IL_0012:  dup
  IL_0013:  ldc.i4.0
  IL_0014:  ldelema    ""int""
  IL_0019:  dup
  IL_001a:  ldind.i4
  IL_001b:  ldc.i4.1
  IL_001c:  add
  IL_001d:  stind.i4
  IL_001e:  dup
  IL_001f:  ldc.i4.0
  IL_0020:  ldelem.i4
  IL_0021:  call       ""void System.Console.WriteLine(int)""
  IL_0026:  dup
  IL_0027:  ldc.i4.1
  IL_0028:  ldelem.i4
  IL_0029:  call       ""void System.Console.WriteLine(int)""
  IL_002e:  ldc.i4.2
  IL_002f:  ldelem.i4
  IL_0030:  call       ""void System.Console.WriteLine(int)""
  IL_0035:  ret
}
");
        }

        [Fact]
        public void PreIncrementUnusedA()
        {
            string source = @"
using System;
class A
{
    public static void Main()
    {
        int[] x = new int[3];
        x[0] = 1;
        x[1] = 2;
        x[2] = 3;

        ++x[0];

        Console.WriteLine(x[0]);
        Console.WriteLine(x[1]);
        Console.WriteLine(x[2]);
    }
}
";
            var compilation = CompileAndVerify(source, options: TestOptions.ReleaseDebugExe, expectedOutput: @"2
2
3");

            compilation.VerifyIL("A.Main",
@"
{
  // Code size       56 (0x38)
  .maxstack  3
  .locals init (int[] V_0) //x
  IL_0000:  ldc.i4.3
  IL_0001:  newarr     ""int""
  IL_0006:  stloc.0
  IL_0007:  ldloc.0
  IL_0008:  ldc.i4.0
  IL_0009:  ldc.i4.1
  IL_000a:  stelem.i4
  IL_000b:  ldloc.0
  IL_000c:  ldc.i4.1
  IL_000d:  ldc.i4.2
  IL_000e:  stelem.i4
  IL_000f:  ldloc.0
  IL_0010:  ldc.i4.2
  IL_0011:  ldc.i4.3
  IL_0012:  stelem.i4
  IL_0013:  ldloc.0
  IL_0014:  ldc.i4.0
  IL_0015:  ldelema    ""int""
  IL_001a:  dup
  IL_001b:  ldind.i4
  IL_001c:  ldc.i4.1
  IL_001d:  add
  IL_001e:  stind.i4
  IL_001f:  ldloc.0
  IL_0020:  ldc.i4.0
  IL_0021:  ldelem.i4
  IL_0022:  call       ""void System.Console.WriteLine(int)""
  IL_0027:  ldloc.0
  IL_0028:  ldc.i4.1
  IL_0029:  ldelem.i4
  IL_002a:  call       ""void System.Console.WriteLine(int)""
  IL_002f:  ldloc.0
  IL_0030:  ldc.i4.2
  IL_0031:  ldelem.i4
  IL_0032:  call       ""void System.Console.WriteLine(int)""
  IL_0037:  ret
}
");
        }


        [Fact]
        public void PostIncrementUnusedStruct()
        {
            string source = @"
using System;
class A
{
    static S1 x = new S1();

    public static void Main()
    {
        x.y++;

        Console.WriteLine(x.y);
    }
}

struct S1
{
    public int y;
}
";
            var compilation = CompileAndVerify(source, expectedOutput: @"1");

            compilation.VerifyIL("A.Main",
@"
{
  // Code size       31 (0x1f)
  .maxstack  3
  IL_0000:  ldsflda    ""S1 A.x""
  IL_0005:  ldflda     ""int S1.y""
  IL_000a:  dup
  IL_000b:  ldind.i4
  IL_000c:  ldc.i4.1
  IL_000d:  add
  IL_000e:  stind.i4
  IL_000f:  ldsflda    ""S1 A.x""
  IL_0014:  ldfld      ""int S1.y""
  IL_0019:  call       ""void System.Console.WriteLine(int)""
  IL_001e:  ret
}
");
        }

        [Fact]
        public void PostIncrementUnusedStruct1()
        {
            string source = @"
using System;
class A
{
    public S1 x = new S1();

    public static void Main()
    {
        var v = new A();
        v.x.y+=42;

        Console.WriteLine(v.x.y);
    }
}

struct S1
{
    public int y;
}
";
            var compilation = CompileAndVerify(source, expectedOutput: @"42");

            compilation.VerifyIL("A.Main",
@"
{
  // Code size       38 (0x26)
  .maxstack  4
  IL_0000:  newobj     ""A..ctor()""
  IL_0005:  dup
  IL_0006:  ldflda     ""S1 A.x""
  IL_000b:  ldflda     ""int S1.y""
  IL_0010:  dup
  IL_0011:  ldind.i4
  IL_0012:  ldc.i4.s   42
  IL_0014:  add
  IL_0015:  stind.i4
  IL_0016:  ldflda     ""S1 A.x""
  IL_001b:  ldfld      ""int S1.y""
  IL_0020:  call       ""void System.Console.WriteLine(int)""
  IL_0025:  ret
}
");
        }

        [Fact]
        public void PostIncrementUnusedStruct1a()
        {
            string source = @"
using System;
class A
{
    public S1 x = new S1();

    public static void Main()
    {
        var v = new A();
        v.x.y+=42;

        Console.WriteLine(v.x.y);
    }
}

struct S1
{
    public int y;
}
";
            var compilation = CompileAndVerify(source, expectedOutput: @"42", options: TestOptions.ReleaseDebugExe);

            compilation.VerifyIL("A.Main",
@"
{
  // Code size       40 (0x28)
  .maxstack  3
  .locals init (A V_0) //v
  IL_0000:  newobj     ""A..ctor()""
  IL_0005:  stloc.0
  IL_0006:  ldloc.0
  IL_0007:  ldflda     ""S1 A.x""
  IL_000c:  ldflda     ""int S1.y""
  IL_0011:  dup
  IL_0012:  ldind.i4
  IL_0013:  ldc.i4.s   42
  IL_0015:  add
  IL_0016:  stind.i4
  IL_0017:  ldloc.0
  IL_0018:  ldflda     ""S1 A.x""
  IL_001d:  ldfld      ""int S1.y""
  IL_0022:  call       ""void System.Console.WriteLine(int)""
  IL_0027:  ret
}
");
        }

        [Fact]
        public void PostIncrementUnusedStruct2()
        {
            string source = @"
using System;
class A
{
    public static S1 sv = default(S1);

    public static void Main()
    {
        var v = sv;
        v.y += 42;

        Console.WriteLine(v.y);
    }
}

struct S1
{
    public int y;
}
";
            var compilation = CompileAndVerify(source, expectedOutput: @"42");

            compilation.VerifyIL("A.Main",
@"
{
  // Code size       31 (0x1f)
  .maxstack  3
  .locals init (S1 V_0) //v
  IL_0000:  ldsfld     ""S1 A.sv""
  IL_0005:  stloc.0
  IL_0006:  ldloca.s   V_0
  IL_0008:  ldflda     ""int S1.y""
  IL_000d:  dup
  IL_000e:  ldind.i4
  IL_000f:  ldc.i4.s   42
  IL_0011:  add
  IL_0012:  stind.i4
  IL_0013:  ldloc.0
  IL_0014:  ldfld      ""int S1.y""
  IL_0019:  call       ""void System.Console.WriteLine(int)""
  IL_001e:  ret
}
");
        }


        [Fact, WorkItem(543618, "http://vstfdevdiv:8080/DevDiv2/DevDiv/_workitems/edit/543618")]
        public void ImplicitConversionCharToDecimal()
        {
            var source = @"
public class Test
{
    static void Main() 
    {
        char source = '\x1';
        decimal	dest = source;
    } 
}";
            CompileAndVerify(source).
VerifyIL("Test.Main", @"
{
  // Code size        8 (0x8)
  .maxstack  1
  IL_0000:  ldc.i4.1
  IL_0001:  call       ""decimal decimal.op_Implicit(char)""
  IL_0006:  pop
  IL_0007:  ret
}");
        }

        [Fact, WorkItem(543618, "http://vstfdevdiv:8080/DevDiv2/DevDiv/_workitems/edit/543618")]
        public void ConversionDecimalToChar()
        {
            var source = @"
public class Test
{
    static void Main() 
    {
        decimal source = 1M;
        char dest = (char)source;
    } 
}";
            CompileAndVerify(source).
VerifyIL("Test.Main", @"
{
  // Code size       12 (0xc)
  .maxstack  1
  IL_0000:  ldsfld     ""decimal decimal.One""
  IL_0005:  call       ""char decimal.op_Explicit(decimal)""
  IL_000a:  pop
  IL_000b:  ret
}");
        }

        [WorkItem(543621, "http://vstfdevdiv:8080/DevDiv2/DevDiv/_workitems/edit/543621")]
        [Fact]
        public void PartialMethodInvocationInIfStatement()
        {
            var source = @"
    public static partial class Contract
    {
        public static void Assert(bool condition)
        {
            if (true)
                ReportFailure();
        }

        static partial void ReportFailure();
    }";
            CompileAndVerify(source);
        }

        [Fact, WorkItem(529173, "http://vstfdevdiv:8080/DevDiv2/DevDiv/_workitems/edit/529173")]
        public void CallWithStruct()
        {
            var source = @"
using System;

    class Program
    {
        static void Main(string[] args)
        {
            M1(new S1());

            M1(new S1(42));

            var x = new S1(42);
            M1(x);

            var y = new S1(42);
            M1(y);

            y.Bar();
        }

        static void M1(S1 arg)
        {
        }
    }

    struct S1
    {
        public S1(int x)
        {
            this.x = x;
        }

        public int x;

        public void Bar(){}
    }
";
            CompileAndVerify(source, expectedOutput: "").
VerifyIL("Program.Main", @"
{
  // Code size       61 (0x3d)
  .maxstack  2
  .locals init (S1 V_0, //y
  S1 V_1)
  IL_0000:  ldloca.s   V_1
  IL_0002:  initobj    ""S1""
  IL_0008:  ldloc.1
  IL_0009:  call       ""void Program.M1(S1)""
  IL_000e:  ldc.i4.s   42
  IL_0010:  newobj     ""S1..ctor(int)""
  IL_0015:  call       ""void Program.M1(S1)""
  IL_001a:  ldc.i4.s   42
  IL_001c:  newobj     ""S1..ctor(int)""
  IL_0021:  call       ""void Program.M1(S1)""
  IL_0026:  ldloca.s   V_0
  IL_0028:  ldc.i4.s   42
  IL_002a:  call       ""S1..ctor(int)""
  IL_002f:  ldloc.0
  IL_0030:  call       ""void Program.M1(S1)""
  IL_0035:  ldloca.s   V_0
  IL_0037:  call       ""void S1.Bar()""
  IL_003c:  ret
}");
        }

        [Fact, WorkItem(543611, "http://vstfdevdiv:8080/DevDiv2/DevDiv/_workitems/edit/543611")]
        public void CallOnConst()
        {
            var source = @"
using System;

class Test
{
    static void Main()
    {
        Console.Write(decimal.One.CompareTo(decimal.Zero));
    }
}
";
            CompileAndVerify(source, expectedOutput: "1").
VerifyIL("Test.Main", @"
{
  // Code size       24 (0x18)
  .maxstack  2
  .locals init (decimal V_0)
  IL_0000:  ldsfld     ""decimal decimal.One""
  IL_0005:  stloc.0
  IL_0006:  ldloca.s   V_0
  IL_0008:  ldsfld     ""decimal decimal.Zero""
  IL_000d:  call       ""int decimal.CompareTo(decimal)""
  IL_0012:  call       ""void System.Console.Write(int)""
  IL_0017:  ret
}");
        }

        [Fact, WorkItem(543611, "http://vstfdevdiv:8080/DevDiv2/DevDiv/_workitems/edit/543611")]
        public void CallOnReadonlyValField()
        {
            var source = @"
using System;

class Test
{
    struct C1
    {
        public decimal x;
    }

    static C1 Goo()
    {
        return new C1();
    }

    static void Main()
    {
        Console.Write(Goo().x.CompareTo(decimal.One));
    }
}
";
            CompileAndVerify(source, expectedOutput: "-1").
VerifyIL("Test.Main", @"
{
  // Code size       29 (0x1d)
  .maxstack  2
  .locals init (Test.C1 V_0)
  IL_0000:  call       ""Test.C1 Test.Goo()""
  IL_0005:  stloc.0
  IL_0006:  ldloca.s   V_0
  IL_0008:  ldflda     ""decimal Test.C1.x""
  IL_000d:  ldsfld     ""decimal decimal.One""
  IL_0012:  call       ""int decimal.CompareTo(decimal)""
  IL_0017:  call       ""void System.Console.Write(int)""
  IL_001c:  ret
}");
        }

        [Fact(), WorkItem(543691, "http://vstfdevdiv:8080/DevDiv2/DevDiv/_workitems/edit/543691")]
        public void NullableAsArgsForTypeParameter()
        {
            CreateCompilationWithMscorlib40AndSystemCore(@"
using System;
class C
{
    public delegate R RefFunc<A, R>(ref A a);
    public static void Main()
    {
        int failcount = 0;
        failcount += Equal(M((char?)null, (ref int x) => ""hi""), typeof(int), typeof(string)); //nullable lifted
    }
    public static Type[] M<T, U>(T? t, RefFunc<T, U> f) where T : struct
    {
        return new Type[] { typeof(T), typeof(U) };
    }
    public static int Equal(Type[] actual, params Type[] expected)
    {
        return 1;
    }
}
").VerifyDiagnostics();
        }

        [Fact(), WorkItem(543693, "http://vstfdevdiv:8080/DevDiv2/DevDiv/_workitems/edit/543693")]
        public void Anonymous()
        {
            var source = @"
using System;
using System.Collections.Generic;
delegate T Func<A0, T>(A0 a0);
class Y<U>
{
    public U u;
    public Y(U u)
    {
        this.u = u;
    }
    public Y<T> Select<T>(Func<U, T> selector)
    {
        return new Y<T>(selector(u));
    }
}
class P
{
    static void Main()
    {
        var src = new Y<int>(2);
        var q = from x in src
                let y = x + 3
                select new { X = x, Y = y };

        if ((q.u.X != 2 || q.u.Y != 5))
        {
        }
    }
}
";
            CompileAndVerify(source);
        }

        #region Regression

        [WorkItem(538224, "http://vstfdevdiv:8080/DevDiv2/DevDiv/_workitems/edit/538224")]
        [Fact]
        public void CallMethodFromInterface01()
        {
            string source = @"
namespace NS
{
    public interface IGoo
    {
        void M();
    }

    public struct Goo : IGoo
    {
        public void M() 
        {
            System.Console.Write(""M() Called!"");
        }
    }

    class Test
    {
        static void Main()
        {
            Goo goo = new Goo();
            goo.M();
            IGoo igoo = goo;
            igoo.M();
        }
    }
}
";
            var compilation = CompileAndVerify(source, expectedOutput: @"M() Called!M() Called!");

            compilation.VerifyIL("NS.Test.Main",
@"
{
  // Code size       27 (0x1b)
  .maxstack  1
  .locals init (NS.Goo V_0) //goo
  IL_0000:  ldloca.s   V_0
  IL_0002:  initobj    ""NS.Goo""
  IL_0008:  ldloca.s   V_0
  IL_000a:  call       ""void NS.Goo.M()""
  IL_000f:  ldloc.0
  IL_0010:  box        ""NS.Goo""
  IL_0015:  callvirt   ""void NS.IGoo.M()""
  IL_001a:  ret
}");
        }

        [WorkItem(538224, "http://vstfdevdiv:8080/DevDiv2/DevDiv/_workitems/edit/538224")]
        [Fact]
        public void CallMethodFromGenInterface01()
        {
            string source = @"
namespace NS
{
    public interface IGoo<T>
    {
        void M(T t);
    }

    public class Goo : IGoo<int>
    {
        public void M(int n) 
        {
            System.Console.WriteLine(n);
        }
    }

    class Test
    {
        static void Main()
        {
            IGoo<int> goo = new Goo();
            goo.M(123);
        }
    }
}
";
            var compilation = CompileAndVerify(source, expectedOutput: @"123");

            compilation.VerifyIL("NS.Test.Main",
@"{
  // Code size       13 (0xd)
  .maxstack  2
  IL_0000:  newobj     ""NS.Goo..ctor()""
  IL_0005:  ldc.i4.s   123
  IL_0007:  callvirt   ""void NS.IGoo<int>.M(int)""
  IL_000c:  ret
}
");
        }

        [WorkItem(538226, "http://vstfdevdiv:8080/DevDiv2/DevDiv/_workitems/edit/538226")]
        [Fact]
        public void JumpWithFloatOperand()
        {
            string source = @"using System;
namespace CodeGen
{
    public class MyData
    {
        public static void Main()
        {
            bool[] a1 = new bool[2];
            a1[0] = false;
            a1[1] = true;
            byte[] a2 = new byte[3];
            a2[0] = a2[1] = a2[2] = 11;
            float[] a3 = new float[1];
            a3[0] = 0.1249f;
            double[] a4 = new double[2];
            a4[0] = a4[1] = a3[0];

            MyData obj = new MyData();
            ulong ret = obj.M(a1, a2, a3, a4);
            Console.Write(ret);
        }

        public ulong M(bool[] a1, byte[] a2, float[] a3, double[] a4)
        {
            if (a1[0])
            {
                if (99 <= a2[0])
                {
                    a2[1] = (byte)((a2[0] + (a2[1] + a2[2])) % byte.MaxValue);
                    return (ulong) (a2[1] + a2[2]);
                }
            }
            else if (a1[1])
            {
                if (a3[0] >= 0)
                {
                    a3[0] = a3[0] * 100;
                    return (ulong) a3[0];
                }
            }
            else
            {
                if (a4[0] <= 1)
                {
                    a4[1] = a4[0] + +100;
                    return 123ul;
                }
            }

            return 0UL;
        }
    }
}
";
            var compilation = CompileAndVerify(source, expectedOutput: @"12");

            compilation.VerifyIL("CodeGen.MyData.M",
@"
{
  // Code size      114 (0x72)
  .maxstack  6
  IL_0000:  ldarg.1
  IL_0001:  ldc.i4.0
  IL_0002:  ldelem.u1
  IL_0003:  brfalse.s  IL_002a
  IL_0005:  ldc.i4.s   99
  IL_0007:  ldarg.2
  IL_0008:  ldc.i4.0
  IL_0009:  ldelem.u1
  IL_000a:  bgt.s      IL_006f
  IL_000c:  ldarg.2
  IL_000d:  ldc.i4.1
  IL_000e:  ldarg.2
  IL_000f:  ldc.i4.0
  IL_0010:  ldelem.u1
  IL_0011:  ldarg.2
  IL_0012:  ldc.i4.1
  IL_0013:  ldelem.u1
  IL_0014:  ldarg.2
  IL_0015:  ldc.i4.2
  IL_0016:  ldelem.u1
  IL_0017:  add
  IL_0018:  add
  IL_0019:  ldc.i4     0xff
  IL_001e:  rem
  IL_001f:  conv.u1
  IL_0020:  stelem.i1
  IL_0021:  ldarg.2
  IL_0022:  ldc.i4.1
  IL_0023:  ldelem.u1
  IL_0024:  ldarg.2
  IL_0025:  ldc.i4.2
  IL_0026:  ldelem.u1
  IL_0027:  add
  IL_0028:  conv.i8
  IL_0029:  ret
  IL_002a:  ldarg.1
  IL_002b:  ldc.i4.1
  IL_002c:  ldelem.u1
  IL_002d:  brfalse.s  IL_004a
  IL_002f:  ldarg.3
  IL_0030:  ldc.i4.0
  IL_0031:  ldelem.r4
  IL_0032:  ldc.r4     0
  IL_0037:  blt.un.s   IL_006f
  IL_0039:  ldarg.3
  IL_003a:  ldc.i4.0
  IL_003b:  ldarg.3
  IL_003c:  ldc.i4.0
  IL_003d:  ldelem.r4
  IL_003e:  ldc.r4     100
  IL_0043:  mul
  IL_0044:  stelem.r4
  IL_0045:  ldarg.3
  IL_0046:  ldc.i4.0
  IL_0047:  ldelem.r4
  IL_0048:  conv.u8
  IL_0049:  ret
  IL_004a:  ldarg.s    V_4
  IL_004c:  ldc.i4.0
  IL_004d:  ldelem.r8
  IL_004e:  ldc.r8     1
  IL_0057:  bgt.un.s   IL_006f
  IL_0059:  ldarg.s    V_4
  IL_005b:  ldc.i4.1
  IL_005c:  ldarg.s    V_4
  IL_005e:  ldc.i4.0
  IL_005f:  ldelem.r8
  IL_0060:  ldc.r8     100
  IL_0069:  add
  IL_006a:  stelem.r8
  IL_006b:  ldc.i4.s   123
  IL_006d:  conv.i8
  IL_006e:  ret
  IL_006f:  ldc.i4.0
  IL_0070:  conv.i8
  IL_0071:  ret
}
");
        }

        [WorkItem(538245, "http://vstfdevdiv:8080/DevDiv2/DevDiv/_workitems/edit/538245")]
        [Fact]
        public void CallParamsCtor()
        {
            string source = @"
class MyClass
{
    int intTest;
    public MyClass(params int[] values)
    {
        intTest = values[0] + values[1] + values[2];
    }

    public static int Main()
    {
        int intI = 1;
        int intJ = 2;
        int intK = 3;

        MyClass mc = new MyClass(intI, intJ, intK);
        System.Console.Write(mc.intTest);
        if (mc.intTest == 6)
        {
            return 0;
        }
        else
        {
            return 1;
        }
    }
}
";
            var compilation = CompileAndVerify(source, expectedOutput: @"6");

            // Dev10
            compilation.VerifyIL("MyClass.Main",
@"{
  // Code size       52 (0x34)
  .maxstack  4
  .locals init (int V_0, //intI
  int V_1, //intJ
  int V_2) //intK
  IL_0000:  ldc.i4.1
  IL_0001:  stloc.0
  IL_0002:  ldc.i4.2
  IL_0003:  stloc.1
  IL_0004:  ldc.i4.3
  IL_0005:  stloc.2
  IL_0006:  ldc.i4.3
  IL_0007:  newarr     ""int""
  IL_000c:  dup
  IL_000d:  ldc.i4.0
  IL_000e:  ldloc.0
  IL_000f:  stelem.i4
  IL_0010:  dup
  IL_0011:  ldc.i4.1
  IL_0012:  ldloc.1
  IL_0013:  stelem.i4
  IL_0014:  dup
  IL_0015:  ldc.i4.2
  IL_0016:  ldloc.2
  IL_0017:  stelem.i4
  IL_0018:  newobj     ""MyClass..ctor(params int[])""
  IL_001d:  dup
  IL_001e:  ldfld      ""int MyClass.intTest""
  IL_0023:  call       ""void System.Console.Write(int)""
  IL_0028:  ldfld      ""int MyClass.intTest""
  IL_002d:  ldc.i4.6
  IL_002e:  bne.un.s   IL_0032
  IL_0030:  ldc.i4.0
  IL_0031:  ret
  IL_0032:  ldc.i4.1
  IL_0033:  ret
}
");
        }

        [Fact, WorkItem(538246, "http://vstfdevdiv:8080/DevDiv2/DevDiv/_workitems/edit/538246"), WorkItem(543655, "http://vstfdevdiv:8080/DevDiv2/DevDiv/_workitems/edit/543655")]
        public void FloatDoubleInfinity()
        {
            string source = @"
using System;

public class MyClass
{
    public static int Main()
    {
        double d1 = double.MaxValue;
        double d2 = double.PositiveInfinity;
        double d3 = double.NegativeInfinity;
        int ret = 0;
        if ((double)(d1 + (d1 * 1.0e-15f)) != d2)
        {
            ret = 1;
        }
        if ((double)(d1 - (-d1 * 1.0e-15f)) != d2)
        {
            ret = ret + 10;
        }
        if ((double)(d1 * (1.0f + 1.0e-15f)) != d1) // note (1.0f + 1.0e-15f) == 1.0f
        {
            ret = ret + 100;
        }
        if ((double)(d1 / (1.0f - 1.0e-15f)) != d1) // note (1.0f - 1.0e-15f) == 1.0f
        {
            ret = ret + 1000;
        }
        if ((double)(-d1 + (-(d1 * 1.0e-15f))) != d3)
        {
            ret = ret + 10000;
        }
        if ((double)((-d1 - (d1 * 1.0e-15f))) != d3)
        {
            ret = ret + 100000;
        }
        if ((double)(-d1 * (1.0f + 1.0e-15f)) != -d1) // note (1.0f + 1.0e-15f) == 1.0f
        {
            ret = ret + 1000000;
        }
        if ((double)(-d1 / (1.0f - 1.0e-15f)) != -d1) // note (1.0f - 1.0e-15f) == 1.0f
        {
            ret = ret + 10000000;
        }
        Console.WriteLine(ret);
        return ret;
    }
}";
            var compilation = CompileAndVerify(source, expectedOutput: "0").
VerifyIL("MyClass.Main", @"
{
  // Code size      228 (0xe4)
  .maxstack  3
  .locals init (double V_0, //d1
                double V_1, //d2
                double V_2, //d3
                int V_3) //ret
  IL_0000:  ldc.r8     1.79769313486232E+308
  IL_0009:  stloc.0
  IL_000a:  ldc.r8     Infinity
  IL_0013:  stloc.1
  IL_0014:  ldc.r8     -Infinity
  IL_001d:  stloc.2
  IL_001e:  ldc.i4.0
  IL_001f:  stloc.3
  IL_0020:  ldloc.0
  IL_0021:  ldloc.0
  IL_0022:  ldc.r8     1.00000000362749E-15
  IL_002b:  mul
  IL_002c:  add
  IL_002d:  conv.r8
  IL_002e:  ldloc.1
  IL_002f:  beq.s      IL_0033
  IL_0031:  ldc.i4.1
  IL_0032:  stloc.3
  IL_0033:  ldloc.0
  IL_0034:  ldloc.0
  IL_0035:  neg
  IL_0036:  ldc.r8     1.00000000362749E-15
  IL_003f:  mul
  IL_0040:  sub
  IL_0041:  conv.r8
  IL_0042:  ldloc.1
  IL_0043:  beq.s      IL_004a
  IL_0045:  ldloc.3
  IL_0046:  ldc.i4.s   10
  IL_0048:  add
  IL_0049:  stloc.3
  IL_004a:  ldloc.0
  IL_004b:  ldc.r8     1
  IL_0054:  mul
  IL_0055:  conv.r8
  IL_0056:  ldloc.0
  IL_0057:  beq.s      IL_005e
  IL_0059:  ldloc.3
  IL_005a:  ldc.i4.s   100
  IL_005c:  add
  IL_005d:  stloc.3
  IL_005e:  ldloc.0
  IL_005f:  ldc.r8     1
  IL_0068:  div
  IL_0069:  conv.r8
  IL_006a:  ldloc.0
  IL_006b:  beq.s      IL_0075
  IL_006d:  ldloc.3
  IL_006e:  ldc.i4     0x3e8
  IL_0073:  add
  IL_0074:  stloc.3
  IL_0075:  ldloc.0
  IL_0076:  neg
  IL_0077:  ldloc.0
  IL_0078:  ldc.r8     1.00000000362749E-15
  IL_0081:  mul
  IL_0082:  neg
  IL_0083:  add
  IL_0084:  conv.r8
  IL_0085:  ldloc.2
  IL_0086:  beq.s      IL_0090
  IL_0088:  ldloc.3
  IL_0089:  ldc.i4     0x2710
  IL_008e:  add
  IL_008f:  stloc.3
  IL_0090:  ldloc.0
  IL_0091:  neg
  IL_0092:  ldloc.0
  IL_0093:  ldc.r8     1.00000000362749E-15
  IL_009c:  mul
  IL_009d:  sub
  IL_009e:  conv.r8
  IL_009f:  ldloc.2
  IL_00a0:  beq.s      IL_00aa
  IL_00a2:  ldloc.3
  IL_00a3:  ldc.i4     0x186a0
  IL_00a8:  add
  IL_00a9:  stloc.3
  IL_00aa:  ldloc.0
  IL_00ab:  neg
  IL_00ac:  ldc.r8     1
  IL_00b5:  mul
  IL_00b6:  conv.r8
  IL_00b7:  ldloc.0
  IL_00b8:  neg
  IL_00b9:  beq.s      IL_00c3
  IL_00bb:  ldloc.3
  IL_00bc:  ldc.i4     0xf4240
  IL_00c1:  add
  IL_00c2:  stloc.3
  IL_00c3:  ldloc.0
  IL_00c4:  neg
  IL_00c5:  ldc.r8     1
  IL_00ce:  div
  IL_00cf:  conv.r8
  IL_00d0:  ldloc.0
  IL_00d1:  neg
  IL_00d2:  beq.s      IL_00dc
  IL_00d4:  ldloc.3
  IL_00d5:  ldc.i4     0x989680
  IL_00da:  add
  IL_00db:  stloc.3
  IL_00dc:  ldloc.3
  IL_00dd:  call       ""void System.Console.WriteLine(int)""
  IL_00e2:  ldloc.3
  IL_00e3:  ret
}");
        }

        [WorkItem(538839, "http://vstfdevdiv:8080/DevDiv2/DevDiv/_workitems/edit/538839")]
        [Fact]
        public void LocalNumericConstInitWithDifferentType()
        {
            string source = @"
using System;
class Program
{
    static void Main()
    {
            const long const1 = 1;
            Console.WriteLine(const1);
    }
}";
            var compilation = CompileAndVerify(source, expectedOutput: @"1");

            // Dev10
            compilation.VerifyIL("Program.Main",
@"{
  // Code size        8 (0x8)
  .maxstack  1
  IL_0000:  ldc.i4.1  
  IL_0001:  conv.i8   
  IL_0002:  call       ""void System.Console.WriteLine(long)""
  IL_0007:  ret       
}");
        }

        [WorkItem(539425, "http://vstfdevdiv:8080/DevDiv2/DevDiv/_workitems/edit/539425")]
        [Fact]
        public void ConstantLiftedEquality()
        {
            string source = @"
using System;
class Program
{
    static void Main(string[] args)
    {
        const bool b = 1 == null;
        Console.Write(b);
    }
}";

            //see Binder.TryFoldingNullableEquality for info on how/why this works
            var comp = CompileAndVerify(source, expectedOutput: @"False");

            comp.VerifyIL("Program.Main",
@"{
  // Code size        7 (0x7)
  .maxstack  1
  IL_0000:  ldc.i4.0  
  IL_0001:  call       ""void System.Console.Write(bool)""
  IL_0006:  ret       
}");
        }

        [Fact]
        public void VariantInterfaceTypeParameters()
        {
            string source = @"
interface I<in TIn, out TOut> { }

class A { }
class B : A { }

class Program
{
    static void Main(string[] args)
    {
        I<A, A> aa1 = null;
        I<A, B> ab1 = null;
        I<B, A> ba1 = null;
        I<B, B> bb1 = null;

        I<A, A> aa2 = null;
        I<A, B> ab2 = null;
        I<B, A> ba2 = null;
        I<B, B> bb2 = null;

        aa1 = aa2;
        aa1 = ab2;
//        aa1 = ba2; //invalid
//        aa1 = bb2; //invalid

//        ab1 = aa2; //invalid
        ab1 = ab2;
//        ab1 = ba2; //invalid
//        ab1 = bb2; //invalid

        ba1 = aa2;
        ba1 = ab2;
        ba1 = ba2;
        ba1 = bb2;

//        bb1 = aa2; //invalid
        bb1 = ab2;
//        bb1 = ba2; //invalid
        bb1 = bb2;
    }
}";

            CompileAndVerify(source, expectedOutput: string.Empty);
        }

        [Fact]
        public void VariantDelegateTypeParameters()
        {
            string source = @"
delegate TOut D<in TIn, out TOut>(TIn p);

class A { }
class B : A { }

class Program
{
    static void Main(string[] args)
    {
        D<A, A> aa1 = null;
        D<A, B> ab1 = null;
        D<B, A> ba1 = null;
        D<B, B> bb1 = null;

        D<A, A> aa2 = null;
        D<A, B> ab2 = null;
        D<B, A> ba2 = null;
        D<B, B> bb2 = null;

        aa1 = aa2;
        aa1 = ab2;
//        aa1 = ba2; //invalid
//        aa1 = bb2; //invalid

//        ab1 = aa2; //invalid
        ab1 = ab2;
//        ab1 = ba2; //invalid
//        ab1 = bb2; //invalid

        ba1 = aa2;
        ba1 = ab2;
        ba1 = ba2;
        ba1 = bb2;

//        bb1 = aa2; //invalid
        bb1 = ab2;
//        bb1 = ba2; //invalid
        bb1 = bb2;
    }
}";

            CompileAndVerify(source, expectedOutput: string.Empty);
        }

        [WorkItem(540093, "http://vstfdevdiv:8080/DevDiv2/DevDiv/_workitems/edit/540093")]
        [Fact]
        public void UsingReferenceTypeConstField()
        {
            string source = @"
using System;
class MyClass { }

class MyMainClass
{
    public const MyClass mc = null;

    public static int Main()
    {
        int retval = 1;
        if (null == mc)
            retval = 0;
        Console.WriteLine(retval);
        return retval;
    }
}
";

            CompileAndVerify(source, expectedOutput: "0");
        }

        [WorkItem(528060, "http://vstfdevdiv:8080/DevDiv2/DevDiv/_workitems/edit/528060")]
        [WorkItem(1043494, "DevDiv")]
        [Fact]
        public void DoubleDivByNegativeZero()
        {
            string source = @"
class MyClass
{
    public static int Main()
    {
        int ret = 0;
        double d1 = 2.0;
        double d2 = -0.0;
        double d3 = d1 / d2;

        if (d3 == double.NegativeInfinity)
        {
        }
        else
        {
            ret = ret + 1;
        }

        d1 = -2.0;
        d3 = d1 / d2;
        if (d3 != double.PositiveInfinity)
        {
            ret = ret + 1;
        }

        d1 = double.PositiveInfinity;
        d3 = d1 / d2;
        if (d3 != double.NegativeInfinity)
        {
            ret = ret + 1;
        }

        d1 = double.NegativeInfinity;
        d3 = d1 / d2;

        if (d3 != double.PositiveInfinity)
        {
            ret = ret + 1;
        }
        System.Console.WriteLine(ret);
        return ret;
    }
}
";

            CompileAndVerify(source, expectedOutput: "0");
        }

        [WorkItem(540096, "http://vstfdevdiv:8080/DevDiv2/DevDiv/_workitems/edit/540096")]
        [WorkItem(540878, "http://vstfdevdiv:8080/DevDiv2/DevDiv/_workitems/edit/540878")]
        [Fact]
        public void MissingOutFlagForParameter()
        {
            string source = @"
using System;
using System.Threading;

delegate T GenDelegate<T>(T p1, out T p2);
interface IGoo { U Function<U>(U i, out U j); }
class Goo : IGoo { public U Function<U>(U i, out U j) { j = i; return i; }}

class Test {

public static int Main() 
{
int i, j;
IGoo inst = new Goo();
GenDelegate<int> MyDelegate = new GenDelegate<int>(inst.Function<int>);
i = MyDelegate(10, out j);
if ((i != 10) || (j != 10))
{
Console.WriteLine(1);
return 1;
}
Console.WriteLine(0);
return 0;
}
}
";

            CompileAndVerify(source, expectedOutput: "0");
        }

        [WorkItem(540097, "http://vstfdevdiv:8080/DevDiv2/DevDiv/_workitems/edit/540097")]
        [Fact]
        public void CallBaseMethodExplicitlyWithCall()
        {
            string source = @"
using System;
namespace Microsoft.Conformance.Expressions
{
    public class BaseClass
    {
        public virtual int intI() { return 1; }
    }
    public class base007 : BaseClass
    {
        override public int intI() { return 2; }
        public int TestInt()
        {
            return base.intI();
        }
        public static int Main()
        {
            base007 TC = new base007();
            if (TC.TestInt() == 1)
            {
                Console.WriteLine(0);
                return 0;
            }
            else
            {
                Console.WriteLine(1);
                return 1;
            }
        }
    }
}
";

            CompileAndVerify(source, expectedOutput: "0");
        }

        [WorkItem(540149, "http://vstfdevdiv:8080/DevDiv2/DevDiv/_workitems/edit/540149")]
        [Fact]
        public void LHSParenthesizedProperty()
        {
            string source = @"
using System;

namespace Microsoft.Conformance.ParenthesizedExpression
{
    class A
    {
        public int p; 
        public int P  {    set {  p = value;  }    }

        static int Main(string[] args)
        {
            A a = new A();
            B b = new B();
            (a.P) = 0; //devdiv bug 168519.
            (b.a.P) = 0; //devdiv bug 168519.
            int ret = (a.p + b.a.p);
            Console.WriteLine(ret);
            return (ret);
        }
    }

    class B  {    public A a = new A();    }
}
";

            CompileAndVerify(source, expectedOutput: "0");
        }

        [WorkItem(540158, "http://vstfdevdiv:8080/DevDiv2/DevDiv/_workitems/edit/540158")]
        [Fact]
        public void LoadMaxConstantForToString()
        {
            string source = @"
using System;

public class MyClass
{
    public static int Main()
    {
        int RetVal = 0;
        int i = int.MaxValue;
        string s = i.ToString();
        if (!s.Equals(Int32.MaxValue.ToString()))
        {
            RetVal = 1;
        }
        Console.WriteLine(RetVal);
        return RetVal;
    }
}
";

            CompileAndVerify(source, expectedOutput: "0");
        }

        [WorkItem(540252, "http://vstfdevdiv:8080/DevDiv2/DevDiv/_workitems/edit/540252")]
        [Fact]
        public void OverloadResolutionWithConsoleWriteLineMethodGroup()
        {
            var source =
                @"
using System;

class Program
{
    static void Main()
    {
        Goo(Console.WriteLine);
    }

    static void Goo(Action<string> a) { a(""Hello""); }
    static void Goo(Action<string, string, string, string, string> a) { }
}
";
            CompileAndVerify(source, expectedOutput: "Hello");
        }

        [WorkItem(540331, "http://vstfdevdiv:8080/DevDiv2/DevDiv/_workitems/edit/540331")]
        [Fact]
        public void StringComparisonOpEquality()
        {
            string source = @"using System;

class Test
{
    static void Main()
    {
        string s = ""A"" + ""B"";
        if (s == ""AB"")
        {
            Console.Write(""Pass01|"");
        }
        else
        {
            Console.Write(""Fail01|"");
        }
        s = ""A"";
        string s2 = s + ""B"";
        if (s2 == ""AB"")
        {
            Console.Write(""Pass02|"");
        }
        else
        {
            Console.Write(""Fail02|"");
        }
        string s3 = s + ""b"";
        if (s3 != ""AB"")
        {
            Console.Write(""Pass03"");
        }
        else
        {
            Console.Write(""Fail03"");
        }
    }
}
";
            string expectedOutput = @"Pass01|Pass02|Pass03";

            CompileAndVerify(source, expectedOutput: expectedOutput);
        }

        [WorkItem(528183, "http://vstfdevdiv:8080/DevDiv2/DevDiv/_workitems/edit/528183")]
        [Fact]
        public void TestExternWithoutDLLImport()
        {
            string source = @"
class Test
{
    extern void Goo();
    static void Main()
    {
        (new Test()).Goo();
    }
}";
            var comp = CreateCompilation(source, options: TestOptions.ReleaseDll);

            // Both Dev10 and Roslyn currently generate unverifiable code for this case...
            // Dev10 reports warning CS0626: Method, operator, or accessor 'Test.Goo()' is marked external
            // and has no attributes on it. Consider adding a DllImport attribute to specify the external implementation.
            comp.VerifyDiagnostics(
                // (4,17): warning CS0626: Method, operator, or accessor 'Test.Goo()' is marked external and has no attributes on it. Consider adding a DllImport attribute to specify the external implementation.
                Diagnostic(ErrorCode.WRN_ExternMethodNoImplementation, "Goo").WithArguments("Test.Goo()"));

            // NOTE: the resulting IL is unverifiable, but not an error for compat reasons
            CompileAndVerify(comp, verify: Verification.Fails).VerifyIL("Test.Main",
                @"
{
  // Code size       11 (0xb)
  .maxstack  1
  IL_0000:  newobj     ""Test..ctor()""
  IL_0005:  call       ""void Test.Goo()""
  IL_000a:  ret
}
");
        }

        [WorkItem(541790, "http://vstfdevdiv:8080/DevDiv2/DevDiv/_workitems/edit/541790")]
        [Fact]
        public void TestLINQQueryableAnyExtensionMethod()
        {
            var source = @"
using System;
using System.Linq;
public class Test
{
    public static void Main(string[] args)
    {
        var collection = new int[] { 1, 2, 3 };
        var queryable = collection.AsQueryable();
        if (collection.AsQueryable().Any((a) => a != 0))
        {
            Console.WriteLine(""Success"");
        }
    }
}";
            CompileAndVerifyWithMscorlib40(
                source,
                references: new[] { SystemCoreRef },
                expectedOutput: @"Success");
        }

        [WorkItem(528651, "http://vstfdevdiv:8080/DevDiv2/DevDiv/_workitems/edit/528651")]
        [Fact]
        public void UserDefinedObject()
        {
            string source = @"
namespace System
{
    public class Object
    {
    }
    public class Void
    {
    }
}
class Test
{
    static void Main()
    {
    }
}
";
            CreateEmptyCompilation(source).VerifyEmitDiagnostics(
                Diagnostic(ErrorCode.WRN_NoRuntimeMetadataVersion));
        }

        [WorkItem(542631, "http://vstfdevdiv:8080/DevDiv2/DevDiv/_workitems/edit/542631")]
        [Fact]
        public void Queryable()
        {
            var source =
@"using System.Linq;
class C
{
    static void Main(string[] args)
    {
        IQueryable<int> q1 = null;
        var q = q1.Select(x => x);
    }
}
";
            CreateCompilationWithMscorlib40AndSystemCore(source).VerifyDiagnostics();
        }

        [WorkItem(542267, "http://vstfdevdiv:8080/DevDiv2/DevDiv/_workitems/edit/542267")]
        [Fact]
        public void PartialMethod()
        {
            var source =
@"partial class C
{
    partial void M1();
    partial void M1() { }
    partial void M2();
}";
            CompileAndVerify(source);
        }

        [WorkItem(542275, "http://vstfdevdiv:8080/DevDiv2/DevDiv/_workitems/edit/542275")]
        [Fact]
        public void CallUnimplementedPartialMethod()
        {
            var source =
@"partial class C
{
    partial void M1();
    partial void M1() { }
    partial void M2();
    void M()
    {
        M1();
        M2();
    }
}";
            var compilation = CompileAndVerify(source);
            compilation.VerifyIL("C.M",
@"{
  // Code size        7 (0x7)
  .maxstack  1
  IL_0000:  ldarg.0
  IL_0001:  call       ""void C.M1()""
  IL_0006:  ret
}");
        }

        [WorkItem(542297, "http://vstfdevdiv:8080/DevDiv2/DevDiv/_workitems/edit/542297")]
        [Fact]
        public void GenericClassNameIdenticalToAliasSimpleName()
        {
            string source = @"using System;
using basic068Inner = basic068One.basic068Three;

public class Test
{
    public static void Main()
    {
        Console.Write(basic068Inner.basic068ThreeClass.F1);
    }
}

public class basic068Inner<A>
{
    public class basic068ThreeClass
    {
        public static int F1 = 1;
    }
}

namespace basic068One.basic068Three
{
    public class basic068ThreeClass
    {
        public static int F1 = 0;
    }
}
";
            CompileAndVerify(source, expectedOutput: "0");
        }

        [WorkItem(542489, "http://vstfdevdiv:8080/DevDiv2/DevDiv/_workitems/edit/542489")]
        [Fact]
        public void PartialMethodOnlyHasDeclareButNotImplement()
        {
            string source = @"using System;
partial class program
{
    static void Main(string[] args)
    {
        goo(name: string.Empty, age: 1, gender: 1 > 2);
    }
}
partial class program
{
    static partial void goo(string name, int age, bool gender);
}
";
            CompileAndVerify(source);
        }

        [WorkItem(538544, "http://vstfdevdiv:8080/DevDiv2/DevDiv/_workitems/edit/538544")]
        [Fact]
        public void DecimalLiteral01()
        {
            string source = @"using System;
public class MyClass {
    public static void Main()
    {
        Console.WriteLine(0E-10M);
        Console.WriteLine(1E-30M);
        Console.WriteLine(10E-1M);
    }
}
";
            CompileAndVerify(source, expectedOutput: @"
0.0000000000
0.0000000000000000000000000000
1.0
");
        }

        [WorkItem(543897, "http://vstfdevdiv:8080/DevDiv2/DevDiv/_workitems/edit/543897")]
        [Fact]
        public void DecimalLiteral02()
        {
            string source = @"using System;
using System.Globalization;
using System.Threading;
public class MyClass {
    public static void Main()
    {
        System.Globalization.CultureInfo saveCulture = System.Threading.Thread.CurrentThread.CurrentCulture;
        System.Threading.Thread.CurrentThread.CurrentCulture = System.Globalization.CultureInfo.InvariantCulture;

        try
        {
            decimal d = 1.00m;
            Console.WriteLine((d).ToString());
        }
        finally
        {
            System.Threading.Thread.CurrentThread.CurrentCulture = saveCulture;
        }
    }
}
";
            CompileAndVerify(source, expectedOutput: "1.00");
        }

        // Breaking change: native compiler considers
        // digits < 1e-49 when rounding.
        [WorkItem(529827, "http://vstfdevdiv:8080/DevDiv2/DevDiv/_workitems/edit/529827")]
        [WorkItem(568494, "http://vstfdevdiv:8080/DevDiv2/DevDiv/_workitems/edit/568494")]
        [Fact]
        public void DecimalLiteral_BreakingChange()
        {
            string source =
@"using System;
class C
{
    static void Main()
    {
        Console.WriteLine(3.0500000000000000000001e-27m); // 3.05e-27m + 1e-49m [Dev11/Roslyn rounds]
        Console.WriteLine(3.05000000000000000000001e-27m);  // 3.05e-27m + 1e-50m [Dev11 rounds, Roslyn does not]
        Console.WriteLine();
        Console.WriteLine(5.00000000000000000001e-29m); // 5.0e-29m + 1e-49m [Dev11/Roslyn rounds]
        Console.WriteLine(5.0000000000000000000000000000001e-29m); // 5.0e-29m + 1e-60m [Dev11 rounds, Roslyn does not]
        Console.WriteLine();
        Console.WriteLine(-5.00000000000000000001e-29m); // -5.0e-29m + 1e-49m [Dev11/Roslyn rounds]
        Console.WriteLine(-5.0000000000000000000000000000001e-29m); // -5.0e-29m + 1e-60m [Dev11 rounds, Roslyn does not]
        Console.WriteLine();
        //                         10        20        30        40        50
        Console.WriteLine(.10000000000000000000000000005000000000000000000001m); // [Dev11 chops at 50 digits and rounds, Roslyn does not round]
        Console.WriteLine(.100000000000000000000000000050000000000000000000001m); // [Dev11 chops at 50 digits and does not round, Roslyn does not round]
    }
}";
            var compilation = CompileAndVerify(source, expectedOutput:
@"0.0000000000000000000000000031
0.0000000000000000000000000030

0.0000000000000000000000000001
0.0000000000000000000000000000

-0.0000000000000000000000000001
0.0000000000000000000000000000

0.1000000000000000000000000000
0.1000000000000000000000000000");
        }

        [Fact]
        public void DecimalZero()
        {
            var source = @"
using System;
using System.Linq;

class C
{
    static void Main()
    {
        Dump(0E0M);
        Dump(0.0E0M);
        Dump(0.00E0M);
        Console.WriteLine();

        Dump(0E-1M);
        Dump(0E-10M);
        Dump(-0E-10M);
        Dump(0.00E-10M);
        Dump(0E-100M); //differs from dev10
        Console.WriteLine();

        Dump(decimal.Negate(0E0M));
        Dump(decimal.Negate(0.0E0M));
        Dump(decimal.Negate(0.00E0M));
        Console.WriteLine();

        Dump(decimal.Negate(0E-1M));
        Dump(decimal.Negate(0E-10M));
        Dump(decimal.Negate(-0E-10M));
        Dump(decimal.Negate(0.00E-10M));
        Dump(decimal.Negate(0E-100M)); //differs from dev10
    }

    static string ToHexString(decimal d)
    {
        return string.Join("""", decimal.GetBits(d).Select(word => string.Format(""{0:x8}"", word)));
    }

    static void Dump(decimal d)
    {
        Console.WriteLine(ToHexString(d));
    }
}
";
            var compilation = CreateCompilationWithMscorlib40AndSystemCore(source, options: TestOptions.ReleaseExe);
            CompileAndVerify(compilation, expectedOutput: @"
00000000000000000000000000000000
00000000000000000000000000010000
00000000000000000000000000020000

00000000000000000000000000010000
000000000000000000000000000a0000
000000000000000000000000800a0000
000000000000000000000000000c0000
000000000000000000000000001c0000

00000000000000000000000080000000
00000000000000000000000080010000
00000000000000000000000080020000

00000000000000000000000080010000
000000000000000000000000800a0000
000000000000000000000000000a0000
000000000000000000000000800c0000
000000000000000000000000801c0000
");
        }

        // Breaking change: native compiler allows 0eNm where N > 0.
        // (The native compiler ignores sign and scale in 0eNm if N > 0
        // and represents such cases as 0e0m.)
        [WorkItem(568475, "DevDiv")]
        [Fact]
        public void DecimalZero_BreakingChange()
        {
            var source =
@"using System;
class C
{
    static void Main()
    {
        Console.WriteLine(0E1M);
        Console.WriteLine(0E10M);
        Console.WriteLine(-0E10M);
        Console.WriteLine(0.00E10M);
        Console.WriteLine(-0.00E10M);
        Console.WriteLine(0E100M);
    }
}";
            decimal d;
            if (decimal.TryParse("0E1", System.Globalization.NumberStyles.AllowExponent, null, out d))
            {
                CreateCompilation(source).VerifyDiagnostics();
            }
            else
            {
                CreateCompilation(source).VerifyDiagnostics(
                    // (6,27): error CS0594: Floating-point constant is outside the range of type 'decimal'
                    Diagnostic(ErrorCode.ERR_FloatOverflow, "0E1M").WithArguments("decimal").WithLocation(6, 27),
                    // (7,27): error CS0594: Floating-point constant is outside the range of type 'decimal'
                    Diagnostic(ErrorCode.ERR_FloatOverflow, "0E10M").WithArguments("decimal").WithLocation(7, 27),
                    // (8,28): error CS0594: Floating-point constant is outside the range of type 'decimal'
                    Diagnostic(ErrorCode.ERR_FloatOverflow, "0E10M").WithArguments("decimal").WithLocation(8, 28),
                    // (9,27): error CS0594: Floating-point constant is outside the range of type 'decimal'
                    Diagnostic(ErrorCode.ERR_FloatOverflow, "0.00E10M").WithArguments("decimal").WithLocation(9, 27),
                    // (10,28): error CS0594: Floating-point constant is outside the range of type 'decimal'
                    Diagnostic(ErrorCode.ERR_FloatOverflow, "0.00E10M").WithArguments("decimal").WithLocation(10, 28),
                    // (11,27): error CS0594: Floating-point constant is outside the range of type 'decimal'
                    Diagnostic(ErrorCode.ERR_FloatOverflow, "0E100M").WithArguments("decimal").WithLocation(11, 27));
            }
        }

        [Fact]
        public void DecimalPositive()
        {
            var source = @"
using System;
using System.Linq;

class Goo
{
    static void Main()
    {
        Dump(1E0M);
        Dump(1.0E0M);
        Dump(1.00E0M);
        Console.WriteLine();

        Dump(1E1M);
        Dump(1E10M);
        Dump(1E28M);
        Console.WriteLine();

        Dump(1E-1M);
        Dump(1E-10M);
        Dump(1E-28M);
        Console.WriteLine();

        Dump(decimal.Negate(1E0M));
        Dump(decimal.Negate(1.0E0M));
        Dump(decimal.Negate(1.00E0M));
        Console.WriteLine();

        Dump(decimal.Negate(1E1M));
        Dump(decimal.Negate(1E10M));
        Dump(decimal.Negate(1E28M));
        Console.WriteLine();

        Dump(decimal.Negate(1E-1M));
        Dump(decimal.Negate(1E-10M));
        Dump(decimal.Negate(1E-28M));
    }

    static string ToHexString(decimal d)
    {
        return string.Join("""", decimal.GetBits(d).Select(word => string.Format(""{0:x8}"", word)));
    }

    static void Dump(decimal d)
    {
        Console.WriteLine(ToHexString(d));
    }
}
";
            var compilation = CreateCompilationWithMscorlib40AndSystemCore(source, options: TestOptions.ReleaseExe);
            CompileAndVerify(compilation, expectedOutput: @"
00000001000000000000000000000000
0000000a000000000000000000010000
00000064000000000000000000020000

0000000a000000000000000000000000
540be400000000020000000000000000
100000003e250261204fce5e00000000

00000001000000000000000000010000
000000010000000000000000000a0000
000000010000000000000000001c0000

00000001000000000000000080000000
0000000a000000000000000080010000
00000064000000000000000080020000

0000000a000000000000000080000000
540be400000000020000000080000000
100000003e250261204fce5e80000000

00000001000000000000000080010000
000000010000000000000000800a0000
000000010000000000000000801c0000
");
        }

        [Fact]
        public void DecimalNegative()
        {
            var source = @"
using System;
using System.Linq;

class Goo
{
    static void Main()
    {
        Dump(-1E0M);
        Dump(-1.0E0M);
        Dump(-1.00E0M);
        Console.WriteLine();

        Dump(-1E1M);
        Dump(-1E10M);
        Dump(-1E28M);
        Console.WriteLine();

        Dump(-1E-1M);
        Dump(-1E-10M);
        Dump(-1E-28M);
        Console.WriteLine();

        Dump(decimal.Negate(-1E0M));
        Dump(decimal.Negate(-1.0E0M));
        Dump(decimal.Negate(-1.00E0M));
        Console.WriteLine();

        Dump(decimal.Negate(-1E1M));
        Dump(decimal.Negate(-1E10M));
        Dump(decimal.Negate(-1E28M));
        Console.WriteLine();

        Dump(decimal.Negate(-1E-1M));
        Dump(decimal.Negate(-1E-10M));
        Dump(decimal.Negate(-1E-28M));
    }

    static string ToHexString(decimal d)
    {
        return string.Join("""", decimal.GetBits(d).Select(word => string.Format(""{0:x8}"", word)));
    }

    static void Dump(decimal d)
    {
        Console.WriteLine(ToHexString(d));
    }
}
";
            var compilation = CreateCompilationWithMscorlib40AndSystemCore(source, options: TestOptions.ReleaseExe);
            CompileAndVerify(compilation, expectedOutput: @"
00000001000000000000000080000000
0000000a000000000000000080010000
00000064000000000000000080020000

0000000a000000000000000080000000
540be400000000020000000080000000
100000003e250261204fce5e80000000

00000001000000000000000080010000
000000010000000000000000800a0000
000000010000000000000000801c0000

00000001000000000000000000000000
0000000a000000000000000000010000
00000064000000000000000000020000

0000000a000000000000000000000000
540be400000000020000000000000000
100000003e250261204fce5e00000000

00000001000000000000000000010000
000000010000000000000000000a0000
000000010000000000000000001c0000
");
        }

        [Fact]
        public void DecimalMaxValue()
        {
            var source = @"
using System;
using System.Linq;

class Goo
{
    static void Main()
    {
        Dump(79228162514264337593543950335E0M);
        Dump(7922816251426433759354395033.5E1M);
        Dump(792281625142643375935439.50335E5M);
        Dump(7.9228162514264337593543950335E28M);
        Console.WriteLine();

        Dump(79228162514264337593543950335E-0M);
        Dump(79228162514264337593543950335E-1M);
        Dump(79228162514264337593543950335E-5M);
        Dump(79228162514264337593543950335E-28M);
        Console.WriteLine();

        Dump(decimal.Negate(79228162514264337593543950335E0M));
        Dump(decimal.Negate(7922816251426433759354395033.5E1M));
        Dump(decimal.Negate(792281625142643375935439.50335E5M));
        Dump(decimal.Negate(7.9228162514264337593543950335E28M));
        Console.WriteLine();

        Dump(decimal.Negate(79228162514264337593543950335E-0M));
        Dump(decimal.Negate(79228162514264337593543950335E-1M));
        Dump(decimal.Negate(79228162514264337593543950335E-5M));
        Dump(decimal.Negate(79228162514264337593543950335E-28M));
    }

    static string ToHexString(decimal d)
    {
        return string.Join("""", decimal.GetBits(d).Select(word => string.Format(""{0:x8}"", word)));
    }

    static void Dump(decimal d)
    {
        Console.WriteLine(ToHexString(d));
    }
}
";
            var compilation = CreateCompilationWithMscorlib40AndSystemCore(source, options: TestOptions.ReleaseExe);
            CompileAndVerify(compilation, expectedOutput: @"
ffffffffffffffffffffffff00000000
ffffffffffffffffffffffff00000000
ffffffffffffffffffffffff00000000
ffffffffffffffffffffffff00000000

ffffffffffffffffffffffff00000000
ffffffffffffffffffffffff00010000
ffffffffffffffffffffffff00050000
ffffffffffffffffffffffff001c0000

ffffffffffffffffffffffff80000000
ffffffffffffffffffffffff80000000
ffffffffffffffffffffffff80000000
ffffffffffffffffffffffff80000000

ffffffffffffffffffffffff80000000
ffffffffffffffffffffffff80010000
ffffffffffffffffffffffff80050000
ffffffffffffffffffffffff801c0000
");
        }

        [Fact]
        public void DecimalConversion01()
        {
            string source = @"
using System;

class C
{
    static int Goo()
    {
        int i = 10;
        return (int)(decimal)(int)i;
    }

    static int Bar()
    {
        return (int)decimal.One;
    }

    static void Main(string[] args)
    {
        int i = Goo();
        int j = Bar();

        Console.Write(i);
        Console.Write(j);
    }
}";
            var compilation = CompileAndVerify(source, expectedOutput: "101");
            compilation.VerifyIL("C.Goo",
            @"{
  // Code size       13 (0xd)
  .maxstack  1
  IL_0000:  ldc.i4.s   10
  IL_0002:  call       ""decimal decimal.op_Implicit(int)""
  IL_0007:  call       ""int decimal.op_Explicit(decimal)""
  IL_000c:  ret
}");
            compilation.VerifyIL("C.Bar",
@"{
  // Code size        2 (0x2)
  .maxstack  1
  IL_0000:  ldc.i4.1
  IL_0001:  ret
}");
        }

        [Fact]
        public void DecimalConversion02()
        {
            string source = @"
using System;

class C
{
    static void Main(string[] args)
    {
        decimal myMoney = 99.9m;
        double x = (double)myMoney;
        myMoney = (decimal)x;
        System.Console.Write(myMoney);
    }
}";
            var compilation = CompileAndVerify(source, expectedOutput: "99.9");
            compilation.VerifyIL("C.Main",
@"{
  // Code size       31 (0x1f)
  .maxstack  5
  IL_0000:  ldc.i4     0x3e7
  IL_0005:  ldc.i4.0
  IL_0006:  ldc.i4.0
  IL_0007:  ldc.i4.0
  IL_0008:  ldc.i4.1
  IL_0009:  newobj     ""decimal..ctor(int, int, int, bool, byte)""
  IL_000e:  call       ""double decimal.op_Explicit(decimal)""
  IL_0013:  conv.r8
  IL_0014:  call       ""decimal decimal.op_Explicit(double)""
  IL_0019:  call       ""void System.Console.Write(decimal)""
  IL_001e:  ret
}");
        }

        [Fact]
        public void DecimalConversion03()
        {
            string source = @"
class Program
{
    static void Main(string[] args)
    {
        D = I;
    }
 
    public static decimal D { get; set; }
    public static int I { get; set; }
}
";
            var compilation = CompileAndVerify(source);
        }

        [Fact]
        public void DecimalConversion04()
        {
            string source = @"
class Program
{
    double x = 1.0;
    decimal y = decimal.One;

    static void Main(string[] args)
    {
        Program a = new Program();
        double x = (double)a.y;
        decimal y = (decimal)a.x;

        System.Console.Write(x);
        System.Console.Write(y);
    }
}
";
            var compilation = CompileAndVerify(source, expectedOutput: "11");
        }

        [WorkItem(543888, "http://vstfdevdiv:8080/DevDiv2/DevDiv/_workitems/edit/543888")]
        [Fact]
        public void DecimalConversion05()
        {
            string source = @"
using System;
enum E
{
    One = 1, Two, Three, Four, Five
}

public class C
{
    public static void Main()
    {
        decimal d1 = 1m;
        decimal d2 = 3m;
        decimal d3 = 5m;

        E e = (E)d1;
        Console.WriteLine(e);

        e = (E)d2;
        Console.WriteLine(e);

        e = (E)d3;
        Console.WriteLine(e);
    }
}
";
            var compilation = CompileAndVerify(source, expectedOutput: @"
One
Three
Five
");
        }

        [WorkItem(543888, "http://vstfdevdiv:8080/DevDiv2/DevDiv/_workitems/edit/543888")]
        [Fact]
        public void DecimalConversion06()
        {
            string source = @"
using System;
enum E
{
    Sat, Sun, Mon, Tue, Wed, Thu, Fri
}

public class C
{
    public static void Main()
    {
        decimal d = (decimal)E.Sun;
        Console.WriteLine(d);

        d = (decimal)E.Wed;
        Console.WriteLine(d);

        d = (decimal)E.Fri;
        Console.WriteLine(d);
    }
}
";
            var compilation = CompileAndVerify(source, expectedOutput: @"
1
4
6
");
        }

        [WorkItem(543888, "http://vstfdevdiv:8080/DevDiv2/DevDiv/_workitems/edit/543888")]
        [Fact]
        public void DecimalConversion07()
        {
            string source = @"
using System;
enum E
{
    E1, E2
}

public class C
{
    public static void Main()
    {
        decimal d1 = 1.00M;

        decimal d2 = (decimal)(E)d1;
        Console.WriteLine(d2);

        E e = (E)((decimal)(E.E1)+1);
        Console.WriteLine(e);
    }
}
";
            var compilation = CompileAndVerify(source, expectedOutput: @"
1
E2
");
        }

        [WorkItem(539392, "http://vstfdevdiv:8080/DevDiv2/DevDiv/_workitems/edit/539392")]
        [Fact]
        public void DecimalBinaryOp_01()
        {
            string source = @"
class C
{
    static void Main(string[] args)
    {
        var y = decimal.MaxValue + 0;
        System.Console.Write(y);
    }
}";
            var compilation = CompileAndVerify(source, expectedOutput: "79228162514264337593543950335");
            compilation.VerifyIL("C.Main",
@"{
  // Code size       16 (0x10)
  .maxstack  5
  IL_0000:  ldc.i4.m1
  IL_0001:  ldc.i4.m1
  IL_0002:  ldc.i4.m1
  IL_0003:  ldc.i4.0
  IL_0004:  ldc.i4.0
  IL_0005:  newobj     ""decimal..ctor(int, int, int, bool, byte)""
  IL_000a:  call       ""void System.Console.Write(decimal)""
  IL_000f:  ret
}");
        }

        [WorkItem(543279, "http://vstfdevdiv:8080/DevDiv2/DevDiv/_workitems/edit/543279")]
        [Fact]
        public void DecimalBinaryOp_02()
        {
            string source = @"
class C
{
    static void Main(string[] args)
    {
        System.Console.Write(decimal.MaxValue + decimal.MinusOne);     
        System.Console.Write(0 + decimal.MinusOne);
    }
}";
            var compilation = CompileAndVerify(source, expectedOutput: "79228162514264337593543950334-1");
            compilation.VerifyIL("C.Main",
@"
{
  // Code size       27 (0x1b)
  .maxstack  5
  IL_0000:  ldc.i4.s   -2
  IL_0002:  ldc.i4.m1
  IL_0003:  ldc.i4.m1
  IL_0004:  ldc.i4.0
  IL_0005:  ldc.i4.0
  IL_0006:  newobj     ""decimal..ctor(int, int, int, bool, byte)""
  IL_000b:  call       ""void System.Console.Write(decimal)""
  IL_0010:  ldsfld     ""decimal decimal.MinusOne""
  IL_0015:  call       ""void System.Console.Write(decimal)""
  IL_001a:  ret
}");
        }

        [Fact]
        public void DecimalBinaryOp_03()
        {
            string source = @"
class C
{
    // http://msdn.microsoft.com/en-US/library/system.decimal.remainder(v=vs.110).aspx
    static void M(decimal d1, decimal d2)
    {
        var r1 = d1 + d2;
        System.Console.WriteLine(r1);

        var r2 = d1 - d2;
        System.Console.WriteLine(r2);

        var r3 = d1 * d2;
        System.Console.WriteLine(r3);

        var r4 = d1 / d2;
        System.Console.WriteLine(r4);

        var r5 = d1 % d2;
        System.Console.WriteLine(r5);
    }

    static void Main(string[] args)
    {
        M(1000M, 7M);
        M(-1000M, 7M);
        M(new decimal(1230000000, 0, 0, false, 7), 0.0012300M);
        M(12345678900000000M, 0.0000000012345678M);
        M(123456789.0123456789M, 123456789.1123456789M);
    }
}";
            var compilation = CompileAndVerify(source, expectedOutput: @"
1007
993
7000
142.85714285714285714285714286
6
-993
-1007
-7000
-142.85714285714285714285714286
-6
123.0012300
122.9987700
0.15129000000000
100000
0.0000000
12345678900000000.000000001235
12345678899999999.999999998765
15241577.6390794200000000
10000000729000059778004901.796
0.000000000983
246913578.1246913578
-0.1000000000
15241578765584515.651425087878
0.9999999991899999933660999449
123456789.0123456789
");
        }

        [Fact]
        public void DecimalBinaryOp_04()
        {
            string source = @"
class C
{
    // http://msdn.microsoft.com/en-us/library/system.decimal.compare(v=vs.110).aspx
        static void M(decimal d1, decimal d2)
        {
            var r1 = d1 == d2;
            System.Console.WriteLine(r1);

            var r2 = d1 != d2;
            System.Console.WriteLine(r2);

            var r3 = d1 >= d2;
            System.Console.WriteLine(r3);

            var r4 = d1 > d2;
            System.Console.WriteLine(r4);

            var r5 = d1 <= d2;
            System.Console.WriteLine(r5);

            var r6 = d1 < d2;
            System.Console.WriteLine(r6);
            System.Console.WriteLine();
        }

        static void Main(string[] args)
        {
            M(new decimal(123.456), new decimal(1.2345600E+2));
            M(new decimal(123.456), 123.4561M);
            M(new decimal(123.456), 123.4559M);
            M(new decimal(123.456), 123.456000M);
            M(new decimal(123.456), new decimal(123456000, 0, 0, false, 6));
        }
}";
            var compilation = CompileAndVerify(source, expectedOutput: @"
True
False
True
False
True
False

False
True
False
False
True
True

False
True
True
True
False
False

True
False
True
False
True
False

True
False
True
False
True
False

");
        }

        [Fact]
        public void DecimalUnaryOp_01()
        {
            string source = @"
class C
{
        static void Main(string[] args)
        {
            var x1 = +123.456M;
            System.Console.WriteLine(x1);

            var x2 = -123.456M;
            System.Console.WriteLine(x2);

            var x3 = +x1;
            System.Console.WriteLine(x3);

            var x4 = -x1;
            System.Console.WriteLine(x4);

            var x5 = ++x1;
            System.Console.WriteLine(x5);

            var x6 = x1++;
            System.Console.WriteLine(x6);

            var x7 = x1--;
            System.Console.WriteLine(x7);

            var x8 = --x1;
            System.Console.WriteLine(x8);
        }
}";
            var compilation = CompileAndVerify(source, expectedOutput: @"
123.456
-123.456
123.456
-123.456
124.456
124.456
125.456
123.456
");
            compilation.VerifyIL("C.Main",
@"
{
  // Code size      111 (0x6f)
  .maxstack  6
  .locals init (decimal V_0) //x1
  IL_0000:  ldloca.s   V_0
  IL_0002:  ldc.i4     0x1e240
  IL_0007:  ldc.i4.0
  IL_0008:  ldc.i4.0
  IL_0009:  ldc.i4.0
  IL_000a:  ldc.i4.3
  IL_000b:  call       ""decimal..ctor(int, int, int, bool, byte)""
  IL_0010:  ldloc.0
  IL_0011:  call       ""void System.Console.WriteLine(decimal)""
  IL_0016:  ldc.i4     0x1e240
  IL_001b:  ldc.i4.0
  IL_001c:  ldc.i4.0
  IL_001d:  ldc.i4.1
  IL_001e:  ldc.i4.3
  IL_001f:  newobj     ""decimal..ctor(int, int, int, bool, byte)""
  IL_0024:  call       ""void System.Console.WriteLine(decimal)""
  IL_0029:  ldloc.0
  IL_002a:  call       ""void System.Console.WriteLine(decimal)""
  IL_002f:  ldloc.0
  IL_0030:  call       ""decimal decimal.op_UnaryNegation(decimal)""
  IL_0035:  call       ""void System.Console.WriteLine(decimal)""
  IL_003a:  ldloc.0
  IL_003b:  call       ""decimal decimal.op_Increment(decimal)""
  IL_0040:  dup
  IL_0041:  stloc.0
  IL_0042:  call       ""void System.Console.WriteLine(decimal)""
  IL_0047:  ldloc.0
  IL_0048:  dup
  IL_0049:  call       ""decimal decimal.op_Increment(decimal)""
  IL_004e:  stloc.0
  IL_004f:  call       ""void System.Console.WriteLine(decimal)""
  IL_0054:  ldloc.0
  IL_0055:  dup
  IL_0056:  call       ""decimal decimal.op_Decrement(decimal)""
  IL_005b:  stloc.0
  IL_005c:  call       ""void System.Console.WriteLine(decimal)""
  IL_0061:  ldloc.0
  IL_0062:  call       ""decimal decimal.op_Decrement(decimal)""
  IL_0067:  dup
  IL_0068:  stloc.0
  IL_0069:  call       ""void System.Console.WriteLine(decimal)""
  IL_006e:  ret
}
");
        }

        [Fact]
        public void DecimalUnaryOp_02()
        {
            string source = @"
using System;

class C
{
    // http://msdn.microsoft.com/en-us/library/system.decimal.op_unarynegation(v=vs.110).aspx
    public static string GetExceptionType(Exception ex)
    {
        string exceptionType = ex.GetType().ToString();
        return exceptionType.Substring(
            exceptionType.LastIndexOf('.') + 1);
    }

    // Display the argument and the incremented and decremented values.
    public static void DecIncrDecrUnary(decimal argument)
    {
        decimal toBeIncr = argument;
        decimal toBeDecr = argument;

        // Catch the exception if the increment operator throws one.
        try
        {
            toBeIncr++;
            System.Console.WriteLine(toBeIncr);
        }
        catch (Exception ex)
        {
            System.Console.WriteLine(GetExceptionType(ex));
        }

        // Catch the exception if the decrement operator throws one.
        try
        {
            toBeDecr--;
            System.Console.WriteLine(toBeDecr);
        }
        catch (Exception ex)
        {
            System.Console.WriteLine(GetExceptionType(ex));
        }

        System.Console.WriteLine();
    }

    static void Main(string[] args)
    {
        // Create objects to compare with the reference.
        DecIncrDecrUnary(0.000000123M);
        DecIncrDecrUnary(new decimal(123000000, 0, 0, false, 9));
        DecIncrDecrUnary(-new decimal(123000000, 0, 0, false, 9));
        DecIncrDecrUnary(+decimal.MaxValue);
        DecIncrDecrUnary(-decimal.MaxValue);
        DecIncrDecrUnary(+7.5000000000000000000000000001M);
    }
}";
            var compilation = CompileAndVerify(source, expectedOutput: @"
1.000000123
-0.999999877

1.123000000
-0.877000000

0.877000000
-1.123000000

OverflowException
79228162514264337593543950334

-79228162514264337593543950334
OverflowException

8.500000000000000000000000000
6.5000000000000000000000000001

");
        }

        [WorkItem(542568, "http://vstfdevdiv:8080/DevDiv2/DevDiv/_workitems/edit/542568")]
        [Fact]
        public void ImplicitConversionForOptional()
        {
            string source = @"class MyClass
{
    void Goo(decimal x = 10) { }
}
";
            CompileAndVerify(source);
        }

        [WorkItem(542742, "http://vstfdevdiv:8080/DevDiv2/DevDiv/_workitems/edit/542742")]
        [Fact]
        public void CodeGenEmptyStatement()
        {
            string source = @"class Test
{
    static void Main()
    {
        ;
    }
}";
            CompileAndVerify(source);
        }

        [WorkItem(542458, "http://vstfdevdiv:8080/DevDiv2/DevDiv/_workitems/edit/542458")]
        [Fact]
        public void DefaultParamValueIsStruct_SameAssembly()
        {
            string source = @"
public class Test
{
    public static void Main()
    {
        DefaultParameterValues.M(""hello"");
    }
}

public class DefaultParameterValues
{
    public static void M(
            string text,
            string path = """",
            DefaultParameterValues d = null,
            System.Threading.CancellationToken cancellationToken = default(System.Threading.CancellationToken)) { }
}
";
            CompileAndVerify(source).VerifyIL("Test.Main", @"
{
  // Code size       26 (0x1a)
  .maxstack  4
  .locals init (System.Threading.CancellationToken V_0)
  IL_0000:  ldstr      ""hello""
  IL_0005:  ldstr      """"
  IL_000a:  ldnull
  IL_000b:  ldloca.s   V_0
  IL_000d:  initobj    ""System.Threading.CancellationToken""
  IL_0013:  ldloc.0
  IL_0014:  call       ""void DefaultParameterValues.M(string, string, DefaultParameterValues, System.Threading.CancellationToken)""
  IL_0019:  ret
}
");
        }

        [WorkItem(542458, "http://vstfdevdiv:8080/DevDiv2/DevDiv/_workitems/edit/542458")]
        [Fact]
        public void DefaultParamValueIsStruct_DifferentAssembly()
        {
            var source1 = @"
public class DefaultParameterValues
{
    public static void M(
            string text,
            string path = """",
            DefaultParameterValues d = null,
            System.Threading.CancellationToken cancellationToken = default(System.Threading.CancellationToken)) { }
}
";
            var compilation1 = CreateCompilation(source1);

            var source2 = @"
public class Test
{
    public static void Main()
    {
        DefaultParameterValues.M(""hello"");
    }
}
";
            CompileAndVerify(source2, new[] { new CSharpCompilationReference(compilation1) }).VerifyIL("Test.Main", @"
{
  // Code size       26 (0x1a)
  .maxstack  4
  .locals init (System.Threading.CancellationToken V_0)
  IL_0000:  ldstr      ""hello""
  IL_0005:  ldstr      """"
  IL_000a:  ldnull
  IL_000b:  ldloca.s   V_0
  IL_000d:  initobj    ""System.Threading.CancellationToken""
  IL_0013:  ldloc.0
  IL_0014:  call       ""void DefaultParameterValues.M(string, string, DefaultParameterValues, System.Threading.CancellationToken)""
  IL_0019:  ret
}
");
        }

        [WorkItem(542458, "http://vstfdevdiv:8080/DevDiv2/DevDiv/_workitems/edit/542458")]
        [Fact]
        public void DefaultParamValueIsStruct_MetadataAssembly()
        {
            var source = @"
public class Test
{
    public static void Main()
    {
        DefaultParameterValues.M(""hello"");
    }
}
";
            CompileAndVerify(source, new[] { TestReferences.SymbolsTests.Methods.CSMethods }).VerifyIL("Test.Main", @"
{
  // Code size       26 (0x1a)
  .maxstack  4
  .locals init (System.Threading.CancellationToken V_0)
  IL_0000:  ldstr      ""hello""
  IL_0005:  ldstr      """"
  IL_000a:  ldnull
  IL_000b:  ldloca.s   V_0
  IL_000d:  initobj    ""System.Threading.CancellationToken""
  IL_0013:  ldloc.0
  IL_0014:  call       ""void DefaultParameterValues.M(string, string, DefaultParameterValues, System.Threading.CancellationToken)""
  IL_0019:  ret
}
");
        }

        [WorkItem(542417, "http://vstfdevdiv:8080/DevDiv2/DevDiv/_workitems/edit/542417")]
        [Fact]
        public void DefaultParameterInGenericMethod()
        {
            var source =
@"using System;

public class Program
{
    public static void Goo(string str2, string str = ""test1"")
    {
        Console.WriteLine(""Goo("" + str2 + "", "" + str + "")"");
    }

    public static void Goo<T>(T str2, string str = ""test2"")
    {
        Console.WriteLine(""Goo<"" + typeof(T) + "">("" + str2 + "", "" + str + "")"");
    }

    public static void Main()
    {
        Goo<string>(""test3"");
    }
}";
            CompileAndVerify(source, expectedOutput: "Goo<System.String>(test3, test2)");
        }

        [WorkItem(542920, "http://vstfdevdiv:8080/DevDiv2/DevDiv/_workitems/edit/542920")]
        [Fact]
        public void PassExceptionVarByRef()
        {
            string source = @"
    using System;
    class Test
    {
        static void Goo(out Exception ex)
        {
            ex = new Exception(""bye"");
        }

        static void Main()
        {
            try{
                throw new Exception(""hi"");
            } catch (Exception ex){
                Goo(out ex);
                Console.WriteLine(ex.Message);
            }
        }
    }
";
            var compilation = CompileAndVerify(source, expectedOutput: @"bye");

            compilation.VerifyIL("Test.Main",
@"{
  // Code size       33 (0x21)
  .maxstack  1
  .locals init (System.Exception V_0) //ex
  .try
{
  IL_0000:  ldstr      ""hi""
  IL_0005:  newobj     ""System.Exception..ctor(string)""
  IL_000a:  throw
}
  catch System.Exception
{
  IL_000b:  stloc.0
  IL_000c:  ldloca.s   V_0
  IL_000e:  call       ""void Test.Goo(out System.Exception)""
  IL_0013:  ldloc.0
  IL_0014:  callvirt   ""string System.Exception.Message.get""
  IL_0019:  call       ""void System.Console.WriteLine(string)""
  IL_001e:  leave.s    IL_0020
}
  IL_0020:  ret
}
");
        }

        [WorkItem(10616, "DevDiv_Projects/Roslyn")]
        [Fact]
        public void EnumAsOptionalParameter()
        {
            string source = @"
using System;

public enum E
{
    e1, e2=3, e3
}

public class Parent
{
    public int Goo(E e = E.e2) { return e == E.e2 ? 0 : 1; }
}

public class Test
{
    public static int Main()
    {
        var ret = new Parent().Goo();
        Console.WriteLine(ret);
        return ret;
    }
}
";
            var compilation = CompileAndVerify(source, expectedOutput: @"0");

            compilation.VerifyIL("Test.Main",
@"{
  // Code size       18 (0x12)
  .maxstack  2
  IL_0000:  newobj     ""Parent..ctor()""
  IL_0005:  ldc.i4.3
  IL_0006:  call       ""int Parent.Goo(E)""
  IL_000b:  dup
  IL_000c:  call       ""void System.Console.WriteLine(int)""
  IL_0011:  ret
}");
        }

        [WorkItem(2272, "https://github.com/dotnet/roslyn/issues/2272")]
        [Fact]
        public void DefaultParamValueIsEnum()
        {
            string source = @"
using System;

public class Parent
{
    public int Goo(ConsoleKey e = ConsoleKey.A) { return e == ConsoleKey.A ? 0 : 1; }
}

public class Test
{
    public static int Main()
    {
        var ret = new Parent().Goo();
        Console.WriteLine(ret);
        return ret;
    }
}
";
            CompileAndVerify(source, expectedOutput: @"0");
        }

        [WorkItem(543089, "http://vstfdevdiv:8080/DevDiv2/DevDiv/_workitems/edit/543089")]
        [Fact()]
        public void NoOutAttributeOnMethodReturn()
        {
            string source = @"
using System;

class A : Attribute { }
class C
{
    [return: A]
    void Goo() { }

    static void Main()
    {
        var obj = new C();
        var attrs = ((Action)obj.Goo).Method.ReturnTypeCustomAttributes.GetCustomAttributes(false);
        Console.Write(attrs.Length);
        for (int i = 0; i < attrs.Length; i++)
            Console.WriteLine(attrs[i]);
    }
}
";
            var compilation = CompileAndVerify(source, expectedOutput: @"1A");
        }

        [WorkItem(543090, "http://vstfdevdiv:8080/DevDiv2/DevDiv/_workitems/edit/543090")]
        [Fact()]
        public void EmitAttributeOnPartialMethodReturnType()
        {
            string source = @"
using System;

class A : Attribute { }

partial class C
{
    [return: A]
    partial void Bar() { }
}

partial class C
{
    partial void Bar();

    static void Main()
    {
        var obj = new C();
        var attrs = ((Action)obj.Bar).Method.ReturnTypeCustomAttributes.GetCustomAttributes(false);
        Console.Write(attrs.Length);
        for (int i = 0; i < attrs.Length; i++)
            Console.WriteLine(attrs[i]);
    }
}
";
            var compilation = CompileAndVerify(source, expectedOutput: @"1A");
        }

        [WorkItem(543530, "http://vstfdevdiv:8080/DevDiv2/DevDiv/_workitems/edit/543530")]
        [Fact()]
        public void EmitAttributeWithNullTypeArgument1()
        {
            string source = @"
using System;
using System.Reflection;

class Base1 : Attribute
{
    public Base1(Type opt = null)
    {
        this.Result = opt == null ? ""null"" : opt.ToString();
    }
    public string Result;
}

class C1
{
    [Base1(null)]
    static void A(string[] args)
    {
    }
    [Base1()]
    static void B(string name)
    {
        var m = typeof(C1).GetMethod(name, BindingFlags.Static | BindingFlags.NonPublic);
        Console.Write(((Base1)m.GetCustomAttributes(typeof(Base1), false)[0]).Result);
        Console.Write("";"");
    }
    [Base1(typeof(C1))]
    static void Main(string[] args)
    {
        B(""A"");
        B(""B"");
        B(""Main"");
    }
}";
            var compilation = CompileAndVerify(source, expectedOutput: "null;null;C1;");
        }
        [WorkItem(543091, "http://vstfdevdiv:8080/DevDiv2/DevDiv/_workitems/edit/543091")]
        [Fact()]
        public void EmitAttributeOnPartialMethodParameter()
        {
            string source = @"
using System;

class A : Attribute { }

partial class C
{
    partial void Gen<T>([A]T t);
}

partial class C
{
    partial void Gen<T>(T t) { }

    static void Main()
    {
        var obj = new C();
        var goo = ((Action<int>)obj.Gen<int>).Method;
        var attrs = goo.GetParameters()[0].GetCustomAttributes(false);
        Console.Write(attrs.Length);
        for (int i = 0; i < attrs.Length; i++)
            Console.WriteLine(attrs[i]);
    }
}
";
            var compilation = CompileAndVerify(source, expectedOutput: @"1A");
        }

        [WorkItem(543156, "http://vstfdevdiv:8080/DevDiv2/DevDiv/_workitems/edit/543156")]
        [Fact()]
        public void OverloadResolutionWithParams()
        {
            string source = @"
using System;

public class C
{
    public int Goo(object i = null, object j = null) { return 0; }
    public int Goo(int i = 0, params object[] arr) { return 1; }

    public int Bar(object o = null, int i = 1, params object[] arr) { return 1; }
    public int Bar(string s = ""PickMe"", int i = 1, object o = null) { return 0; }
}

class Test
{
    public static void Main()
    {
        var obj = new C();
        Console.Write(obj.Goo());
        Console.Write(obj.Bar(i: 3));
    }
}
";
            var compilation = CompileAndVerify(source, expectedOutput: @"00");
        }

        [WorkItem(543157, "http://vstfdevdiv:8080/DevDiv2/DevDiv/_workitems/edit/543157")]
        [Fact()]
        public void MultipleUseOfObjectInstance()
        {
            string source = @"
using System;

class Program
{
    public static void Main()
    {
        Console.WriteLine(Test());
    }

    public static int Test()
    {
        var obj = new C();
        if (obj.M1() != 10)
            return 1;

        if (obj.M2() != 20)
            return 1;

        return 0;
    }

    class C
    {
        public int M1()  {    return 10;    }
        public int M2()  {    return 20;    }
    }
}
";
            var compilation = CompileAndVerify(source, expectedOutput: @"0");
        }

        [WorkItem(543566, "http://vstfdevdiv:8080/DevDiv2/DevDiv/_workitems/edit/543566")]
        [Fact()]
        public void OptionalTypeParameterWithDefaultT()
        {
            string source = @"
using System;
using System.Collections.Generic;

public class Parent<T>
{
    public int Goo(T t = default(T))
    {
        if (t == null) return 0;
        return 1;
    }
}

class Test
{
    public static void Main()
    {
        var p = new Parent<String>();
        Console.Write(p.Goo());
    }
}
";
            var compilation = CompileAndVerify(source, expectedOutput: @"0");
        }

        [Fact(), WorkItem(543667, "http://vstfdevdiv:8080/DevDiv2/DevDiv/_workitems/edit/543667")]
        public void BaseCallInAnonymousMethodInGenericMethodWithHoistedLocal()
        {
            string source = @"
using System;

class A<T>
{
    public virtual V PrintField<V, W>(V v, W w)
    {
        return default(V);
    }
}
class B<T> : A<T>
{
    public override V PrintField<V, W>(V v, W w)
    {
        int i = 10;
        Func<V, W, V> f = delegate(V dv, W dw)
        {
            var x = i;
            return base.PrintField(dv, dw);
        };
        return default(V);
    }
}";
            CompileAndVerify(source);
        }

        #endregion

        [Fact]
        [CompilerTrait(CompilerFeature.PEVerifyCompat)]
        public void MutateReadonlyNested()
        {
            string source = @"

using System;
class Program
{
    public static void Main()
    {
        var c = new cls1();

        c.y.mutate(123);
        c.y.n.n.mutate(456);
        Console.WriteLine(c.y.n.n.num);
    }
}

class cls1
{
    public readonly MyManagedStruct y = new MyManagedStruct(42);
}

struct MyManagedStruct
{
    public struct Nested
    {
        public Nested1 n;

        public struct Nested1
        {
            public int num;

            public void mutate(int x)
            {
                num = x;
            }
        }
    }

    public Nested n;

    public void mutate(int x)
    {
        n.n.num = x;
    }

    public MyManagedStruct(int x)
    {
        n.n.num = x;
    }
}";
            var comp = CompileAndVerify(source, expectedOutput: @"42", parseOptions: TestOptions.Regular7_2, verify: Verification.Fails);

            comp.VerifyIL("Program.Main",
@"
{
  // Code size       76 (0x4c)
  .maxstack  3
  .locals init (MyManagedStruct V_0,
                MyManagedStruct.Nested.Nested1 V_1)
  IL_0000:  newobj     ""cls1..ctor()""
  IL_0005:  dup
  IL_0006:  ldfld      ""MyManagedStruct cls1.y""
  IL_000b:  stloc.0
  IL_000c:  ldloca.s   V_0
  IL_000e:  ldc.i4.s   123
  IL_0010:  call       ""void MyManagedStruct.mutate(int)""
  IL_0015:  dup
  IL_0016:  ldflda     ""MyManagedStruct cls1.y""
  IL_001b:  ldflda     ""MyManagedStruct.Nested MyManagedStruct.n""
  IL_0020:  ldfld      ""MyManagedStruct.Nested.Nested1 MyManagedStruct.Nested.n""
  IL_0025:  stloc.1
  IL_0026:  ldloca.s   V_1
  IL_0028:  ldc.i4     0x1c8
  IL_002d:  call       ""void MyManagedStruct.Nested.Nested1.mutate(int)""
  IL_0032:  ldflda     ""MyManagedStruct cls1.y""
  IL_0037:  ldflda     ""MyManagedStruct.Nested MyManagedStruct.n""
  IL_003c:  ldflda     ""MyManagedStruct.Nested.Nested1 MyManagedStruct.Nested.n""
  IL_0041:  ldfld      ""int MyManagedStruct.Nested.Nested1.num""
  IL_0046:  call       ""void System.Console.WriteLine(int)""
  IL_004b:  ret
}
");

            comp = CompileAndVerify(source, expectedOutput: @"42", verify: Verification.Passes, parseOptions:TestOptions.Regular.WithPEVerifyCompatFeature());

            comp.VerifyIL("Program.Main",
@"
{
  // Code size       76 (0x4c)
  .maxstack  3
  .locals init (MyManagedStruct V_0)
  IL_0000:  newobj     ""cls1..ctor()""
  IL_0005:  dup
  IL_0006:  ldfld      ""MyManagedStruct cls1.y""
  IL_000b:  stloc.0
  IL_000c:  ldloca.s   V_0
  IL_000e:  ldc.i4.s   123
  IL_0010:  call       ""void MyManagedStruct.mutate(int)""
  IL_0015:  dup
  IL_0016:  ldfld      ""MyManagedStruct cls1.y""
  IL_001b:  stloc.0
  IL_001c:  ldloca.s   V_0
  IL_001e:  ldflda     ""MyManagedStruct.Nested MyManagedStruct.n""
  IL_0023:  ldflda     ""MyManagedStruct.Nested.Nested1 MyManagedStruct.Nested.n""
  IL_0028:  ldc.i4     0x1c8
  IL_002d:  call       ""void MyManagedStruct.Nested.Nested1.mutate(int)""
  IL_0032:  ldfld      ""MyManagedStruct cls1.y""
  IL_0037:  ldfld      ""MyManagedStruct.Nested MyManagedStruct.n""
  IL_003c:  ldfld      ""MyManagedStruct.Nested.Nested1 MyManagedStruct.Nested.n""
  IL_0041:  ldfld      ""int MyManagedStruct.Nested.Nested1.num""
  IL_0046:  call       ""void System.Console.WriteLine(int)""
  IL_004b:  ret
}
");

            comp = CompileAndVerify(source, expectedOutput: @"42", verify: Verification.Passes, parseOptions: TestOptions.Regular7_1);

            comp.VerifyIL("Program.Main",
@"
{
  // Code size       76 (0x4c)
  .maxstack  3
  .locals init (MyManagedStruct V_0)
  IL_0000:  newobj     ""cls1..ctor()""
  IL_0005:  dup
  IL_0006:  ldfld      ""MyManagedStruct cls1.y""
  IL_000b:  stloc.0
  IL_000c:  ldloca.s   V_0
  IL_000e:  ldc.i4.s   123
  IL_0010:  call       ""void MyManagedStruct.mutate(int)""
  IL_0015:  dup
  IL_0016:  ldfld      ""MyManagedStruct cls1.y""
  IL_001b:  stloc.0
  IL_001c:  ldloca.s   V_0
  IL_001e:  ldflda     ""MyManagedStruct.Nested MyManagedStruct.n""
  IL_0023:  ldflda     ""MyManagedStruct.Nested.Nested1 MyManagedStruct.Nested.n""
  IL_0028:  ldc.i4     0x1c8
  IL_002d:  call       ""void MyManagedStruct.Nested.Nested1.mutate(int)""
  IL_0032:  ldfld      ""MyManagedStruct cls1.y""
  IL_0037:  ldfld      ""MyManagedStruct.Nested MyManagedStruct.n""
  IL_003c:  ldfld      ""MyManagedStruct.Nested.Nested1 MyManagedStruct.Nested.n""
  IL_0041:  ldfld      ""int MyManagedStruct.Nested.Nested1.num""
  IL_0046:  call       ""void System.Console.WriteLine(int)""
  IL_004b:  ret
}
");
        }

        [Fact]
        [CompilerTrait(CompilerFeature.PEVerifyCompat)]
        public void MutateReadonlyNested1()
        {
            string source = @"

    class Program
    {
        static void Main(string[] args)
        {
            GetRoRef().ro.ro.ro.ro.ToString();
            System.Console.Write(GetRoRef().ro.ro.ro.ro.x);
        }

        private static ref readonly Largest GetRoRef()
        {
            return ref (new Largest[1])[0];
        }
    }

    struct Largest
    {
        public int x;
        public readonly Large ro;
    }

    struct Large
    {
        public int x;
        public Medium ro;
    }

    struct Medium
    {
        public int x;
        public Small ro;
    }

    struct Small
    {
        public int x;
        public Smallest ro;
    }

    struct Smallest
    {
        public int x;

        public override string ToString()
        {
            x = -1;
            System.Console.Write(x);
            return null;
        }
    }";
            var comp = CompileAndVerify(source, expectedOutput: @"-10", verify: Verification.Fails);

            comp.VerifyIL("Program.Main",
@"
{
  // Code size       76 (0x4c)
  .maxstack  1
  .locals init (Smallest V_0)
  IL_0000:  call       ""ref readonly Largest Program.GetRoRef()""
  IL_0005:  ldflda     ""Large Largest.ro""
  IL_000a:  ldflda     ""Medium Large.ro""
  IL_000f:  ldflda     ""Small Medium.ro""
  IL_0014:  ldfld      ""Smallest Small.ro""
  IL_0019:  stloc.0
  IL_001a:  ldloca.s   V_0
  IL_001c:  constrained. ""Smallest""
  IL_0022:  callvirt   ""string object.ToString()""
  IL_0027:  pop
  IL_0028:  call       ""ref readonly Largest Program.GetRoRef()""
  IL_002d:  ldflda     ""Large Largest.ro""
  IL_0032:  ldflda     ""Medium Large.ro""
  IL_0037:  ldflda     ""Small Medium.ro""
  IL_003c:  ldflda     ""Smallest Small.ro""
  IL_0041:  ldfld      ""int Smallest.x""
  IL_0046:  call       ""void System.Console.Write(int)""
  IL_004b:  ret
}
");

            comp = CompileAndVerify(source, expectedOutput: @"-10", verify: Verification.Passes, parseOptions: TestOptions.Regular.WithPEVerifyCompatFeature());

            comp.VerifyIL("Program.Main",
@"
	{
	  // Code size       76 (0x4c)
	  .maxstack  1
	  .locals init (Large V_0)
	  IL_0000:  call       ""ref readonly Largest Program.GetRoRef()""
	  IL_0005:  ldfld      ""Large Largest.ro""
	  IL_000a:  stloc.0
	  IL_000b:  ldloca.s   V_0
	  IL_000d:  ldflda     ""Medium Large.ro""
	  IL_0012:  ldflda     ""Small Medium.ro""
	  IL_0017:  ldflda     ""Smallest Small.ro""
	  IL_001c:  constrained. ""Smallest""
	  IL_0022:  callvirt   ""string object.ToString()""
	  IL_0027:  pop
	  IL_0028:  call       ""ref readonly Largest Program.GetRoRef()""
	  IL_002d:  ldfld      ""Large Largest.ro""
	  IL_0032:  ldfld      ""Medium Large.ro""
	  IL_0037:  ldfld      ""Small Medium.ro""
	  IL_003c:  ldfld      ""Smallest Small.ro""
	  IL_0041:  ldfld      ""int Smallest.x""
	  IL_0046:  call       ""void System.Console.Write(int)""
	  IL_004b:  ret
	}
");
        }

        [Fact]
        public void LocalNumericConstToString()
        {
            string source = @"
using System;
class Program
{
    static void Main()
    {
        const SByte SB = 123;
        Console.Write(SB.ToString());
    }
}";
            var compilation = CompileAndVerify(source, expectedOutput: @"123");

            // Dev10
            compilation.VerifyIL("Program.Main",
@"{
  // Code size       16 (0x10)
  .maxstack  1
  .locals init (sbyte V_0)
  IL_0000:  ldc.i4.s   123
  IL_0002:  stloc.0
  IL_0003:  ldloca.s   V_0
  IL_0005:  call       ""string sbyte.ToString()""
  IL_000a:  call       ""void System.Console.Write(string)""
  IL_000f:  ret
}");
        }

        [Fact]
        public void PassTypeParamFieldByRef()
        {
            string source = @"
using System;

static class Test
{
    class A
    {
        public object F;
    }

    class B<T>
    {
        public T F;
    }

    // Pass field on type T by ref.
    static void M1<T>(T o) where T : A
    {
        M(ref o.F);
    }

    // Pass field of type T by ref.
    static void M2<T>(B<T> o)
    {
        M(ref o.F);
    }

    static void M<T>(ref T arg)
    {
    }

    static void Main()
    {
        M1(new A());
        M2(new B<int>());
    }
}
";
            var compilation = CompileAndVerify(source, expectedOutput: @"");

            // Dev10
            compilation.VerifyIL("Test.M1<T>(T)",
@"{
  // Code size       17 (0x11)
  .maxstack  1
  IL_0000:  ldarg.0
  IL_0001:  box        ""T""
  IL_0006:  ldflda     ""object Test.A.F""
  IL_000b:  call       ""void Test.M<object>(ref object)""
  IL_0010:  ret
}");
        }

        [Fact]
        public void NotEqualIntegralAndFloat()
        {
            string source = @"
class Class1
{
    static void Main()
    {
        int i = -1;
        bool result = i != 0;

        if (result)
        {
            System.Console.WriteLine(""notequal1"");
        }

        result = i == 0;
        if (result)
        {
            System.Console.WriteLine(""equal1"");
        }


        double d = -1;
        result = d != 0;

        if (result)
        {
            System.Console.WriteLine(""notequal2"");
        }

        result = d == 0;
        if (result)
        {
            System.Console.WriteLine(""equal2"");
        }
    }
}
";
            var compilation = CompileAndVerify(source, expectedOutput: @"notequal1
notequal2");

            // Dev10
            compilation.VerifyIL("Class1.Main",
@"
{
  // Code size       92 (0x5c)
  .maxstack  3
  IL_0000:  ldc.i4.m1
  IL_0001:  dup
  IL_0002:  ldc.i4.0
  IL_0003:  cgt.un
  IL_0005:  brfalse.s  IL_0011
  IL_0007:  ldstr      ""notequal1""
  IL_000c:  call       ""void System.Console.WriteLine(string)""
  IL_0011:  ldc.i4.0
  IL_0012:  ceq
  IL_0014:  brfalse.s  IL_0020
  IL_0016:  ldstr      ""equal1""
  IL_001b:  call       ""void System.Console.WriteLine(string)""
  IL_0020:  ldc.r8     -1
  IL_0029:  dup
  IL_002a:  ldc.r8     0
  IL_0033:  ceq
  IL_0035:  ldc.i4.0
  IL_0036:  ceq
  IL_0038:  brfalse.s  IL_0044
  IL_003a:  ldstr      ""notequal2""
  IL_003f:  call       ""void System.Console.WriteLine(string)""
  IL_0044:  ldc.r8     0
  IL_004d:  ceq
  IL_004f:  brfalse.s  IL_005b
  IL_0051:  ldstr      ""equal2""
  IL_0056:  call       ""void System.Console.WriteLine(string)""
  IL_005b:  ret
}
");
        }

        [WorkItem(529267, "http://vstfdevdiv:8080/DevDiv2/DevDiv/_workitems/edit/529267")]
        [Fact]
        public void ModifyRangeVariable()
        {
            string source = @"
using System.Linq;

class C
{
    static void Main()
    {
        foreach (var e in from x in new int[2] select Goo(ref x))
        {
            System.Console.Write(e);
        }
    }

    static int Goo(ref int x)
    {
        return ++x;
    }
}
";
            // NOTE: this is a breaking change - dev10 builds and prints 11.
            CreateCompilationWithMscorlib40AndSystemCore(source).VerifyDiagnostics(
                // (8,63): error CS1939: Cannot pass the range variable 'x' as an out or ref parameter
                //         foreach (var e in from x in new int[2] select Goo(ref x))
                Diagnostic(ErrorCode.ERR_QueryOutRefRangeVariable, "x").WithArguments("x"));
        }

        [Fact, WorkItem(529430, "http://vstfdevdiv:8080/DevDiv2/DevDiv/_workitems/edit/529430")]
        public void DelegateEqualityComparison()
        {
            string source = @"
using System;

public class SinkHelper
{
    public Action action;
    public void OnEvent()
    {
        if (action == null)
            return;

        if (action != null)
            action();
    }
}
";
            CompileAndVerify(source).VerifyIL("SinkHelper.OnEvent", @"
{
  // Code size       29 (0x1d)
  .maxstack  1
  IL_0000:  ldarg.0
  IL_0001:  ldfld      ""System.Action SinkHelper.action""
  IL_0006:  brtrue.s   IL_0009
  IL_0008:  ret
  IL_0009:  ldarg.0
  IL_000a:  ldfld      ""System.Action SinkHelper.action""
  IL_000f:  brfalse.s  IL_001c
  IL_0011:  ldarg.0
  IL_0012:  ldfld      ""System.Action SinkHelper.action""
  IL_0017:  callvirt   ""void System.Action.Invoke()""
  IL_001c:  ret
}");
        }

        [Fact]
        public void UnorthodoxBool()
        {
            var source = @"
using System;
 
class Class1
{
    static void Main()
    {
        byte[] x = { 0xFF };
        bool[] y = { true };
        Buffer.BlockCopy(x, 0, y, 0, 1);
 
        Console.WriteLine(y[0]);
        Console.Write(y[0] == true);
        Console.Write(y[0] == false);
        Console.Write(y[0] != false);
        Console.Write(y[0] != true);
    }
}
";
            var compilation = CompileAndVerify(source, expectedOutput: @"True
TrueFalseTrueFalse");

            compilation.VerifyIL("Class1.Main",
@"
{
  // Code size       83 (0x53)
  .maxstack  5
  .locals init (byte[] V_0, //x
  bool[] V_1) //y
  IL_0000:  ldc.i4.1
  IL_0001:  newarr     ""byte""
  IL_0006:  dup
  IL_0007:  ldc.i4.0
  IL_0008:  ldc.i4     0xff
  IL_000d:  stelem.i1
  IL_000e:  stloc.0
  IL_000f:  ldc.i4.1
  IL_0010:  newarr     ""bool""
  IL_0015:  dup
  IL_0016:  ldc.i4.0
  IL_0017:  ldc.i4.1
  IL_0018:  stelem.i1
  IL_0019:  stloc.1
  IL_001a:  ldloc.0
  IL_001b:  ldc.i4.0
  IL_001c:  ldloc.1
  IL_001d:  ldc.i4.0
  IL_001e:  ldc.i4.1
  IL_001f:  call       ""void System.Buffer.BlockCopy(System.Array, int, System.Array, int, int)""
  IL_0024:  ldloc.1
  IL_0025:  ldc.i4.0
  IL_0026:  ldelem.u1
  IL_0027:  call       ""void System.Console.WriteLine(bool)""
  IL_002c:  ldloc.1
  IL_002d:  ldc.i4.0
  IL_002e:  ldelem.u1
  IL_002f:  call       ""void System.Console.Write(bool)""
  IL_0034:  ldloc.1
  IL_0035:  ldc.i4.0
  IL_0036:  ldelem.u1
  IL_0037:  ldc.i4.0
  IL_0038:  ceq
  IL_003a:  call       ""void System.Console.Write(bool)""
  IL_003f:  ldloc.1
  IL_0040:  ldc.i4.0
  IL_0041:  ldelem.u1
  IL_0042:  call       ""void System.Console.Write(bool)""
  IL_0047:  ldloc.1
  IL_0048:  ldc.i4.0
  IL_0049:  ldelem.u1
  IL_004a:  ldc.i4.0
  IL_004b:  ceq
  IL_004d:  call       ""void System.Console.Write(bool)""
  IL_0052:  ret
}
");
        }

        [WorkItem(529593, "http://vstfdevdiv:8080/DevDiv2/DevDiv/_workitems/edit/529593")]
        [Fact]
        public void FloatToDecimal01()
        {
            var source = @"
using System;

public class C
{
    static void Main()
    {
        decimal d1 = 1.712m;
        decimal d2 = (decimal)1.712f;
        decimal d3 = (decimal)1.712;
        decimal d4 = (decimal)(double)1.712f;
        Console.WriteLine(d1);
        Console.WriteLine(d2);
        Console.WriteLine(d3);
        Console.WriteLine(d4);
        Console.WriteLine(d1 == d2);
        Console.WriteLine(d2 == d3);
        Console.WriteLine(d3 == d4);
    }
}
";
            CompileAndVerify(source, expectedOutput:
@"1.712
1.712
1.712
1.71200001239777
True
True
False");
        }

        [WorkItem(529593, "http://vstfdevdiv:8080/DevDiv2/DevDiv/_workitems/edit/529593")]
        [Fact]
        public void FloatToDecimal02()
        {
            var source =
@"using System;
class C
{
    static void Main()
    {
        Console.WriteLine((decimal)2147483648f);
        Console.WriteLine((decimal)2147483648d);
        Console.WriteLine((decimal)9.22337203685478e18f);
        Console.WriteLine((decimal)9.22337203685478e18d);
        Console.WriteLine((decimal)3.96140812571322e28f);
        Console.WriteLine((decimal)3.96140812571322e28d);
        Console.WriteLine((decimal)3.96140812663555e28f);
        Console.WriteLine((decimal)3.96140812663555e28d);
        Console.WriteLine((decimal)0.2147483648f);
        Console.WriteLine((decimal)0.2147483648d);
        Console.WriteLine((decimal)-0.0922337203685478f);
        Console.WriteLine((decimal)-0.0922337203685478d);
        Console.WriteLine((decimal)-3.96140812571322f);
        Console.WriteLine((decimal)-3.96140812571322d);
    }
}";
            CompileAndVerify(source, expectedOutput:
@"2147484000
2147483648
9223372000000000000
9223372036854780000
39614080000000000000000000000
39614081257132200000000000000
39614080000000000000000000000
39614081266355500000000000000
0.2147484
0.2147483648
-0.09223372
-0.0922337203685478
-3.961408
-3.96140812571322");
        }

        /// <summary>
        /// Dev11 reports CS0030 "Cannot convert type '...' to 'decimal' for
        /// float/double constants out of range, even in unchecked code.
        /// Roslyn reports CS0221 "Constant value '...' cannot be converted to a
        /// 'decimal' ..." in checked code only, and no error in unchecked code.
        /// </summary>
        [Fact]
        public void FloatToDecimal03()
        {
            var source =
@"using System;
class C
{
    static void Main()
    {
        Console.WriteLine((decimal)-1e30d); // Dev11: CS0030
        Console.WriteLine((decimal)1e-30d);
        Console.WriteLine((decimal)-2e30f); // Dev11: CS0030
        Console.WriteLine((decimal)2e-30f);
    }
}";
            CreateCompilation(source).VerifyDiagnostics(
                // (6,27): error CS0031: Constant value '-1E+30' cannot be converted to a 'decimal'
                //         Console.WriteLine((decimal)-1e30d); // Dev11: CS0031
                Diagnostic(ErrorCode.ERR_ConstOutOfRange, "(decimal)-1e30d").WithArguments("-1E+30", "decimal"),
                // (8,27): error CS0031: Constant value '-2E+30' cannot be converted to a 'decimal'
                //         Console.WriteLine((decimal)-2e30f); // Dev11: CS0031
                Diagnostic(ErrorCode.ERR_ConstOutOfRange, "(decimal)-2e30f").WithArguments("-2E+30", "decimal"));
            source =
@"using System;
class C
{
    static void Main()
    {
        unchecked
        {
            Console.WriteLine((decimal)-3e30d); // Dev11: CS0030
            Console.WriteLine((decimal)3e-30d);
            Console.WriteLine((decimal)-4e30f); // Dev11: CS0030
            Console.WriteLine((decimal)4e-30f);
        }
    }
}";
            CreateCompilation(source).VerifyDiagnostics(
                // (8,31): error CS0031: Constant value '-3E+30' cannot be converted to a 'decimal'
                //             Console.WriteLine((decimal)-3e30d); // Dev11: CS0030
                Diagnostic(ErrorCode.ERR_ConstOutOfRange, "(decimal)-3e30d").WithArguments("-3E+30", "decimal"),
                // (10,31): error CS0031: Constant value '-4E+30' cannot be converted to a 'decimal'
                //             Console.WriteLine((decimal)-4e30f); // Dev11: CS0030
                Diagnostic(ErrorCode.ERR_ConstOutOfRange, "(decimal)-4e30f").WithArguments("-4E+30", "decimal"));
        }

        [Fact]
        public void Bug14064()
        {
            string source = @"
using System;
class C
{
    static void Main()
    {
        const int i = int.MaxValue;   // 2,147,483,647
        const float x = i; // rounded to 2,147,483,648
        float y = i;       // rounded to 2,147,483,648
        double z = i;                 // 2,147,483,647
        Test(x == y); // t
        Test(x == z); // f
        Test(y == z); // f
    }
    private static void Test(bool b) { Console.Write(b ? 't' : 'f'); }
}

";
            string expectedOutput = "tff";
            string expectedIL = @"{
  // Code size       57 (0x39)
  .maxstack  2
  .locals init (float V_0, //y
  double V_1) //z
  IL_0000:  ldc.r4     2.147484E+09
  IL_0005:  stloc.0
  IL_0006:  ldc.r8     2147483647
  IL_000f:  stloc.1
  IL_0010:  ldc.r4     2.147484E+09
  IL_0015:  ldloc.0
  IL_0016:  ceq
  IL_0018:  call       ""void C.Test(bool)""
  IL_001d:  ldc.r8     2147483648
  IL_0026:  ldloc.1
  IL_0027:  ceq
  IL_0029:  call       ""void C.Test(bool)""
  IL_002e:  ldloc.0
  IL_002f:  conv.r8
  IL_0030:  ldloc.1
  IL_0031:  ceq
  IL_0033:  call       ""void C.Test(bool)""
  IL_0038:  ret
}";

            var compilation = CompileAndVerify(source, expectedOutput: expectedOutput);

            compilation.VerifyIL("C.Main", expectedIL);
        }

        [WorkItem(545862, "http://vstfdevdiv:8080/DevDiv2/DevDiv/_workitems/edit/545862")]
        [Fact]
        public void TestPropertyAndTypeWithSameNameInDelegateInstantiation()
        {
            string source = @"
delegate void A();
class B
{
  public void M() { System.Console.WriteLine(123); }
}
class C
{
  B B { get { return new B(); } }
  A R()
  { 
    return new A(B.M);
  }
  static void Main() 
  { 
    (new C()).R()();
  }
}";
            string expectedOutput = "123";
            string expectedIL = @"{
  // Code size       18 (0x12)
  .maxstack  2
  IL_0000:  ldarg.0
  IL_0001:  call       ""B C.B.get""
  IL_0006:  ldftn      ""void B.M()""
  IL_000c:  newobj     ""A..ctor(object, System.IntPtr)""
  IL_0011:  ret
}";
            var compilation = CompileAndVerify(source, expectedOutput: expectedOutput);
            compilation.VerifyIL("C.R", expectedIL);
        }

        [WorkItem(545778, "http://vstfdevdiv:8080/DevDiv2/DevDiv/_workitems/edit/545778")]
        [Fact]
        public void FormattingCharactersInName1()
        {
            var source = @"
enum " + "\u0915\u094d\u200d\u0937" + @"
{
    A
}
";
            System.Action<ModuleSymbol> validator = module =>
            {
                var type = module.GlobalNamespace.GetMember<NamedTypeSymbol>("\u0915\u094d\u0937"); //formatting char removed
                Assert.True(type.CanBeReferencedByName);
            };

            CompileAndVerify(source, sourceSymbolValidator: validator, symbolValidator: validator);
        }

        [WorkItem(545778, "http://vstfdevdiv:8080/DevDiv2/DevDiv/_workitems/edit/545778")]
        [Fact]
        public void FormattingCharactersInName2()
        {
            var il = @"
.class public auto ansi sealed E
       extends [mscorlib]System.Enum
{
  .field public specialname rtspecialname int32 value__
  .field public static literal valuetype E '" + "\u0915\u094d\u200d\u0937" + @"' = int32(0x00000000)
} // end of class E
";
            var comp = CreateCompilationWithILAndMscorlib40("", il);
            var @enum = comp.GlobalNamespace.GetMember<NamedTypeSymbol>("E");
            var field = @enum.GetMembers().OfType<FieldSymbol>().Single();
            Assert.False(field.CanBeReferencedByName);
        }

        [WorkItem(545716, "http://vstfdevdiv:8080/DevDiv2/DevDiv/_workitems/edit/545716")]
        [Fact]
        public void Regress14344()
        {
            string source = @"
class EdmFunction

{

private static void SetFunctionAttribute(ref FunctionAttributes field, FunctionAttributes attribute)

{

field ^= field & attribute;

}

}

enum FunctionAttributes : byte

{

None = 0,

Aggregate = 1,

}

";
            CompileAndVerify(source).VerifyIL("EdmFunction.SetFunctionAttribute", @"
{
  // Code size       10 (0xa)
  .maxstack  4
  IL_0000:  ldarg.0
  IL_0001:  ldarg.0
  IL_0002:  ldind.u1
  IL_0003:  ldarg.0
  IL_0004:  ldind.u1
  IL_0005:  ldarg.1
  IL_0006:  and
  IL_0007:  xor
  IL_0008:  stind.i1
  IL_0009:  ret
}
");
        }

        [Fact]
        public void SacrificialReadElement()
        {
            string source = @"

using System;

class Program
{
    static void Main()
    {
        var x = new Guid[10];

        if (x[1] is Guid)
        {
            Console.WriteLine(""hello"");
        }

        Test<Guid>(5);
    }

    private static void Test<T>(int i) where T:struct
    {
        T[] x = new T[10];

        if (x[i] is T)
        {
            Console.WriteLine(""hello"");
        }
    }
}
";
            CompileAndVerify(source, expectedOutput: @"hello
hello").VerifyIL("Program.Main", @"
{
  // Code size       31 (0x1f)
  .maxstack  2
  IL_0000:  ldc.i4.s   10
  IL_0002:  newarr     ""System.Guid""
  IL_0007:  ldc.i4.1
  IL_0008:  ldelema    ""System.Guid""
  IL_000d:  pop
  IL_000e:  ldstr      ""hello""
  IL_0013:  call       ""void System.Console.WriteLine(string)""
  IL_0018:  ldc.i4.5
  IL_0019:  call       ""void Program.Test<System.Guid>(int)""
  IL_001e:  ret
}
            ").VerifyIL("Program.Test<T>", @"
{
  // Code size       27 (0x1b)
  .maxstack  2
  IL_0000:  ldc.i4.s   10
  IL_0002:  newarr     ""T""
  IL_0007:  ldarg.0
  IL_0008:  readonly.
  IL_000a:  ldelema    ""T""
  IL_000f:  pop
  IL_0010:  ldstr      ""hello""
  IL_0015:  call       ""void System.Console.WriteLine(string)""
  IL_001a:  ret
}
            ");
        }

        [Fact]
        public void Regress15667()
        {
            string source = @"
class Program
{
static void Main(string[] args)
{
bool b;
int s = (b = false) ? 5 : 100; // Warning
int s1 = (b = false) ? 5 : 100; // Warning
System.Console.WriteLine(s1);
}
}
";
            string expectedOutput = "100";
            string expectedIL = @"
{
  // Code size        8 (0x8)
  .maxstack  1
  IL_0000:  ldc.i4.s   100
  IL_0002:  call       ""void System.Console.WriteLine(int)""
  IL_0007:  ret
}";

            var compilation = CompileAndVerify(source, expectedOutput: expectedOutput);

            compilation.VerifyIL("Program.Main", expectedIL);
        }

        [Fact(), WorkItem(546860, "http://vstfdevdiv:8080/DevDiv2/DevDiv/_workitems/edit/546860")]
        public void Bug17007()
        {
            CompileAndVerify(
@"
class Module1
{
    static void Main()
    {
	    System.Console.WriteLine(Test1(100));
    }

    static int Test1(int x)
    {
	    return Test2(x,checked(-x));
    }

    static int Test2(int x, int y)
    {   
	     return y;
    }
}", options: TestOptions.ReleaseExe,
expectedOutput: "-100");
        }

        /// <summary>
        /// Diagnostics from other methods should be ignored
        /// when compiling and emitting synthesized methods.
        /// </summary>
        [WorkItem(546867, "http://vstfdevdiv:8080/DevDiv2/DevDiv/_workitems/edit/546867")]
        [Fact]
        public void IgnoreOtherDiagnosticsCompilingSynthesizedMethods()
        {
            var source =
@"class C
{
    static object F = new object(); // generate .cctor
    static System.Action M()
    {
        return () => { }; // generate lambda
    }
}";
            var compilation = CreateCompilation(source, options: TestOptions.ReleaseDll.WithConcurrentBuild(false));
            var options = compilation.Options;
            var diagnostics = DiagnosticBag.GetInstance();

            var assembly = (SourceAssemblySymbol)compilation.Assembly;
            var module = new PEAssemblyBuilder(
                assembly,
                EmitOptions.Default,
                options.OutputKind,
                GetDefaultModulePropertiesForSerialization(),
                new ResourceDescription[0]);

            var methodBodyCompiler = new MethodCompiler(
                compilation: compilation,
                moduleBeingBuiltOpt: module,
                emittingPdb: false,
                emitTestCoverageData: false,
                hasDeclarationErrors: false,
                diagnostics: diagnostics,
                filterOpt: null,
                cancellationToken: CancellationToken.None);

            // Add diagnostic to MethodBodyCompiler bag, as if
            // code gen for an earlier method had generated an error.
            diagnostics.Add(new CSDiagnostic(new CSDiagnosticInfo(ErrorCode.ERR_IntDivByZero), NoLocation.Singleton));

            // Compile all methods for type including synthesized methods.
            var type = compilation.GlobalNamespace.GetMember<NamedTypeSymbol>("C");
            methodBodyCompiler.Visit(type);

            Assert.Equal(1, diagnostics.AsEnumerable().Count());
            diagnostics.Free();
        }

        [Fact()]
        [WorkItem(546957, "http://vstfdevdiv:8080/DevDiv2/DevDiv/_workitems/edit/546957")]
        public void Bug17352_VarArgCtor()
        {
            string source = @"
using System;
class A
{
    public static void Main()
    {
        TestVarArgs instTestVarArgs = new TestVarArgs(__arglist());
        TestVarArgs instTestVarArgs1 = new TestVarArgs(__arglist(2, ""blah"", null, 2.2));
    }

    public class TestVarArgs
    {
        public TestVarArgs(__arglist)
        {
            Console.WriteLine(""Inside - TestVarArgs::ctor (__arglist)"");
            PrintArgList(new ArgIterator(__arglist));
        }

        private void PrintArgList(ArgIterator args)
        {
            int argCount = args.GetRemainingCount();
            Object[] objArgs = new Object[argCount];

            //Walk all of the args in the variable part of the argument list.
            for (int i = 1; args.GetRemainingCount() > 0 && i < argCount; i++)
            {
                TypedReference tr = args.GetNextArg();
                objArgs[i] = TypedReference.ToObject(tr);
                if (objArgs[i] != null)
                {
                    Console.WriteLine(objArgs[i].GetType());
                    Console.WriteLine(objArgs[i]);
                }
            }
        }
    }

}
";
            var compilation = CompileAndVerify(
                source,
                expectedOutput: @"Inside - TestVarArgs::ctor (__arglist)
Inside - TestVarArgs::ctor (__arglist)
System.Int32
2
System.String
blah");

            compilation.VerifyIL("A.Main",
@"
{
  // Code size       29 (0x1d)
  .maxstack  4
  IL_0000:  newobj     ""A.TestVarArgs..ctor(__arglist)""
  IL_0005:  pop
  IL_0006:  ldc.i4.2
  IL_0007:  ldstr      ""blah""
  IL_000c:  ldnull
  IL_000d:  ldc.r8     2.2
  IL_0016:  newobj     ""A.TestVarArgs..ctor(__arglist) with __arglist( int, string, object, double)""
  IL_001b:  pop
  IL_001c:  ret
}
");
        }

        [WorkItem(24348, "https://github.com/dotnet/roslyn/issues/24348")]
        [Fact]
        public void VarargBridgeSource()
        {

            var code = @"
public class VarArgs
{
    public void Invoke(__arglist)
    {
        var ai = new System.ArgIterator(__arglist);
        System.Console.WriteLine(ai.GetRemainingCount());
    }
}

interface IVarArgs
{
    void Invoke(__arglist);
}

class MyVarArgs : VarArgs, IVarArgs
{

}

public static class P
{
    public static void Main()
    {
        IVarArgs iv = new MyVarArgs();

        iv.Invoke(__arglist(1, 2, 3, 4));
    }
}
";

            var compilation = CompileAndVerifyWithMscorlib40(code, expectedOutput: "4");
        }

        [WorkItem(24348, "https://github.com/dotnet/roslyn/issues/24348")]
        [Fact]
        public void VarargBridgeMeta()
        {
            var reference = CreateCompilation(@"
public class VarArgs
{
    public void Invoke(__arglist)
    {
        var ai = new System.ArgIterator(__arglist);
        System.Console.WriteLine(ai.GetRemainingCount());
    }
}");

            var code = @"
interface IVarArgs
{
    void Invoke(__arglist);
}

class MyVarArgs : VarArgs, IVarArgs
{

}

public static class P
{
    public static void Main()
    {
        IVarArgs iv = new MyVarArgs();

        iv.Invoke(__arglist(1, 2, 3, 4));
    }
}
";

            var comp = CreateCompilation(code, references: new[] { reference.ToMetadataReference() });
            comp.VerifyDiagnostics(
                // (7,28): error CS0630: 'VarArgs.Invoke(__arglist)' cannot implement interface member 'IVarArgs.Invoke(__arglist)' in type 'MyVarArgs' because it has an __arglist parameter.
                // class MyVarArgs : VarArgs, IVarArgs
                Diagnostic(ErrorCode.ERR_InterfaceImplementedImplicitlyByVariadic, "IVarArgs").WithArguments("VarArgs.Invoke(__arglist)", "IVarArgs.Invoke(__arglist)", "MyVarArgs").WithLocation(7, 28)
                );

            comp = CreateCompilation(code, references: new[] { reference.EmitToImageReference() });
            comp.VerifyDiagnostics(
                // (7,28): error CS0630: 'VarArgs.Invoke(__arglist)' cannot implement interface member 'IVarArgs.Invoke(__arglist)' in type 'MyVarArgs' because it has an __arglist parameter.
                // class MyVarArgs : VarArgs, IVarArgs
                Diagnostic(ErrorCode.ERR_InterfaceImplementedImplicitlyByVariadic, "IVarArgs").WithArguments("VarArgs.Invoke(__arglist)", "IVarArgs.Invoke(__arglist)", "MyVarArgs").WithLocation(7, 28)
                );
        }

        [WorkItem(24348, "https://github.com/dotnet/roslyn/issues/24348")]
        [ClrOnlyFact(ClrOnlyReason.Ilasm)]
        public void VarargBridgeSourceModopt()
        {

            var il = @"
.class interface public auto ansi abstract IVarArgs
{
	// Methods
	.method public hidebysig newslot abstract virtual 
		instance vararg int32 modopt(int64) Invoke () cil managed 
	{
	} // end of method IVarArgs::Invoke

} // end of class IVarArgs


";

            var reference = CompileIL(il);

            var code = @"

public class VarArgs
{
    public int Invoke(__arglist) => throw null;
}

class MyVarArgs : VarArgs, IVarArgs
{

}

class MyVarArgs2 : IVarArgs
{
    public int Invoke(__arglist) => throw null;
}

class MyVarArgs3 : IVarArgs
{
    // this is ok, modifiers are copied
    int IVarArgs.Invoke(__arglist) => throw null;
}

public static class P
{
    public static void Main()
    {
        IVarArgs iv = new MyVarArgs3();

        iv.Invoke(__arglist(1, 2, 3, 4));
    }
}
";

            var comp = CreateCompilation(code, references: new[] { reference});
            comp.VerifyDiagnostics(
                // (15,16): error CS0630: 'MyVarArgs2.Invoke(__arglist)' cannot implement interface member 'IVarArgs.Invoke(__arglist)' in type 'MyVarArgs2' because it has an __arglist parameter
                //     public int Invoke(__arglist) => throw null;
                Diagnostic(ErrorCode.ERR_InterfaceImplementedImplicitlyByVariadic, "Invoke").WithArguments("MyVarArgs2.Invoke(__arglist)", "IVarArgs.Invoke(__arglist)", "MyVarArgs2").WithLocation(15, 16),
                // (8,28): error CS0630: 'VarArgs.Invoke(__arglist)' cannot implement interface member 'IVarArgs.Invoke(__arglist)' in type 'MyVarArgs' because it has an __arglist parameter
                // class MyVarArgs : VarArgs, IVarArgs
                Diagnostic(ErrorCode.ERR_InterfaceImplementedImplicitlyByVariadic, "IVarArgs").WithArguments("VarArgs.Invoke(__arglist)", "IVarArgs.Invoke(__arglist)", "MyVarArgs").WithLocation(8, 28)
                );
        }

        [WorkItem(530067, "http://vstfdevdiv:8080/DevDiv2/DevDiv/_workitems/edit/530067")]
        [Fact]
        public void NopAfterCall()
        {
            // For a nop to be inserted after a call, three conditions must be met:
            //   1) void return
            //   2) debug build

            var source = @"
class C
{
    static void Main()
    {
        Void();
        NonVoid();
    }

    static void Void() { }
    static int NonVoid() { return 1; }
}
";

            var compRelease = CreateCompilation(source, options: TestOptions.ReleaseExe);
            var compDebug = CreateCompilation(source, options: TestOptions.DebugExe);

            // (2) is not met.
            CompileAndVerify(compRelease).VerifyIL("C.Main", @"
{
  // Code size       12 (0xc)
  .maxstack  1
  IL_0000:  call       ""void C.Void()""
  IL_0005:  call       ""int C.NonVoid()""
  IL_000a:  pop
  IL_000b:  ret
}");

            // Void meets (1), but NonVoid does not (it doesn't need a nop since it has a pop).
            CompileAndVerify(compDebug).VerifyIL("C.Main", @"
{
  // Code size       14 (0xe)
  .maxstack  1
  IL_0000:  nop
  IL_0001:  call       ""void C.Void()""
  IL_0006:  nop
  IL_0007:  call       ""int C.NonVoid()""
  IL_000c:  pop
  IL_000d:  ret
}");
        }

        [WorkItem(530067, "http://vstfdevdiv:8080/DevDiv2/DevDiv/_workitems/edit/530067")]
        [Fact]
        public void NopAfterCall_ForLoop()
        {
            var source = @"
class C
{
    static void Main()
    {
        for (int i = 0; i < 10; System.Diagnostics.Debugger.Break())
        {
        }
    }
}
";
            // Nop after Debugger.Break(), even though it isn't at the end of a statement.
            var comp = CreateCompilation(source, options: TestOptions.DebugExe);
            var v = CompileAndVerify(comp);

            v.VerifyIL("C.Main", @"
{
  // Code size       23 (0x17)
  .maxstack  2
  .locals init (int V_0, //i
                bool V_1)
  IL_0000:  nop
  IL_0001:  ldc.i4.0
  IL_0002:  stloc.0
  IL_0003:  br.s       IL_000d
  IL_0005:  nop
  IL_0006:  nop
  IL_0007:  call       ""void System.Diagnostics.Debugger.Break()""
  IL_000c:  nop
  IL_000d:  ldloc.0
  IL_000e:  ldc.i4.s   10
  IL_0010:  clt
  IL_0012:  stloc.1
  IL_0013:  ldloc.1
  IL_0014:  brtrue.s   IL_0005
  IL_0016:  ret
}");
        }

        [Fact]
        public void CallOnFildInStruct()
        {
            var source = @"
using System;

class Program
{
    static void Main(string[] args)
        {
            S1 s = new S1(new C1());
            Console.Write(s.Prop1);
        }
}

struct S1
{
    public readonly C1 c;

    public S1(C1 c)
    {
        this.c = c;
    }

    public int Prop1
    {
        get
        {
            return c.s.Length;
        }
    }
}

public class C1
{
    public string s = ""hi"";
}
";
            CompileAndVerify(source, expectedOutput: "2").VerifyIL("S1.Prop1.get", @"            
{
  // Code size       17 (0x11)
  .maxstack  1
  IL_0000:  ldarg.0
  IL_0001:  ldfld      ""C1 S1.c""
  IL_0006:  ldfld      ""string C1.s""
  IL_000b:  callvirt   ""int string.Length.get""
  IL_0010:  ret
}
");
        }


        [Fact]
        public void ReferenceEqualsIntrinsic()
        {
            var source = @"
using System;

public class Program
{
    static void Main()
    {
        object a = ""hi"";
        Exception b = null;

        // brtrue/brinst equivalence
        //   if (a)
        if (!ReferenceEquals(a, null))
        {
            Console.Write('1');
        }

        // trivial Eq
        //   unconditional
        if (ReferenceEquals(null, null))
        {
            Console.Write('2');
        }

        // demorgan's
        //   if (a || b)
        if (!(ReferenceEquals(a, null) && ReferenceEquals(b, null)))
        {
            Console.Write('3');
        }

        // conversions
        if (!(ReferenceEquals(1, (int?)null)))
        {
            Console.Write('4');
        }
    }
}
";

            CompileAndVerify(source, expectedOutput: "1234").VerifyIL("Program.Main", @"
{
  // Code size       52 (0x34)
  .maxstack  2
  .locals init (System.Exception V_0) //b
  IL_0000:  ldstr      ""hi""
  IL_0005:  ldnull
  IL_0006:  stloc.0
  IL_0007:  dup
  IL_0008:  brfalse.s  IL_0011
  IL_000a:  ldc.i4.s   49
  IL_000c:  call       ""void System.Console.Write(char)""
  IL_0011:  ldc.i4.s   50
  IL_0013:  call       ""void System.Console.Write(char)""
  IL_0018:  brtrue.s   IL_001d
  IL_001a:  ldloc.0
  IL_001b:  brfalse.s  IL_0024
  IL_001d:  ldc.i4.s   51
  IL_001f:  call       ""void System.Console.Write(char)""
  IL_0024:  ldc.i4.1
  IL_0025:  box        ""int""
  IL_002a:  brfalse.s  IL_0033
  IL_002c:  ldc.i4.s   52
  IL_002e:  call       ""void System.Console.Write(char)""
  IL_0033:  ret
}");
        }

        [WorkItem(598029, "http://vstfdevdiv:8080/DevDiv2/DevDiv/_workitems/edit/598029")]
        [Fact]
        public void TypeParameterInterfaceVersusNonInterface1()
        {
            var source = @"
using System;

class Program
{
    static void Main()
    {
        Test(new D());
    }

    static void Test<U>(U u) where U : C, IGoo
    {
        Console.WriteLine(u.ToString());
    }
}

interface IGoo
{
    string ToString();
}

class C
{
    public override string ToString()
    {
        return ""C"";
    }
}

class D : C, IGoo
{
    public override string ToString()
    {
        return ""D"";
    }

    string IGoo.ToString()
    {
        return ""IGoo"";
    }
}
";

            // We will have IGoo.ToString and C.ToString (which is an override of object.ToString)
            // in the candidate set. Does the rule apply to eliminate all interface methods?  NO.  The
            // rule only applies if the candidate set contains a method which originally came from a
            // class type other than object. The method C.ToString is the "slot" for
            // object.ToString, so this counts as coming from object.  M should call the explicit
            // interface implementation.
            CompileAndVerify(source, expectedOutput: "IGoo");
        }

        // Same as above, but C.ToString is "new virtual", rather than "override".
        [WorkItem(598029, "http://vstfdevdiv:8080/DevDiv2/DevDiv/_workitems/edit/598029")]
        [Fact]
        public void TypeParameterInterfaceVersusNonInterface2()
        {
            var source = @"
using System;

class Program
{
    static void Main()
    {
        Test(new D());
    }

    static void Test<U>(U u) where U : C, IGoo
    {
        Console.WriteLine(u.ToString());
    }
}

interface IGoo
{
    string ToString();
}

class C
{
    public new virtual string ToString()
    {
        return ""C"";
    }
}

class D : C, IGoo
{
    public override string ToString()
    {
        return ""D"";
    }

    string IGoo.ToString()
    {
        return ""IGoo"";
    }
}
";

            // The candidate set contains a method ToString which comes from a class type other
            // than object. The interface method should be eliminated and M should call virtual
            // method C.ToString().
            CompileAndVerify(source, expectedOutput: "D");
        }

        [WorkItem(638119, "http://vstfdevdiv:8080/DevDiv2/DevDiv/_workitems/edit/638119")]
        [Fact]
        public void ArrayInitZero()
        {
            string source = @"
    using System;
    class Test
    {
        static void Main()
        {
            System.Globalization.CultureInfo saveUICulture = System.Threading.Thread.CurrentThread.CurrentUICulture;
            System.Threading.Thread.CurrentThread.CurrentUICulture = System.Globalization.CultureInfo.InvariantCulture;

            try
            {
                Run();
            }
            finally
            {
                System.Threading.Thread.CurrentThread.CurrentUICulture = saveUICulture;
            }
        }

        static void Run()
        {
            // no element inits
            bool[] arrB1 = new bool[] {false, false, false};
            System.Console.WriteLine(arrB1[0]);

            // no element inits
            Exception[] arrE1 = new Exception[] {null, null, null};
            System.Console.WriteLine(arrE1[0]);

            // 1 element init
            bool[] arrB2 = new bool[] {false, true, false};
            System.Console.WriteLine(arrB2[1]);

            // 1 element init
            Exception[] arrE2 = new Exception[] {null, new Exception(), null};
            System.Console.WriteLine(arrE2[1]);

            // blob init
            bool[] arrB3 = new bool[] {true, false, true, true};
            System.Console.WriteLine(arrB3[2]);
        }
    }
";
            var compilation = CompileAndVerify(source, options: TestOptions.ReleaseExe.WithModuleName("MODULE"), expectedOutput: @"False

True
System.Exception: Exception of type 'System.Exception' was thrown.
True");

            compilation.VerifyIL("Test.Run",
@"{
  // Code size       89 (0x59)
  .maxstack  4
  IL_0000:  ldc.i4.3
  IL_0001:  newarr     ""bool""
  IL_0006:  ldc.i4.0
  IL_0007:  ldelem.u1
  IL_0008:  call       ""void System.Console.WriteLine(bool)""
  IL_000d:  ldc.i4.3
  IL_000e:  newarr     ""System.Exception""
  IL_0013:  ldc.i4.0
  IL_0014:  ldelem.ref
  IL_0015:  call       ""void System.Console.WriteLine(object)""
  IL_001a:  ldc.i4.3
  IL_001b:  newarr     ""bool""
  IL_0020:  dup
  IL_0021:  ldc.i4.1
  IL_0022:  ldc.i4.1
  IL_0023:  stelem.i1
  IL_0024:  ldc.i4.1
  IL_0025:  ldelem.u1
  IL_0026:  call       ""void System.Console.WriteLine(bool)""
  IL_002b:  ldc.i4.3
  IL_002c:  newarr     ""System.Exception""
  IL_0031:  dup
  IL_0032:  ldc.i4.1
  IL_0033:  newobj     ""System.Exception..ctor()""
  IL_0038:  stelem.ref
  IL_0039:  ldc.i4.1
  IL_003a:  ldelem.ref
  IL_003b:  call       ""void System.Console.WriteLine(object)""
  IL_0040:  ldc.i4.4
  IL_0041:  newarr     ""bool""
  IL_0046:  dup
  IL_0047:  ldtoken    ""int <PrivateImplementationDetails>.35CCB1599F52363510686EF38B7DB5E7998DB108""
  IL_004c:  call       ""void System.Runtime.CompilerServices.RuntimeHelpers.InitializeArray(System.Array, System.RuntimeFieldHandle)""
  IL_0051:  ldc.i4.2
  IL_0052:  ldelem.u1
  IL_0053:  call       ""void System.Console.WriteLine(bool)""
  IL_0058:  ret
}
");
        }

        [WorkItem(1043494, "DevDiv")]
        [Fact]
        public void NegativeZeroIsNotAZero()
        {
            var source = @"
class A
{
    static int Main()
    {
        double[] dArr = { -0.0 };
        double d = -0.0;
        // Invariant: x / -0 => -infinity
        if (System.Double.IsNegativeInfinity(2.0 / dArr[0]) != System.Double.IsNegativeInfinity(2.0 / d))
        {
            System.Console.WriteLine(""Failed test at test 1"");
            return 1;
        }
        if (System.Double.IsNegativeInfinity(2.0 / new double[] { -0.0 }[0]) != System.Double.IsNegativeInfinity(2.0 / d))
        {
            System.Console.WriteLine(""Failed test at test 2"");
            return 1;
        }
        // all tests pass
        return 0;
    }
}
";

            CompileAndVerify(source, expectedOutput: @"").VerifyIL("A.Main",
@"
{
  // Code size      144 (0x90)
  .maxstack  5
  .locals init (double[] V_0, //dArr
  double V_1) //d
  IL_0000:  ldc.i4.1
  IL_0001:  newarr     ""double""
  IL_0006:  dup
  IL_0007:  ldc.i4.0
  IL_0008:  ldc.r8     -0.0
  IL_0011:  stelem.r8
  IL_0012:  stloc.0
  IL_0013:  ldc.r8     -0.0
  IL_001c:  stloc.1
  IL_001d:  ldc.r8     2
  IL_0026:  ldloc.0
  IL_0027:  ldc.i4.0
  IL_0028:  ldelem.r8
  IL_0029:  div
  IL_002a:  call       ""bool double.IsNegativeInfinity(double)""
  IL_002f:  ldc.r8     2
  IL_0038:  ldloc.1
  IL_0039:  div
  IL_003a:  call       ""bool double.IsNegativeInfinity(double)""
  IL_003f:  beq.s      IL_004d
  IL_0041:  ldstr      ""Failed test at test 1""
  IL_0046:  call       ""void System.Console.WriteLine(string)""
  IL_004b:  ldc.i4.1
  IL_004c:  ret
  IL_004d:  ldc.r8     2
  IL_0056:  ldc.i4.1
  IL_0057:  newarr     ""double""
  IL_005c:  dup
  IL_005d:  ldc.i4.0
  IL_005e:  ldc.r8     -0.0
  IL_0067:  stelem.r8
  IL_0068:  ldc.i4.0
  IL_0069:  ldelem.r8
  IL_006a:  div
  IL_006b:  call       ""bool double.IsNegativeInfinity(double)""
  IL_0070:  ldc.r8     2
  IL_0079:  ldloc.1
  IL_007a:  div
  IL_007b:  call       ""bool double.IsNegativeInfinity(double)""
  IL_0080:  beq.s      IL_008e
  IL_0082:  ldstr      ""Failed test at test 2""
  IL_0087:  call       ""void System.Console.WriteLine(string)""
  IL_008c:  ldc.i4.1
  IL_008d:  ret
  IL_008e:  ldc.i4.0
  IL_008f:  ret
}
");
        }

        [WorkItem(1043494, "DevDiv")]
        [Fact]
        public void NegativeZeroIsNotAZero1()
        {
            var source = @"
using System;

class Program
{
    static void Main(string[] args)
    {
        var x = new double[] { -0.0, -0.0, -0.0, -0.0, -0.0, };
        var y = new float[] { -0.0f, -0.0f, -0.0f, -0.0f, -0.0f, };
        var z = new decimal[] { -(decimal.Zero), -(decimal.Zero), -(decimal.Zero), -(decimal.Zero), -(decimal.Zero), };

        // false
        Console.WriteLine(IsZero(x[0]));

        // false
        Console.WriteLine(IsZero(y[0]));

        // true (I do not know how to get '-0' constant)
        Console.WriteLine(IsZero(z[0]));

        x = new double[] { -0.0 };
        y = new float[] { -0.0f };
        z = new decimal[] { -(decimal.Zero) };

        // false
        Console.WriteLine(IsZero(x[0]));

        // false
        Console.WriteLine(IsZero(y[0]));

        // true (I do not know how to get '-0' constant)
        Console.WriteLine(IsZero(z[0]));
    }


    private static bool IsZero(double x)
    {
        return x == 0 && 1 / x > 0;
    }

    private static bool IsZero(float x)
    {
        return x == 0 && 1 / x > 0;
    }

    private static bool IsZero(decimal x)
    {
        var bits = decimal.GetBits(x);
        foreach (int part in bits)
        {
            if (part != 0)
            {
                return false;
            }
        }

        return true;
    }

}
";

            CompileAndVerify(source, expectedOutput: @"False
False
True
False
False
True");
        }

        [Fact, WorkItem(649805, "http://vstfdevdiv:8080/DevDiv2/DevDiv/_workitems/edit/649805")]
        public void Repro649805()
        {
            var source = @"
public class Goo
{
    public static void Method(string s)
    {
        if (s == ""abc"") Test.Result++;
    }
    public string Prop { get; set; }
}
public class Test
{
    public Goo Goo { get; set; }
    public static void DoExample(dynamic d)
    {
        Goo.Method(d.Prop);
    }

    public static int Result = -1;
    static void Main()
    {
        try
        {
            DoExample(new Goo() { Prop = ""abc"" });
        }
        catch (System.Exception)
        {
            Test.Result--;
        }
        System.Console.WriteLine(Test.Result);
    }
}
";

            CompileAndVerifyWithMscorlib40(source, references: new[] { SystemCoreRef, CSharpRef }, expectedOutput: @"0");
        }


        [WorkItem(653588, "http://vstfdevdiv:8080/DevDiv2/DevDiv/_workitems/edit/653588")]
        [Fact]
        public void SelfAssignStructCallTarget()
        {
            var source = @"
    struct S1
    {
        public int field;

        public S1(int v)
        {
            this.field = v;
        }

        public void Goo()
        {
            System.Console.WriteLine(field.ToString());
        }
    }

    class A
    {
        static void Main(string[] args)
        {
            S1 s = new S1();
            (s = s).Goo();

            S1 s1 = new S1(42);
            (s1 = s1).Goo();
        }
    }
";

            CompileAndVerify(source, expectedOutput: @"0
42").VerifyIL("A.Main", @"
{
  // Code size       40 (0x28)
  .maxstack  2
  .locals init (S1 V_0, //s
  S1 V_1, //s1
  S1 V_2)
  IL_0000:  ldloca.s   V_0
  IL_0002:  initobj    ""S1""
  IL_0008:  ldloc.0
  IL_0009:  dup
  IL_000a:  stloc.0
  IL_000b:  stloc.2
  IL_000c:  ldloca.s   V_2
  IL_000e:  call       ""void S1.Goo()""
  IL_0013:  ldloca.s   V_1
  IL_0015:  ldc.i4.s   42
  IL_0017:  call       ""S1..ctor(int)""
  IL_001c:  ldloc.1
  IL_001d:  dup
  IL_001e:  stloc.1
  IL_001f:  stloc.2
  IL_0020:  ldloca.s   V_2
  IL_0022:  call       ""void S1.Goo()""
  IL_0027:  ret
}                                                                                                                 
");
        }

        [WorkItem(653588, "http://vstfdevdiv:8080/DevDiv2/DevDiv/_workitems/edit/653588")]
        [Fact]
        public void UnusedStructFieldLoad()
        {
            var source = @"
struct S1
{
    public int field;

    public S1(int v)
    {
        this.field = v;
    }

    public void Goo()
    {
        System.Console.WriteLine(field.ToString());
    }
}

class A
{
    static void Main(string[] args)
    {
        var x = (new S1()).field;
        var y = (new S1(42)).field;
    }
}
";

            CompileAndVerify(source, expectedOutput: @"").VerifyIL("A.Main",
@"
{
  // Code size        9 (0x9)
  .maxstack  1
  IL_0000:  ldc.i4.s   42
  IL_0002:  newobj     ""S1..ctor(int)""
  IL_0007:  pop
  IL_0008:  ret
}                                                                                                         
");
        }

        [WorkItem(665317, "http://vstfdevdiv:8080/DevDiv2/DevDiv/_workitems/edit/665317")]
        [Fact]
        public void InitGenericElement()
        {
            var source = @"
using System;
class A { }
class B : A { }
class Program
{
    static void Goo<T>(T[] array) where T : class
    {
        array[0] = null;
    }

    static void Goo1<T>(T[] array) where T : struct
    {
        array[0] = default(T);
    }

    static void Bar<T>(T[] array)
    {
        array[0] = default(T);
    }

    static void Baz<T>(T[][] array)
    {
        array[0] = default(T[]);
    }

    static void Main(string[] args)
    {
        A[] array = new B[5];
        Goo<A>(array);
        Bar<A>(array);

        A[][] array1 = new B[5][];
        Baz<A>(array1);
    }
}
";

            CompileAndVerify(source, expectedOutput: @""
).VerifyIL("Program.Goo<T>(T[])",
@"
{
  // Code size       17 (0x11)
  .maxstack  3
  .locals init (T V_0)
  IL_0000:  ldarg.0
  IL_0001:  ldc.i4.0
  IL_0002:  ldloca.s   V_0
  IL_0004:  initobj    ""T""
  IL_000a:  ldloc.0
  IL_000b:  stelem     ""T""
  IL_0010:  ret
}                                                                                                    
").VerifyIL("Program.Goo1<T>(T[])",
@"
{
  // Code size       14 (0xe)
  .maxstack  2
  IL_0000:  ldarg.0
  IL_0001:  ldc.i4.0
  IL_0002:  ldelema    ""T""
  IL_0007:  initobj    ""T""
  IL_000d:  ret
}                                                                                                     
").VerifyIL("Program.Bar<T>(T[])",
@"
{
  // Code size       17 (0x11)
  .maxstack  3
  .locals init (T V_0)
  IL_0000:  ldarg.0
  IL_0001:  ldc.i4.0
  IL_0002:  ldloca.s   V_0
  IL_0004:  initobj    ""T""
  IL_000a:  ldloc.0
  IL_000b:  stelem     ""T""
  IL_0010:  ret
}                                                                                                       
").VerifyIL("Program.Baz<T>(T[][])",
@"
{
  // Code size        5 (0x5)
  .maxstack  3
  IL_0000:  ldarg.0
  IL_0001:  ldc.i4.0
  IL_0002:  ldnull
  IL_0003:  stelem.ref
  IL_0004:  ret
}                                                                                                       
");
        }

        [Fact]
        public void InitGenericVolatileField()
        {
            var source = @"
using System;
class A<T> where T: class
{ 
   public T field;
   public volatile T vField;
}

class Program
{
    static void Goo<T>(A<T> v) where T : class
    {
        v.field = null;
        v.field = default(T);

        v.vField = null;
        v.vField = default(T);
    }

    static void Main(string[] args)
    {
    }
}
";

            CompileAndVerify(source, expectedOutput: @""
).VerifyIL("Program.Goo<T>(A<T>)",
@"
{
  // Code size       59 (0x3b)
  .maxstack  2
  .locals init (T V_0)
  IL_0000:  ldarg.0
  IL_0001:  ldflda     ""T A<T>.field""
  IL_0006:  initobj    ""T""
  IL_000c:  ldarg.0
  IL_000d:  ldflda     ""T A<T>.field""
  IL_0012:  initobj    ""T""
  IL_0018:  ldarg.0
  IL_0019:  ldloca.s   V_0
  IL_001b:  initobj    ""T""
  IL_0021:  ldloc.0
  IL_0022:  volatile.
  IL_0024:  stfld      ""T A<T>.vField""
  IL_0029:  ldarg.0
  IL_002a:  ldloca.s   V_0
  IL_002c:  initobj    ""T""
  IL_0032:  ldloc.0
  IL_0033:  volatile.
  IL_0035:  stfld      ""T A<T>.vField""
  IL_003a:  ret
}                                                                                                    
");
        }

        [Fact]
        public void CallFinalMethodOnTypeParam()
        {
            var source = @"
using System;


class Program
{
    static void Main(string[] args)
    {
        Test1(new cls1());
        Test1(new cls2());

        Test2(new cls2());
    }

    static void Test1<T>(T arg) where T : cls1
    {
        arg.Goo();
    }

    static void Test2<T>(T arg) where T : cls2
    {
        arg.Goo();
    }
}

interface i1
{
    void Goo();
}

class cls1 : i1
{
    public void Goo()
    {
        System.Console.Write(""Goo"");
    }
    }

    class cls2 : cls1
    {
    }

";

            CompileAndVerify(source, expectedOutput: @"GooGooGoo").
                VerifyIL("Program.Test1<T>(T)",
@"
{
  // Code size       12 (0xc)
  .maxstack  1
  IL_0000:  ldarg.0
  IL_0001:  box        ""T""
  IL_0006:  callvirt   ""void cls1.Goo()""
  IL_000b:  ret
}                                                                                                         
").
                VerifyIL("Program.Test2<T>(T)",
@"
{
  // Code size       12 (0xc)
  .maxstack  1
  IL_0000:  ldarg.0
  IL_0001:  box        ""T""
  IL_0006:  callvirt   ""void cls1.Goo()""
  IL_000b:  ret
}                                                                                                        
");
        }

        [WorkItem(797996, "http://vstfdevdiv:8080/DevDiv2/DevDiv/_workitems/edit/797996")]
        [Fact]
        public void MissingMember_System_String__op_Equality()
        {
            var text =
@"namespace System
{
    public class Object { }
    public struct Void { }
    public class ValueType { }
    public struct Int32 { }
    public struct Nullable<T> { }
    public class String { }
}
class C
{
    static void M(string s)
    {
        switch (s) { case ""A"": break; case ""B"": break; }
    }
}";
            var compilation = CreateEmptyCompilation(text);
            compilation.VerifyDiagnostics();
            using (var stream = new MemoryStream())
            {
                var result = compilation.Emit(stream);
                result.Diagnostics.Verify(
                    // warning CS8021: No value for RuntimeMetadataVersion found. No assembly containing System.Object was found nor was a value for RuntimeMetadataVersion specified through options.
                    Diagnostic(ErrorCode.WRN_NoRuntimeMetadataVersion),
                    // (14,9): error CS0656: Missing compiler required member 'System.String.op_Equality'
                    //         switch (s) { case "A": break; case "B": break; }
                    Diagnostic(ErrorCode.ERR_MissingPredefinedMember, @"switch (s) { case ""A"": break; case ""B"": break; }").WithArguments("System.String", "op_Equality").WithLocation(14, 9));
            }
        }

        [WorkItem(797996, "http://vstfdevdiv:8080/DevDiv2/DevDiv/_workitems/edit/797996")]
        [Fact]
        public void MissingMember_System_Type__GetTypeFromHandle()
        {
            var text =
@"namespace System
{
    public class Object { }
    public struct Void { }
    public class ValueType { }
    public struct Int32 { }
    public struct Nullable<T> { }
    public class Type { }
    public class TypedReference { }
}
class C
{
    static object F = typeof(C);
}";
            var compilation = CreateEmptyCompilation(text);
            compilation.VerifyDiagnostics();
            using (var stream = new MemoryStream())
            {
                var result = compilation.Emit(stream);
                result.Diagnostics.Verify(
                    // warning CS8021: No value for RuntimeMetadataVersion found. No assembly containing System.Object was found nor was a value for RuntimeMetadataVersion specified through options.
                    Diagnostic(ErrorCode.WRN_NoRuntimeMetadataVersion),
                    // (13,23): error CS0656: Missing compiler required member 'System.Type.GetTypeFromHandle'
                    //     static object F = typeof(C);
                    Diagnostic(ErrorCode.ERR_MissingPredefinedMember, "typeof(C)").WithArguments("System.Type", "GetTypeFromHandle").WithLocation(13, 23));
            }
        }

        [WorkItem(797996, "http://vstfdevdiv:8080/DevDiv2/DevDiv/_workitems/edit/797996")]
        [Fact]
        public void MissingMember_System_Type__GetTypeFromHandle_2()
        {
            var text =
@"namespace System
{
    public class Object { }
    public struct Void { }
    public class ValueType { }
    public struct Int32 { }
    public struct Nullable<T> { }
    public class Type { }
    public class TypedReference { }
}
class C
{
    static object F(object o)
    {
        return __reftype(__makeref(o));
    }
}";
            var compilation = CreateEmptyCompilation(text);
            compilation.VerifyDiagnostics();
            using (var stream = new MemoryStream())
            {
                var result = compilation.Emit(stream);
                result.Diagnostics.Verify(
                    // warning CS8021: No value for RuntimeMetadataVersion found. No assembly containing System.Object was found nor was a value for RuntimeMetadataVersion specified through options.
                    Diagnostic(ErrorCode.WRN_NoRuntimeMetadataVersion),
                    // (15,16): error CS0656: Missing compiler required member 'System.Type.GetTypeFromHandle'
                    //         return __reftype(__makeref(o));
                    Diagnostic(ErrorCode.ERR_MissingPredefinedMember, "__reftype(__makeref(o))").WithArguments("System.Type", "GetTypeFromHandle").WithLocation(15, 16));
            }

            // Similar to above but with mscorlib.
            text =
@"class C
{
    static object F(object o)
    {
        return __reftype(__makeref(o));
    }
}";
            compilation = CreateCompilation(text);
            compilation.VerifyDiagnostics();
            using (var stream = new MemoryStream())
            {
                var result = compilation.Emit(stream);
                Assert.True(result.Success);
                result.Diagnostics.Verify();
            }
        }

        [Fact]
        public void Regress530041()
        {
            var source = @"
using System;

    public static class Test
    {
        public static void Main()
        {
            if (SomeExpression()) return;
        }
        private static bool SomeExpression()
        {
            return true;
        }
    }

";

            CompileAndVerify(source, expectedOutput: @""
).VerifyIL("Test.Main()",
@"
{
  // Code size        7 (0x7)
  .maxstack  1
  IL_0000:  call       ""bool Test.SomeExpression()""
  IL_0005:  pop
  IL_0006:  ret
}                                                                                                
");
        }

        [Fact]
        public void Regress530041_1()
        {
            var source = @"
using System;

    public static class Test
    {
        public static void Main()
        {
            if (SomeExpression())
            {
                    System.Console.WriteLine(""hello"");
                    return;
            }
            else
            {
                    System.Console.WriteLine(""hello"");
                    return;
            }
        }

        private static bool SomeExpression()
        {
            return true;
        }
    }

";

            CompileAndVerify(source, expectedOutput: @"hello"
).VerifyIL("Test.Main()",
@"
{
  // Code size       17 (0x11)
  .maxstack  1
  IL_0000:  call       ""bool Test.SomeExpression()""
  IL_0005:  pop
  IL_0006:  ldstr      ""hello""
  IL_000b:  call       ""void System.Console.WriteLine(string)""
  IL_0010:  ret
}                                                                                           
");
        }

        [WorkItem(530049, "http://vstfdevdiv:8080/DevDiv2/DevDiv/_workitems/edit/530049")]
        [Fact]
        public void Regress530049()
        {
            var source = @"
enum MyEnum { first, second, last }
struct MyStruct { int intStructMember; }
public class Test
{
    static bool boolMember = false;
    static char charMember = '\0';
    static sbyte sbyteMember = 0;
    static byte byteMember = 0;
    static short shortMember = 0;
    static ushort ushortMember = 0;
    static int intMember = 0;
    static uint uintMember = 0;
    static long longMember = 0L;
    static ulong ulongMember = 0;
    static decimal decimalMember = default(decimal);
    static string strMember = null;
    static object objMember = null;
    static float floatMember = 0.0F;
    static double doubleMember = 0.0D;
    static MyEnum enumMember = MyEnum.first;
    MyStruct structMember = default(MyStruct);
}

class c1
{
    public static void Main()
    {
    }
}

";

            CompileAndVerify(source, expectedOutput: @"").
                VerifyIL("Test..cctor()",
@"
{
  // Code size        1 (0x1)
  .maxstack  0
  IL_0000:  ret
}                                                                                           
"); ;
        }

        [WorkItem(876784, "http://vstfdevdiv:8080/DevDiv2/DevDiv/_workitems/edit/876784")]
        [Fact]
        public void Repro876784()
        {
            var source = @"
public delegate void D();

public class A
{
    static D Test()
    {
        return M1(() => { }).M2;
    }

    static A M1(D d) { return null; }
}

public static class AExtensions
{
    public static void M2(this A a) { }
}
";

            var comp = CreateCompilationWithMscorlib40AndSystemCore(source);
            comp.VerifyEmitDiagnostics();
        }

        [WorkItem(877317, "http://vstfdevdiv:8080/DevDiv2/DevDiv/_workitems/edit/877317")]
        [Fact]
        public void Repro877317()
        {
            var source = @"
delegate void D1();
delegate D1 D2();

class C
{
    private D2 Test()
    {
        return () => (D1)this.Ext;
    }
}

static class CExtensions
{
    public static void Ext(this C r) { }
}
";

            var comp = CreateCompilationWithMscorlib40AndSystemCore(source);
            comp.VerifyEmitDiagnostics();
        }

        [Fact]
        public void Regress924709()
        {
            var source = @"
using System;

    class Program
    {
        static bool[] bb;

        static void Main(string[] args)
        {
            bb = AllOnesBool();

            TestArrElement(bb);
            TestRef(ref bb[0]);
        }

        static void TestArrElement(bool[] bb)
        {
            if (bb[0] ^ GetArrElement<bool>(bb))
            {
                System.Console.WriteLine('f');
            }
        }

        static T GetArrElement<T>(T[] bb)
        {
            return bb[0];
        }

        static void TestRef(ref bool br)
        {
            if (br ^ GetRef<bool>(ref br))
            {
                System.Console.WriteLine('f');
            }
        }

        static T GetRef<T>(ref T br)
        {
            return br;
        }

        unsafe static bool[] AllOnesBool()
        {
            bool[] bb = new bool[1];

            fixed(bool* b = bb)
            {
                *(byte*)b = byte.MaxValue;
            }

            return bb;
        }
    }
";

            CompileAndVerify(source, options: TestOptions.UnsafeReleaseExe, verify: Verification.Fails, expectedOutput: @""
).VerifyIL("Program.TestArrElement(bool[])",
@"
{
  // Code size       20 (0x14)
  .maxstack  2
  IL_0000:  ldarg.0
  IL_0001:  ldc.i4.0
  IL_0002:  ldelem.u1
  IL_0003:  ldarg.0
  IL_0004:  call       ""bool Program.GetArrElement<bool>(bool[])""
  IL_0009:  xor
  IL_000a:  brfalse.s  IL_0013
  IL_000c:  ldc.i4.s   102
  IL_000e:  call       ""void System.Console.WriteLine(char)""
  IL_0013:  ret
}                                                                                         
").VerifyIL("Program.TestRef(ref bool)",
@"
{
  // Code size       19 (0x13)
  .maxstack  2
  IL_0000:  ldarg.0
  IL_0001:  ldind.u1
  IL_0002:  ldarg.0
  IL_0003:  call       ""bool Program.GetRef<bool>(ref bool)""
  IL_0008:  xor
  IL_0009:  brfalse.s  IL_0012
  IL_000b:  ldc.i4.s   102
  IL_000d:  call       ""void System.Console.WriteLine(char)""
  IL_0012:  ret
}                                                                                         
");
        }

        [Fact]
        public void NamedParamsOptimizationAndParams001()
        {
            string source = @"
using System;

class Program
{
    static void Main(string[] args)
    {
        Test(a1: 5, a2: 42.ToString());
        Test(a2: 42.ToString(), a1: 5);
    }

    public static void Test(int a1, params object[] a2)
    {
        System.Console.WriteLine(a2[0]);
    }
}
";
            var compilation = CompileAndVerify(source, expectedOutput: @"42
42");

            compilation.VerifyIL("Program.Main",
    @"
{
  // Code size       51 (0x33)
  .maxstack  5
  .locals init (int V_0)
  IL_0000:  ldc.i4.5
  IL_0001:  ldc.i4.1
  IL_0002:  newarr     ""object""
  IL_0007:  dup
  IL_0008:  ldc.i4.0
  IL_0009:  ldc.i4.s   42
  IL_000b:  stloc.0
  IL_000c:  ldloca.s   V_0
  IL_000e:  call       ""string int.ToString()""
  IL_0013:  stelem.ref
  IL_0014:  call       ""void Program.Test(int, params object[])""
  IL_0019:  ldc.i4.5
  IL_001a:  ldc.i4.1
  IL_001b:  newarr     ""object""
  IL_0020:  dup
  IL_0021:  ldc.i4.0
  IL_0022:  ldc.i4.s   42
  IL_0024:  stloc.0
  IL_0025:  ldloca.s   V_0
  IL_0027:  call       ""string int.ToString()""
  IL_002c:  stelem.ref
  IL_002d:  call       ""void Program.Test(int, params object[])""
  IL_0032:  ret
}
");
        }

        [Fact]
        public void NamedParamsOptimizationAndParams002()
        {
            string source = @"
using System;

class Program
{
    static void Main(string[] args)
    {
        Test(a2: 42.ToString(), a1: 5.ToString());
    }

    public static void Test(string a1, params object[] a2)
    {
        System.Console.WriteLine(a2[0]);
    }
}
";
            var compilation = CompileAndVerify(source, expectedOutput: @"42");

            compilation.VerifyIL("Program.Main",
    @"
{
  // Code size       36 (0x24)
  .maxstack  5
  .locals init (object V_0,
                int V_1)
  IL_0000:  ldc.i4.s   42
  IL_0002:  stloc.1
  IL_0003:  ldloca.s   V_1
  IL_0005:  call       ""string int.ToString()""
  IL_000a:  stloc.0
  IL_000b:  ldc.i4.5
  IL_000c:  stloc.1
  IL_000d:  ldloca.s   V_1
  IL_000f:  call       ""string int.ToString()""
  IL_0014:  ldc.i4.1
  IL_0015:  newarr     ""object""
  IL_001a:  dup
  IL_001b:  ldc.i4.0
  IL_001c:  ldloc.0
  IL_001d:  stelem.ref
  IL_001e:  call       ""void Program.Test(string, params object[])""
  IL_0023:  ret
}
");
        }

        [Fact]
        public void NamedParamsOptimizationAndParams003()
        {
            string source = @"
using System;

class Program
{
    static void Main(string[] args)
    {
        Test(a2: 42.ToString(), a1: 5);
    }

    public static void Test(int a1, int aOpt = 333, params object[] a2)
    {
        System.Console.WriteLine(a2[0]);
    }
}
";
            var compilation = CompileAndVerify(source, expectedOutput: @"42");

            compilation.VerifyIL("Program.Main",
    @"
{
  // Code size       31 (0x1f)
  .maxstack  6
  .locals init (int V_0)
  IL_0000:  ldc.i4.5
  IL_0001:  ldc.i4     0x14d
  IL_0006:  ldc.i4.1
  IL_0007:  newarr     ""object""
  IL_000c:  dup
  IL_000d:  ldc.i4.0
  IL_000e:  ldc.i4.s   42
  IL_0010:  stloc.0
  IL_0011:  ldloca.s   V_0
  IL_0013:  call       ""string int.ToString()""
  IL_0018:  stelem.ref
  IL_0019:  call       ""void Program.Test(int, int, params object[])""
  IL_001e:  ret
}
");
        }

        [Fact]
        [WorkItem(4196, "https://github.com/dotnet/roslyn/issues/4196")]
        public void BadDefaultParameterValue()
        {
            // In this DLL there is an optional parameter which has a corrupted metadata value
            // as the default argument.  This can happen in legitimate code when run through an
            // obfuscator program.  For compatibility with the native compiler we need to treat
            // the value as default(T) 
            string source = @"
using System;
using BadDefaultParameterValue;

class Program
{
    static void Main()
    {
        Util.M(""test"");
    }
}";

            var testReference = AssemblyMetadata.CreateFromImage(TestResources.Repros.BadDefaultParameterValue).GetReference();
            var compilation = CompileAndVerify(source, references: new[] { testReference });
            compilation.VerifyIL("Program.Main", @"
{
  // Code size       12 (0xc)
  .maxstack  2
  IL_0000:  ldstr      ""test""
  IL_0005:  ldnull
  IL_0006:  call       ""void BadDefaultParameterValue.Util.M(string, string)""
  IL_000b:  ret
}");
        }

        [WorkItem(5530, "https://github.com/dotnet/roslyn/issues/5530")]
        [Fact]
        public void InplaceCtorUsesLocal()
        {
            string source = @"

    class Program
    {
        private static S1[] arr = new S1[1];

        struct S1
        {
            public int a, b;
            public S1(int a, int b)
            {
                this.a = a;
                this.b = b;
            }
        }

        static void Main(string[] args)
        {
            var arg = System.Math.Max(1, 2);
            var val = new S1(arg, arg);
            arr[0] = val;
            System.Console.WriteLine(arr[0].a);
        }
    }
";

            var compilation = CompileAndVerify(source, expectedOutput: "2");

            compilation.VerifyIL("Program.Main",
@"
{
  // Code size       51 (0x33)
  .maxstack  3
  .locals init (int V_0, //arg
                Program.S1 V_1) //val
  IL_0000:  ldc.i4.1
  IL_0001:  ldc.i4.2
  IL_0002:  call       ""int System.Math.Max(int, int)""
  IL_0007:  stloc.0
  IL_0008:  ldloca.s   V_1
  IL_000a:  ldloc.0
  IL_000b:  ldloc.0
  IL_000c:  call       ""Program.S1..ctor(int, int)""
  IL_0011:  ldsfld     ""Program.S1[] Program.arr""
  IL_0016:  ldc.i4.0
  IL_0017:  ldloc.1
  IL_0018:  stelem     ""Program.S1""
  IL_001d:  ldsfld     ""Program.S1[] Program.arr""
  IL_0022:  ldc.i4.0
  IL_0023:  ldelema    ""Program.S1""
  IL_0028:  ldfld      ""int Program.S1.a""
  IL_002d:  call       ""void System.Console.WriteLine(int)""
  IL_0032:  ret
}
");
        }

        [WorkItem(5530, "https://github.com/dotnet/roslyn/issues/5530")]
        [Fact]
        public void TernaryConsequenceUsesLocal()
        {
            string source = @"

    class Program
    {
        static bool goo()
        {
            return true;
        }

        static void Main(string[] args)
        {
            bool arg;
            var val = (arg = goo())? arg & arg : false;

            System.Console.WriteLine(val);
        }
    }
";

            var compilation = CompileAndVerify(source, expectedOutput: "True");

            compilation.VerifyIL("Program.Main",
@"
{
  // Code size       21 (0x15)
  .maxstack  2
  .locals init (bool V_0) //arg
  IL_0000:  call       ""bool Program.goo()""
  IL_0005:  dup
  IL_0006:  stloc.0
  IL_0007:  brtrue.s   IL_000c
  IL_0009:  ldc.i4.0
  IL_000a:  br.s       IL_000f
  IL_000c:  ldloc.0
  IL_000d:  ldloc.0
  IL_000e:  and
  IL_000f:  call       ""void System.Console.WriteLine(bool)""
  IL_0014:  ret
}
");
        }

        [WorkItem(5530, "https://github.com/dotnet/roslyn/issues/5530")]
        [Fact]
        public void CoalesceUsesLocal()
        {
            string source = @"

    class Program
    {
        static string goo()
        {
            return ""hi"";
        }

        static void Main(string[] args)
        {
            string str;
            var val = (str = goo()) ?? str + ""aa"";

            System.Console.WriteLine(val);
        }
    }
";

            var compilation = CompileAndVerify(source, expectedOutput: "hi");

            compilation.VerifyIL("Program.Main",
@"
{
  // Code size       28 (0x1c)
  .maxstack  2
  .locals init (string V_0) //str
  IL_0000:  call       ""string Program.goo()""
  IL_0005:  dup
  IL_0006:  stloc.0
  IL_0007:  dup
  IL_0008:  brtrue.s   IL_0016
  IL_000a:  pop
  IL_000b:  ldloc.0
  IL_000c:  ldstr      ""aa""
  IL_0011:  call       ""string string.Concat(string, string)""
  IL_0016:  call       ""void System.Console.WriteLine(string)""
  IL_001b:  ret
}
");
        }

        [WorkItem(5530, "https://github.com/dotnet/roslyn/issues/5530")]
        [Fact]
        public void TernaryUsesLocal()
        {
            string source = @"

    class Program
    {
        static void Main(string[] args)
        {
            string sline = GetString();

            var lastChar = sline.Length == 0 ? '\0' : sline[sline.Length - 1];

            System.Console.WriteLine(lastChar);
        }

        private static string GetString()
        {
            return ""hello"";
        }
    }
";

            var compilation = CompileAndVerify(source, expectedOutput: "o");

            compilation.VerifyIL("Program.Main",
@"
{
  // Code size       37 (0x25)
  .maxstack  3
  .locals init (string V_0) //sline
  IL_0000:  call       ""string Program.GetString()""
  IL_0005:  stloc.0
  IL_0006:  ldloc.0
  IL_0007:  callvirt   ""int string.Length.get""
  IL_000c:  brfalse.s  IL_001e
  IL_000e:  ldloc.0
  IL_000f:  ldloc.0
  IL_0010:  callvirt   ""int string.Length.get""
  IL_0015:  ldc.i4.1
  IL_0016:  sub
  IL_0017:  callvirt   ""char string.this[int].get""
  IL_001c:  br.s       IL_001f
  IL_001e:  ldc.i4.0
  IL_001f:  call       ""void System.Console.WriteLine(char)""
  IL_0024:  ret
}
");
        }

        [WorkItem(5530, "https://github.com/dotnet/roslyn/issues/5530")]
        [Fact]
        public void LogicalOpUsesLocal()
        {
            string source = @"

    class Program
    {
        static void Main(string[] args)
        {
            string tokenString = GetString();


            if (tokenString[tokenString.Length - 1] != 'L' && tokenString[tokenString.Length -1] != 'l')
            {
                System.Console.WriteLine(""hi"");
            }
            }

            private static string GetString()
            {
                return ""hello"";
            }
    }
";

            var compilation = CompileAndVerify(source, expectedOutput: "hi");

            compilation.VerifyIL("Program.Main",
@"
{
  // Code size       53 (0x35)
  .maxstack  3
  .locals init (string V_0) //tokenString
  IL_0000:  call       ""string Program.GetString()""
  IL_0005:  stloc.0
  IL_0006:  ldloc.0
  IL_0007:  ldloc.0
  IL_0008:  callvirt   ""int string.Length.get""
  IL_000d:  ldc.i4.1
  IL_000e:  sub
  IL_000f:  callvirt   ""char string.this[int].get""
  IL_0014:  ldc.i4.s   76
  IL_0016:  beq.s      IL_0034
  IL_0018:  ldloc.0
  IL_0019:  ldloc.0
  IL_001a:  callvirt   ""int string.Length.get""
  IL_001f:  ldc.i4.1
  IL_0020:  sub
  IL_0021:  callvirt   ""char string.this[int].get""
  IL_0026:  ldc.i4.s   108
  IL_0028:  beq.s      IL_0034
  IL_002a:  ldstr      ""hi""
  IL_002f:  call       ""void System.Console.WriteLine(string)""
  IL_0034:  ret
}
");
        }

        [WorkItem(5880, "https://github.com/dotnet/roslyn/issues/5880")]
        [Fact]
        public void StructCtorArgTernary()
        {
            string source = @"
   using System.Collections.Generic;
   using System;

   class Program
    {
        struct TextSpan
        {
            private int start;
            private int length;

            public int Start => start;
            public int End => start + length;
            public int Length => length;

            public TextSpan(int start, int length)
            {
                this.start = start;
                this.length = length;
            }
        }

        static void Main(string[] args)
        {
            int length = 123;
            int start = 5;

            var list = new List<TextSpan>(10);
            list.Add(new TextSpan(0, 10));
            list.Add(new TextSpan(0, 10));

            for (int i = 0; i < list.Count; i++)
            {
                var span = list[i];
                if (span.End < start)
                {
                    continue;
                }

                var newStart = Math.Min(Math.Max(span.Start + 10, 0), length);
                var newSpan = new TextSpan(newStart, newStart >= length ? 0 : span.Length);

                list[i] = newSpan;
            }
        }
    }
";

            var compilation = CompileAndVerify(source, expectedOutput: "");

            compilation.VerifyIL("Program.Main",
@"
{
  // Code size      135 (0x87)
  .maxstack  4
  .locals init (int V_0, //length
                int V_1, //start
                System.Collections.Generic.List<Program.TextSpan> V_2, //list
                int V_3, //i
                Program.TextSpan V_4, //span
                int V_5, //newStart
                Program.TextSpan V_6) //newSpan
  IL_0000:  ldc.i4.s   123
  IL_0002:  stloc.0
  IL_0003:  ldc.i4.5
  IL_0004:  stloc.1
  IL_0005:  ldc.i4.s   10
  IL_0007:  newobj     ""System.Collections.Generic.List<Program.TextSpan>..ctor(int)""
  IL_000c:  stloc.2
  IL_000d:  ldloc.2
  IL_000e:  ldc.i4.0
  IL_000f:  ldc.i4.s   10
  IL_0011:  newobj     ""Program.TextSpan..ctor(int, int)""
  IL_0016:  callvirt   ""void System.Collections.Generic.List<Program.TextSpan>.Add(Program.TextSpan)""
  IL_001b:  ldloc.2
  IL_001c:  ldc.i4.0
  IL_001d:  ldc.i4.s   10
  IL_001f:  newobj     ""Program.TextSpan..ctor(int, int)""
  IL_0024:  callvirt   ""void System.Collections.Generic.List<Program.TextSpan>.Add(Program.TextSpan)""
  IL_0029:  ldc.i4.0
  IL_002a:  stloc.3
  IL_002b:  br.s       IL_007d
  IL_002d:  ldloc.2
  IL_002e:  ldloc.3
  IL_002f:  callvirt   ""Program.TextSpan System.Collections.Generic.List<Program.TextSpan>.this[int].get""
  IL_0034:  stloc.s    V_4
  IL_0036:  ldloca.s   V_4
  IL_0038:  call       ""int Program.TextSpan.End.get""
  IL_003d:  ldloc.1
  IL_003e:  blt.s      IL_0079
  IL_0040:  ldloca.s   V_4
  IL_0042:  call       ""int Program.TextSpan.Start.get""
  IL_0047:  ldc.i4.s   10
  IL_0049:  add
  IL_004a:  ldc.i4.0
  IL_004b:  call       ""int System.Math.Max(int, int)""
  IL_0050:  ldloc.0
  IL_0051:  call       ""int System.Math.Min(int, int)""
  IL_0056:  stloc.s    V_5
  IL_0058:  ldloca.s   V_6
  IL_005a:  ldloc.s    V_5
  IL_005c:  ldloc.s    V_5
  IL_005e:  ldloc.0
  IL_005f:  bge.s      IL_006a
  IL_0061:  ldloca.s   V_4
  IL_0063:  call       ""int Program.TextSpan.Length.get""
  IL_0068:  br.s       IL_006b
  IL_006a:  ldc.i4.0
  IL_006b:  call       ""Program.TextSpan..ctor(int, int)""
  IL_0070:  ldloc.2
  IL_0071:  ldloc.3
  IL_0072:  ldloc.s    V_6
  IL_0074:  callvirt   ""void System.Collections.Generic.List<Program.TextSpan>.this[int].set""
  IL_0079:  ldloc.3
  IL_007a:  ldc.i4.1
  IL_007b:  add
  IL_007c:  stloc.3
  IL_007d:  ldloc.3
  IL_007e:  ldloc.2
  IL_007f:  callvirt   ""int System.Collections.Generic.List<Program.TextSpan>.Count.get""
  IL_0084:  blt.s      IL_002d
  IL_0086:  ret
}");
        }

        [WorkItem(10463, "https://github.com/dotnet/roslyn/issues/10463")]
        [Fact]
        public void FieldInitializerDynamic()
        {
            string source = @"
using System;

class M
{
    object a = Test((dynamic)2);

    static object Test(object obj) => obj;

    static void Main()
    {
        Console.Write(new M().a);
    }
}
";

            var compilation = CompileAndVerifyWithMscorlib40(source, new[] { SystemCoreRef, CSharpRef }, expectedOutput: "2");

            // the main point of this test is to have it PEVerify/run correctly, although checking IL too can't hurt.
            compilation.VerifyIL("M..ctor",
@"{
  // Code size      115 (0x73)
  .maxstack  10
  IL_0000:  ldarg.0
  IL_0001:  ldsfld     ""System.Runtime.CompilerServices.CallSite<System.Func<System.Runtime.CompilerServices.CallSite, System.Type, dynamic, dynamic>> M.<>o__3.<>p__0""
  IL_0006:  brtrue.s   IL_0043
  IL_0008:  ldc.i4.0
  IL_0009:  ldstr      ""Test""
  IL_000e:  ldnull
  IL_000f:  ldtoken    ""M""
  IL_0014:  call       ""System.Type System.Type.GetTypeFromHandle(System.RuntimeTypeHandle)""
  IL_0019:  ldc.i4.2
  IL_001a:  newarr     ""Microsoft.CSharp.RuntimeBinder.CSharpArgumentInfo""
  IL_001f:  dup
  IL_0020:  ldc.i4.0
  IL_0021:  ldc.i4.s   33
  IL_0023:  ldnull
  IL_0024:  call       ""Microsoft.CSharp.RuntimeBinder.CSharpArgumentInfo Microsoft.CSharp.RuntimeBinder.CSharpArgumentInfo.Create(Microsoft.CSharp.RuntimeBinder.CSharpArgumentInfoFlags, string)""
  IL_0029:  stelem.ref
  IL_002a:  dup
  IL_002b:  ldc.i4.1
  IL_002c:  ldc.i4.0
  IL_002d:  ldnull
  IL_002e:  call       ""Microsoft.CSharp.RuntimeBinder.CSharpArgumentInfo Microsoft.CSharp.RuntimeBinder.CSharpArgumentInfo.Create(Microsoft.CSharp.RuntimeBinder.CSharpArgumentInfoFlags, string)""
  IL_0033:  stelem.ref
  IL_0034:  call       ""System.Runtime.CompilerServices.CallSiteBinder Microsoft.CSharp.RuntimeBinder.Binder.InvokeMember(Microsoft.CSharp.RuntimeBinder.CSharpBinderFlags, string, System.Collections.Generic.IEnumerable<System.Type>, System.Type, System.Collections.Generic.IEnumerable<Microsoft.CSharp.RuntimeBinder.CSharpArgumentInfo>)""
  IL_0039:  call       ""System.Runtime.CompilerServices.CallSite<System.Func<System.Runtime.CompilerServices.CallSite, System.Type, dynamic, dynamic>> System.Runtime.CompilerServices.CallSite<System.Func<System.Runtime.CompilerServices.CallSite, System.Type, dynamic, dynamic>>.Create(System.Runtime.CompilerServices.CallSiteBinder)""
  IL_003e:  stsfld     ""System.Runtime.CompilerServices.CallSite<System.Func<System.Runtime.CompilerServices.CallSite, System.Type, dynamic, dynamic>> M.<>o__3.<>p__0""
  IL_0043:  ldsfld     ""System.Runtime.CompilerServices.CallSite<System.Func<System.Runtime.CompilerServices.CallSite, System.Type, dynamic, dynamic>> M.<>o__3.<>p__0""
  IL_0048:  ldfld      ""System.Func<System.Runtime.CompilerServices.CallSite, System.Type, dynamic, dynamic> System.Runtime.CompilerServices.CallSite<System.Func<System.Runtime.CompilerServices.CallSite, System.Type, dynamic, dynamic>>.Target""
  IL_004d:  ldsfld     ""System.Runtime.CompilerServices.CallSite<System.Func<System.Runtime.CompilerServices.CallSite, System.Type, dynamic, dynamic>> M.<>o__3.<>p__0""
  IL_0052:  ldtoken    ""M""
  IL_0057:  call       ""System.Type System.Type.GetTypeFromHandle(System.RuntimeTypeHandle)""
  IL_005c:  ldc.i4.2
  IL_005d:  box        ""int""
  IL_0062:  callvirt   ""dynamic System.Func<System.Runtime.CompilerServices.CallSite, System.Type, dynamic, dynamic>.Invoke(System.Runtime.CompilerServices.CallSite, System.Type, dynamic)""
  IL_0067:  stfld      ""object M.a""
  IL_006c:  ldarg.0
  IL_006d:  call       ""object..ctor()""
  IL_0072:  ret
}");
        }

        [WorkItem(10463, "https://github.com/dotnet/roslyn/issues/10463")]
        [Fact]
        public void FieldInitializerDynamicParameter()
        {
            string source = @"
using System;

class M
{
    // inner call is dynamic parameter, static argument
    // outer call is dynamic parameter, dynamic argument
    object a = Test(Test(2));

    static dynamic Test(dynamic obj) => obj;

    static void Main()
    {
        Console.Write(new M().a);
    }
}
";

            var compilation = CompileAndVerifyWithMscorlib40(source, new[] { SystemCoreRef, CSharpRef }, expectedOutput: "2");

            compilation.VerifyIL("M..ctor",
@"{
  // Code size      120 (0x78)
  .maxstack  10
  IL_0000:  ldarg.0
  IL_0001:  ldsfld     ""System.Runtime.CompilerServices.CallSite<System.Func<System.Runtime.CompilerServices.CallSite, System.Type, dynamic, dynamic>> M.<>o__3.<>p__0""
  IL_0006:  brtrue.s   IL_0043
  IL_0008:  ldc.i4.0
  IL_0009:  ldstr      ""Test""
  IL_000e:  ldnull
  IL_000f:  ldtoken    ""M""
  IL_0014:  call       ""System.Type System.Type.GetTypeFromHandle(System.RuntimeTypeHandle)""
  IL_0019:  ldc.i4.2
  IL_001a:  newarr     ""Microsoft.CSharp.RuntimeBinder.CSharpArgumentInfo""
  IL_001f:  dup
  IL_0020:  ldc.i4.0
  IL_0021:  ldc.i4.s   33
  IL_0023:  ldnull
  IL_0024:  call       ""Microsoft.CSharp.RuntimeBinder.CSharpArgumentInfo Microsoft.CSharp.RuntimeBinder.CSharpArgumentInfo.Create(Microsoft.CSharp.RuntimeBinder.CSharpArgumentInfoFlags, string)""
  IL_0029:  stelem.ref
  IL_002a:  dup
  IL_002b:  ldc.i4.1
  IL_002c:  ldc.i4.0
  IL_002d:  ldnull
  IL_002e:  call       ""Microsoft.CSharp.RuntimeBinder.CSharpArgumentInfo Microsoft.CSharp.RuntimeBinder.CSharpArgumentInfo.Create(Microsoft.CSharp.RuntimeBinder.CSharpArgumentInfoFlags, string)""
  IL_0033:  stelem.ref
  IL_0034:  call       ""System.Runtime.CompilerServices.CallSiteBinder Microsoft.CSharp.RuntimeBinder.Binder.InvokeMember(Microsoft.CSharp.RuntimeBinder.CSharpBinderFlags, string, System.Collections.Generic.IEnumerable<System.Type>, System.Type, System.Collections.Generic.IEnumerable<Microsoft.CSharp.RuntimeBinder.CSharpArgumentInfo>)""
  IL_0039:  call       ""System.Runtime.CompilerServices.CallSite<System.Func<System.Runtime.CompilerServices.CallSite, System.Type, dynamic, dynamic>> System.Runtime.CompilerServices.CallSite<System.Func<System.Runtime.CompilerServices.CallSite, System.Type, dynamic, dynamic>>.Create(System.Runtime.CompilerServices.CallSiteBinder)""
  IL_003e:  stsfld     ""System.Runtime.CompilerServices.CallSite<System.Func<System.Runtime.CompilerServices.CallSite, System.Type, dynamic, dynamic>> M.<>o__3.<>p__0""
  IL_0043:  ldsfld     ""System.Runtime.CompilerServices.CallSite<System.Func<System.Runtime.CompilerServices.CallSite, System.Type, dynamic, dynamic>> M.<>o__3.<>p__0""
  IL_0048:  ldfld      ""System.Func<System.Runtime.CompilerServices.CallSite, System.Type, dynamic, dynamic> System.Runtime.CompilerServices.CallSite<System.Func<System.Runtime.CompilerServices.CallSite, System.Type, dynamic, dynamic>>.Target""
  IL_004d:  ldsfld     ""System.Runtime.CompilerServices.CallSite<System.Func<System.Runtime.CompilerServices.CallSite, System.Type, dynamic, dynamic>> M.<>o__3.<>p__0""
  IL_0052:  ldtoken    ""M""
  IL_0057:  call       ""System.Type System.Type.GetTypeFromHandle(System.RuntimeTypeHandle)""
  IL_005c:  ldc.i4.2
  IL_005d:  box        ""int""
  IL_0062:  call       ""dynamic M.Test(dynamic)""
  IL_0067:  callvirt   ""dynamic System.Func<System.Runtime.CompilerServices.CallSite, System.Type, dynamic, dynamic>.Invoke(System.Runtime.CompilerServices.CallSite, System.Type, dynamic)""
  IL_006c:  stfld      ""object M.a""
  IL_0071:  ldarg.0
  IL_0072:  call       ""object..ctor()""
  IL_0077:  ret
}");
        }

        [WorkItem(10463, "https://github.com/dotnet/roslyn/issues/10463")]
        [Fact]
        public void FieldInitializerDynamicInstance()
        {
            string source = @"
using System;

class M
{
    object a = Test((dynamic)2);

    object Test(object obj) => obj;

    static void Main()
    {
        Console.Write(new M().a);
    }
}
";

            // BREAKING CHANGE: The native compiler allowed this (and generated code that will always throw at runtime)
            CreateCompilationWithMscorlib45AndCSharp(source).VerifyDiagnostics(
                // (6,16): error CS0236: A field initializer cannot reference the non-static field, method, or property 'M.Test(object)'
                //     object a = Test((dynamic)2);
                Diagnostic(ErrorCode.ERR_FieldInitRefNonstatic, "Test").WithArguments("M.Test(object)").WithLocation(6, 16)
            );
        }

        [WorkItem(10463, "https://github.com/dotnet/roslyn/issues/10463")]
        [Fact]
        public void FieldInitializerDynamicBothStaticInstance()
        {
            string source = @"
using System;

class M
{
    object a = Test((dynamic)2L);
    object b = Test((dynamic)2);

    static object Test(long obj)
    {
        Console.Write(""long."");
        return obj;
    }

    object Test(int obj)
    {
        Console.Write(""int."");
        return obj;
    }

    static void Main()
    {
        try
        {
            Console.Write(new M().a);
        }
        catch (Microsoft.CSharp.RuntimeBinder.RuntimeBinderException ex)
        {
            Console.Write(""ex caught"");
        }
    }
}
";

            var compilation = CompileAndVerifyWithMscorlib40(source, new[] { SystemCoreRef, CSharpRef }, expectedOutput: "long.ex caught");
        }

        [WorkItem(10463, "https://github.com/dotnet/roslyn/issues/10463")]
        [Fact]
        public void CtorInitializerInstance()
        {
            string source = @"
using System;

class B
{
    public object a;

    public B(object obj)
    {
        this.a = obj;
    }
}

class M : B
{
    public M() : base((object)Test((dynamic)2))
    {
    }

    object Test(object obj)
    {
        return obj;
    }

    static void Main()
    {
        try
        {
            Console.Write(new M().a);
        }
        catch (Microsoft.CSharp.RuntimeBinder.RuntimeBinderException ex)
        {
            Console.Write(ex.Message);
        }
    }
}
";

            // BREAKING CHANGE: The native compiler allowed this (and generated code that will always throw at runtime)
            CreateCompilationWithMscorlib45AndCSharp(source).VerifyDiagnostics(
                // (16,31): error CS0120: An object reference is required for the non-static field, method, or property 'M.Test(object)'
                //     public M() : base((object)Test((dynamic)2))
                Diagnostic(ErrorCode.ERR_ObjectRequired, "Test").WithArguments("M.Test(object)").WithLocation(16, 31)
            );
        }

        [WorkItem(10463, "https://github.com/dotnet/roslyn/issues/10463")]
        [Fact]
        public void StaticCtorInstance()
        {
            string source = @"
using System;

class M
{
    static M()
    {
        Console.Write((object)Test((dynamic)2));
    }

    object Test(object obj)
    {
        return obj;
    }

    static void Main()
    {
    }
}
";

            // BREAKING CHANGE: The native compiler allowed this (and generated code that will always throw at runtime)
            CreateCompilationWithMscorlib45AndCSharp(source).VerifyDiagnostics(
                // (8,31): error CS0120: An object reference is required for the non-static field, method, or property 'M.Test(object)'
                //         Console.Write((object)Test((dynamic)2));
                Diagnostic(ErrorCode.ERR_ObjectRequired, "Test").WithArguments("M.Test(object)").WithLocation(8, 31)
            );
        }

        [WorkItem(10463, "https://github.com/dotnet/roslyn/issues/10463")]
        [Fact]
        public void StaticFieldInstance()
        {
            string source = @"
class M
{
    static object o = (object)Test((dynamic)2);

    object Test(object obj)
    {
        return obj;
    }

    static void Main()
    {
    }
}
";

            // BREAKING CHANGE: The native compiler allowed this (and generated code that will always throw at runtime)
            CreateCompilationWithMscorlib45AndCSharp(source).VerifyDiagnostics(
                // (4,31): error CS0236: A field initializer cannot reference the non-static field, method, or property 'M.Test(object)'
                //     static object o = (object)Test((dynamic)2);
                Diagnostic(ErrorCode.ERR_FieldInitRefNonstatic, "Test").WithArguments("M.Test(object)").WithLocation(4, 31)
            );
        }

        [Fact]
        public void CallingInstanceDynamicallyFromStaticContext()
        {
            string source = @"
class B
{
    public B(int x)
    {
    }
}

class C : B
{
    int InstanceMethod(int x)
    {
        return x;
    }

    static int field = (int)InstanceMethod((dynamic)2);
    static int Property
    {
        get
        {
            return (int)InstanceMethod((dynamic)2);
        }
    }
    static int Method()
    {
        return (int)InstanceMethod((dynamic)2);
    }

    // these are all still static contexts, even though they're related to instance things
    int instanceField = (int)InstanceMethod((dynamic)2);
    public C(int x) : base((int)InstanceMethod((dynamic)x))
    {
    }
    public C() : this((int)InstanceMethod((dynamic)2))
    {
    }
}

class M
{
    static void Main()
    {
        // attempting to even load C will cause runtime errors in all cases of calling C.InstanceMethod
        System.Console.Write(5);
    }
}
";

            // BREAKING CHANGE: The native compiler allowed this (and generated code that will always throw at runtime)
            CreateCompilationWithMscorlib45AndCSharp(source).VerifyDiagnostics(
                // (16,29): error CS0236: A field initializer cannot reference the non-static field, method, or property 'C.InstanceMethod(int)'
                //     static int field = (int)InstanceMethod((dynamic)2);
                Diagnostic(ErrorCode.ERR_FieldInitRefNonstatic, "InstanceMethod").WithArguments("C.InstanceMethod(int)").WithLocation(16, 29),
                // (30,30): error CS0236: A field initializer cannot reference the non-static field, method, or property 'C.InstanceMethod(int)'
                //     int instanceField = (int)InstanceMethod((dynamic)2);
                Diagnostic(ErrorCode.ERR_FieldInitRefNonstatic, "InstanceMethod").WithArguments("C.InstanceMethod(int)").WithLocation(30, 30),
                // (21,25): error CS0120: An object reference is required for the non-static field, method, or property 'C.InstanceMethod(int)'
                //             return (int)InstanceMethod((dynamic)2);
                Diagnostic(ErrorCode.ERR_ObjectRequired, "InstanceMethod").WithArguments("C.InstanceMethod(int)").WithLocation(21, 25),
                // (26,21): error CS0120: An object reference is required for the non-static field, method, or property 'C.InstanceMethod(int)'
                //         return (int)InstanceMethod((dynamic)2);
                Diagnostic(ErrorCode.ERR_ObjectRequired, "InstanceMethod").WithArguments("C.InstanceMethod(int)").WithLocation(26, 21),
                // (31,33): error CS0120: An object reference is required for the non-static field, method, or property 'C.InstanceMethod(int)'
                //     public C(int x) : base((int)InstanceMethod((dynamic)x))
                Diagnostic(ErrorCode.ERR_ObjectRequired, "InstanceMethod").WithArguments("C.InstanceMethod(int)").WithLocation(31, 33),
                // (34,28): error CS0120: An object reference is required for the non-static field, method, or property 'C.InstanceMethod(int)'
                //     public C() : this((int)InstanceMethod((dynamic)2))
                Diagnostic(ErrorCode.ERR_ObjectRequired, "InstanceMethod").WithArguments("C.InstanceMethod(int)").WithLocation(34, 28)
            );
        }

        [Fact]
        public void CallingInstanceDynamicallyFromStaticContextWithTypeName()
        {
            // Very similar to CallingInstanceDynamicallyFromStaticContext, but every call to `InstanceMethod` is now `C.InstanceMethod`
            // The native compiler allows both cases, so it's an interesting backcompat case:
            // The spec (as of 2016-05-13, it may be changed) explicitly disallows `C.InstanceMethod`,
            // but doesn't say for just `InstanceMethod` (in a way that implies it should be allowed).
            // Roslyn disallows both cases.
            string source = @"
class B
{
    public B(int x)
    {
    }
}

class C : B
{
    int InstanceMethod(int x)
    {
        return x;
    }

    static int field = (int)C.InstanceMethod((dynamic)2);
    static int Property
    {
        get
        {
            return (int)C.InstanceMethod((dynamic)2);
        }
    }
    static int Method()
    {
        return (int)C.InstanceMethod((dynamic)2);
    }

    // these are all still static contexts, even though they're related to instance things
    int instanceField = (int)C.InstanceMethod((dynamic)2);
    public C(int x) : base((int)C.InstanceMethod((dynamic)x))
    {
    }
    public C() : this((int)C.InstanceMethod((dynamic)2))
    {
    }
}

class M
{
    static void Main()
    {
        // attempting to even load C will cause runtime errors in all cases of calling C.InstanceMethod
        System.Console.Write(5);
    }
}
";

            // BREAKING CHANGE: The native compiler allowed this (and generated code that will always throw at runtime)
            CreateCompilationWithMscorlib45AndCSharp(source).VerifyDiagnostics(
                // (16,29): error CS0120: An object reference is required for the non-static field, method, or property 'C.InstanceMethod(int)'
                //     static int field = (int)C.InstanceMethod((dynamic)2);
                Diagnostic(ErrorCode.ERR_ObjectRequired, "C.InstanceMethod").WithArguments("C.InstanceMethod(int)").WithLocation(16, 29),
                // (30,30): error CS0120: An object reference is required for the non-static field, method, or property 'C.InstanceMethod(int)'
                //     int instanceField = (int)C.InstanceMethod((dynamic)2);
                Diagnostic(ErrorCode.ERR_ObjectRequired, "C.InstanceMethod").WithArguments("C.InstanceMethod(int)").WithLocation(30, 30),
                // (21,25): error CS0120: An object reference is required for the non-static field, method, or property 'C.InstanceMethod(int)'
                //             return (int)C.InstanceMethod((dynamic)2);
                Diagnostic(ErrorCode.ERR_ObjectRequired, "C.InstanceMethod").WithArguments("C.InstanceMethod(int)").WithLocation(21, 25),
                // (26,21): error CS0120: An object reference is required for the non-static field, method, or property 'C.InstanceMethod(int)'
                //         return (int)C.InstanceMethod((dynamic)2);
                Diagnostic(ErrorCode.ERR_ObjectRequired, "C.InstanceMethod").WithArguments("C.InstanceMethod(int)").WithLocation(26, 21),
                // (31,33): error CS0120: An object reference is required for the non-static field, method, or property 'C.InstanceMethod(int)'
                //     public C(int x) : base((int)C.InstanceMethod((dynamic)x))
                Diagnostic(ErrorCode.ERR_ObjectRequired, "C.InstanceMethod").WithArguments("C.InstanceMethod(int)").WithLocation(31, 33),
                // (34,28): error CS0120: An object reference is required for the non-static field, method, or property 'C.InstanceMethod(int)'
                //     public C() : this((int)C.InstanceMethod((dynamic)2))
                Diagnostic(ErrorCode.ERR_ObjectRequired, "C.InstanceMethod").WithArguments("C.InstanceMethod(int)").WithLocation(34, 28)
            );
        }

        [Fact, WorkItem(13486, "https://github.com/dotnet/roslyn/issues/13486")]
        public void BinaryMulOptimizationsAndSideeffects()
        {
            string source = @"
using System;

class Program
{
    static void Main(string[] args)
    {
        // should not optimize
        System.Console.WriteLine(Goo1() * 0);
        System.Console.WriteLine(0 * Goo1());

        // should optimize
        var local = 123;
        System.Console.WriteLine(local * 0);
        System.Console.WriteLine(0 * default(int?));
        System.Console.WriteLine(0 * local);

        // should not capture
        System.Console.WriteLine(((Func<int>)(()=>local * 0))());

        // should not optimize
        System.Console.WriteLine(Goo2() & false);
        System.Console.WriteLine(false & Goo2());

        // should optimize
        var local1 = true;
        System.Console.WriteLine(local1 & false);
        System.Console.WriteLine(false & default(bool?));
        System.Console.WriteLine(false & ((bool?)local1).HasValue);
        System.Console.WriteLine(false & local1);

        // should optimize
        System.Console.WriteLine(Goo2() && false);
        System.Console.WriteLine(Goo2() && true);
        System.Console.WriteLine(false && Goo2());
        System.Console.WriteLine(true && Goo2());
        System.Console.WriteLine(Goo2() || false);
        System.Console.WriteLine(Goo2() || true);
        System.Console.WriteLine(false || Goo2());
        System.Console.WriteLine(true || Goo2());
    }

    static int Goo1()
    {
        System.Console.Write(""Goo1 "");
        return 42;
    }

    static bool Goo2()
    {
        System.Console.Write(""Goo2 "");
        return true;
    }
}
";
            var compilation = CompileAndVerify(source, expectedOutput: @"
Goo1 0
Goo1 0
0

0
0
Goo2 False
Goo2 False
False
False
False
False
Goo2 False
Goo2 True
False
Goo2 True
Goo2 True
Goo2 True
Goo2 True
True
");

            compilation.VerifyIL("Program.Main",
    @"
{
  // Code size      221 (0xdd)
  .maxstack  2
  IL_0000:  call       ""int Program.Goo1()""
  IL_0005:  pop
  IL_0006:  ldc.i4.0
  IL_0007:  call       ""void System.Console.WriteLine(int)""
  IL_000c:  call       ""int Program.Goo1()""
  IL_0011:  pop
  IL_0012:  ldc.i4.0
  IL_0013:  call       ""void System.Console.WriteLine(int)""
  IL_0018:  ldc.i4.0
  IL_0019:  call       ""void System.Console.WriteLine(int)""
  IL_001e:  ldnull
  IL_001f:  call       ""void System.Console.WriteLine(object)""
  IL_0024:  ldc.i4.0
  IL_0025:  call       ""void System.Console.WriteLine(int)""
  IL_002a:  ldsfld     ""System.Func<int> Program.<>c.<>9__0_0""
  IL_002f:  dup
  IL_0030:  brtrue.s   IL_0049
  IL_0032:  pop
  IL_0033:  ldsfld     ""Program.<>c Program.<>c.<>9""
  IL_0038:  ldftn      ""int Program.<>c.<Main>b__0_0()""
  IL_003e:  newobj     ""System.Func<int>..ctor(object, System.IntPtr)""
  IL_0043:  dup
  IL_0044:  stsfld     ""System.Func<int> Program.<>c.<>9__0_0""
  IL_0049:  callvirt   ""int System.Func<int>.Invoke()""
  IL_004e:  call       ""void System.Console.WriteLine(int)""
  IL_0053:  call       ""bool Program.Goo2()""
  IL_0058:  pop
  IL_0059:  ldc.i4.0
  IL_005a:  call       ""void System.Console.WriteLine(bool)""
  IL_005f:  call       ""bool Program.Goo2()""
  IL_0064:  pop
  IL_0065:  ldc.i4.0
  IL_0066:  call       ""void System.Console.WriteLine(bool)""
  IL_006b:  ldc.i4.0
  IL_006c:  call       ""void System.Console.WriteLine(bool)""
  IL_0071:  ldc.i4.0
  IL_0072:  box        ""bool""
  IL_0077:  call       ""void System.Console.WriteLine(object)""
  IL_007c:  ldc.i4.0
  IL_007d:  call       ""void System.Console.WriteLine(bool)""
  IL_0082:  ldc.i4.0
  IL_0083:  call       ""void System.Console.WriteLine(bool)""
  IL_0088:  call       ""bool Program.Goo2()""
  IL_008d:  brfalse.s  IL_0092
  IL_008f:  ldc.i4.0
  IL_0090:  br.s       IL_0093
  IL_0092:  ldc.i4.0
  IL_0093:  call       ""void System.Console.WriteLine(bool)""
  IL_0098:  call       ""bool Program.Goo2()""
  IL_009d:  call       ""void System.Console.WriteLine(bool)""
  IL_00a2:  ldc.i4.0
  IL_00a3:  call       ""void System.Console.WriteLine(bool)""
  IL_00a8:  call       ""bool Program.Goo2()""
  IL_00ad:  call       ""void System.Console.WriteLine(bool)""
  IL_00b2:  call       ""bool Program.Goo2()""
  IL_00b7:  call       ""void System.Console.WriteLine(bool)""
  IL_00bc:  call       ""bool Program.Goo2()""
  IL_00c1:  brtrue.s   IL_00c6
  IL_00c3:  ldc.i4.1
  IL_00c4:  br.s       IL_00c7
  IL_00c6:  ldc.i4.1
  IL_00c7:  call       ""void System.Console.WriteLine(bool)""
  IL_00cc:  call       ""bool Program.Goo2()""
  IL_00d1:  call       ""void System.Console.WriteLine(bool)""
  IL_00d6:  ldc.i4.1
  IL_00d7:  call       ""void System.Console.WriteLine(bool)""
  IL_00dc:  ret
}
");
        }

        [Fact, WorkItem(0, "http://stackoverflow.com/questions/39254676/roslyn-compiler-optimizing-away-function-call-multiplication-with-zero?stw=2")]
        public void SideEffectOptimizedAway()
        {
            var source =
@"
using System;
using System.Collections.Generic;
using System.Linq;

class Program
{
    public static void Main(string[] args)
    {
        Stack<long> s = new Stack<long>();

        s.Push(1);           // stack contains [1]
        s.Push(s.Pop() * 0); // stack should contain [0]

        Console.WriteLine(string.Join(""|"", s.Reverse()));
    }
}
";
            CompileAndVerifyWithMscorlib40(source, references: new[] { SystemRef, SystemCoreRef },
                expectedOutput: "0");
        }

        [Fact, WorkItem(9703, "https://github.com/dotnet/roslyn/issues/9703")]
        public void IgnoredConversion()
        {
            string source = @"
using System;

public class Form1 {
    public class BadCompiler {
        public DateTime? Value {get; set;}
    }

    private BadCompiler TestObj = new BadCompiler();

    public void IPE() {
        object o;
        o = TestObj.Value;
    }
}";
            var compilation = CompileAndVerify(source);
            compilation.VerifyIL("Form1.IPE", @"
{
    // Code size       13 (0xd)
    .maxstack  1
    IL_0000:  ldarg.0
    IL_0001:  ldfld      ""Form1.BadCompiler Form1.TestObj""
    IL_0006:  callvirt   ""System.DateTime? Form1.BadCompiler.Value.get""
    IL_000b:  pop
    IL_000c:  ret
}");
        }

        [Fact]
        public void CorrectOverloadOfStackAllocSpanChosen()
        {
            var comp = CreateCompilationWithMscorlibAndSpan(@"
using System;
class Test
{
    unsafe public static void Main()
    {
        bool condition = false;

        var span1 = condition ? stackalloc int[1] : new Span<int>(null, 2);
        Console.Write(span1.Length);

        var span2 = condition ? new Span<int>(null, 3) : stackalloc int[4];
        Console.Write(span2.Length);
    }
}", TestOptions.UnsafeReleaseExe);

            CompileAndVerify(comp, expectedOutput: "24", verify: Verification.Fails);
        }

        [Fact]
        public void StackAllocExpressionIL()
        {
            var comp = CreateCompilationWithMscorlibAndSpan(@"
using System;
class Test
{
    public static void Main()
    {
        Span<int> x = stackalloc int[33];
        Console.Write(x.Length);
        x = stackalloc int[0];
        Console.Write(x.Length);
    }
}", TestOptions.ReleaseExe);

            CompileAndVerify(comp, expectedOutput: "330", verify: Verification.Fails).VerifyIL("Test.Main", @"
{
  // Code size       49 (0x31)
  .maxstack  2
  .locals init (System.Span<int> V_0, //x
                int V_1)
  IL_0000:  ldc.i4.s   33
  IL_0002:  stloc.1
  IL_0003:  ldloc.1
  IL_0004:  conv.u
  IL_0005:  ldc.i4.4
  IL_0006:  mul.ovf.un
  IL_0007:  localloc
  IL_0009:  ldloc.1
  IL_000a:  newobj     ""System.Span<int>..ctor(void*, int)""
  IL_000f:  stloc.0
  IL_0010:  ldloca.s   V_0
  IL_0012:  call       ""int System.Span<int>.Length.get""
  IL_0017:  call       ""void System.Console.Write(int)""
  IL_001c:  ldloca.s   V_0
  IL_001e:  initobj    ""System.Span<int>""
  IL_0024:  ldloca.s   V_0
  IL_0026:  call       ""int System.Span<int>.Length.get""
  IL_002b:  call       ""void System.Console.Write(int)""
  IL_0030:  ret
}");
        }

        [Fact]
        public void StackAllocSpanLengthNotEvaluatedTwice()
        {
            var comp = CreateCompilationWithMscorlibAndSpan(@"
using System;
class Test
{
    private static int length = 0;

    private static int GetLength()
    {
        return ++length;
    }

    public static void Main()
    {
        for (int i = 0; i < 5; i++)
        {
            Span<int> x = stackalloc int[GetLength()];
            Console.Write(x.Length);
        }
    }
}", TestOptions.ReleaseExe);

            CompileAndVerify(comp, expectedOutput: "12345", verify: Verification.Fails).VerifyIL("Test.Main", @"
{
  // Code size       44 (0x2c)
  .maxstack  2
  .locals init (int V_0, //i
                System.Span<int> V_1, //x
                int V_2)
  IL_0000:  ldc.i4.0
  IL_0001:  stloc.0
  IL_0002:  br.s       IL_0027
  IL_0004:  call       ""int Test.GetLength()""
  IL_0009:  stloc.2
  IL_000a:  ldloc.2
  IL_000b:  conv.u
  IL_000c:  ldc.i4.4
  IL_000d:  mul.ovf.un
  IL_000e:  localloc
  IL_0010:  ldloc.2
  IL_0011:  newobj     ""System.Span<int>..ctor(void*, int)""
  IL_0016:  stloc.1
  IL_0017:  ldloca.s   V_1
  IL_0019:  call       ""int System.Span<int>.Length.get""
  IL_001e:  call       ""void System.Console.Write(int)""
  IL_0023:  ldloc.0
  IL_0024:  ldc.i4.1
  IL_0025:  add
  IL_0026:  stloc.0
  IL_0027:  ldloc.0
  IL_0028:  ldc.i4.5
  IL_0029:  blt.s      IL_0004
  IL_002b:  ret
}");
        }

        [Fact]
        public void ImplicitCastOperatorOnStackAllocIsLoweredCorrectly()
        {
            var comp = CreateCompilationWithMscorlibAndSpan(@"
using System;
unsafe class Test
{
    public static void Main()
    {
        Test obj1 = stackalloc int[10];
        Console.Write(""|"");
        Test obj2 = stackalloc double[10];
    }
    
    public static implicit operator Test(Span<int> value) 
    {
        Console.Write(""SpanOpCalled"");
        return default(Test);
    }
    
    public static implicit operator Test(double* value) 
    {
        Console.Write(""PointerOpCalled"");
        return default(Test);
    }
}", TestOptions.UnsafeReleaseExe);

            CompileAndVerify(comp, expectedOutput: "SpanOpCalled|PointerOpCalled", verify: Verification.Fails);
        }

        [Fact]
        public void ExplicitCastOperatorOnStackAllocIsLoweredCorrectly()
        {
            var comp = CreateCompilationWithMscorlibAndSpan(@"
using System;
unsafe class Test
{
    public static void Main()
    {
        Test obj1 = (Test)stackalloc int[10];
    }
    
    public static explicit operator Test(Span<int> value) 
    {
        Console.Write(""SpanOpCalled"");
        return default(Test);
    }
}", TestOptions.UnsafeReleaseExe);

            CompileAndVerify(comp, expectedOutput: "SpanOpCalled", verify: Verification.Fails);
        }

        [Fact]
<<<<<<< HEAD
        public void EnumConstraint_NoBoxing()
        {
            var code = @"
enum E1
{
    A = 5
}
class Test1
{
    public static void M<T>(T arg)  where T : struct, System.Enum
    {
    }
}
class Test2
{
    public void M()
    {
        Test1.M(E1.A);
    }
}";

            CompileAndVerify(code).VerifyIL("Test2.M", @"
{
  // Code size        7 (0x7)
  .maxstack  1
  IL_0000:  ldc.i4.5
  IL_0001:  call       ""void Test1.M<E1>(E1)""
  IL_0006:  ret
=======
        public void ArrayElementCompoundAssignment_Invariant()
        {
            string source =
@"class C
{
    static void Main()
    {
        F(new string[] { """" }, ""B"");
    }
    static void F(string[] a, string s)
    {
        G(a, s);
        System.Console.Write(a[0]);
    }
    static void G(string[] a, string s)
    {
        a[0] += s;
    }
}";
            var verifier = CompileAndVerify(source, expectedOutput: "B");
            verifier.VerifyIL("C.G",
@"{
  // Code size       17 (0x11)
  .maxstack  3
  IL_0000:  ldarg.0
  IL_0001:  ldc.i4.0
  IL_0002:  ldelema    ""string""
  IL_0007:  dup
  IL_0008:  ldind.ref
  IL_0009:  ldarg.1
  IL_000a:  call       ""string string.Concat(string, string)""
  IL_000f:  stind.ref
  IL_0010:  ret
}");
        }

        [WorkItem(547533, "https://devdiv.visualstudio.com/DevDiv/_workitems?id=547533")]
        [Fact]
        public void ArrayElementCompoundAssignment_Covariant()
        {
            string source =
@"class C
{
    static void Main()
    {
        F(new object[] { """" }, ""A"");
        F(new string[] { """" }, ""B"");
    }
    static void F(object[] a, string s)
    {
        G(a, s);
        System.Console.Write(a[0]);
    }
    static void G(object[] a, string s)
    {
        a[0] += s;
    }
}";
            var verifier = CompileAndVerify(source, expectedOutput: "AB");
            verifier.VerifyIL("C.G",
@"{
  // Code size       15 (0xf)
  .maxstack  4
  .locals init (object[] V_0)
  IL_0000:  ldarg.0
  IL_0001:  stloc.0
  IL_0002:  ldloc.0
  IL_0003:  ldc.i4.0
  IL_0004:  ldloc.0
  IL_0005:  ldc.i4.0
  IL_0006:  ldelem.ref
  IL_0007:  ldarg.1
  IL_0008:  call       ""string string.Concat(object, object)""
  IL_000d:  stelem.ref
  IL_000e:  ret
}");
        }

        [Fact]
        public void ArrayElementCompoundAssignment_ValueType()
        {
            string source =
@"class C
{
    static void Main()
    {
        F(new int[] { 1 }, 2);
    }
    static void F(int[] a, int i)
    {
        G(a, i);
        System.Console.Write(a[0]);
    }
    static void G(int[] a, int i)
    {
        a[0] += i;
    }
}";
            var verifier = CompileAndVerify(source, expectedOutput: "3");
            verifier.VerifyIL("C.G",
@"{
  // Code size       13 (0xd)
  .maxstack  3
  IL_0000:  ldarg.0
  IL_0001:  ldc.i4.0
  IL_0002:  ldelema    ""int""
  IL_0007:  dup
  IL_0008:  ldind.i4
  IL_0009:  ldarg.1
  IL_000a:  add
  IL_000b:  stind.i4
  IL_000c:  ret
}");
        }

        [WorkItem(547533, "https://devdiv.visualstudio.com/DevDiv/_workitems?id=547533")]
        [Fact]
        public void ArrayElementCompoundAssignment_Covariant_NonConstantIndex()
        {
            string source =
@"class C
{
    static void Main()
    {
        F(new object[] { """" }, ""A"");
        F(new string[] { """" }, ""B"");
    }
    static void F(object[] a, string s)
    {
        G(a, s);
        System.Console.Write(a[0]);
    }
    static void G(object[] a, string s)
    {
        a[Index(a)] += s;
    }
    static int Index(object arg)
    {
        System.Console.Write(arg.GetType().Name);
        return 0;
    }
}";
            var verifier = CompileAndVerify(source, expectedOutput: "Object[]AString[]B");
            verifier.VerifyIL("C.G",
@"{
  // Code size       22 (0x16)
  .maxstack  4
  .locals init (object[] V_0,
                int V_1)
  IL_0000:  ldarg.0
  IL_0001:  stloc.0
  IL_0002:  ldarg.0
  IL_0003:  call       ""int C.Index(object)""
  IL_0008:  stloc.1
  IL_0009:  ldloc.0
  IL_000a:  ldloc.1
  IL_000b:  ldloc.0
  IL_000c:  ldloc.1
  IL_000d:  ldelem.ref
  IL_000e:  ldarg.1
  IL_000f:  call       ""string string.Concat(object, object)""
  IL_0014:  stelem.ref
  IL_0015:  ret
}");
        }

        [Fact]
        public void ArrayElementIncrement_ValueType()
        {
            string source =
@"class C
{
    static void Main()
    {
        F(new int[] { 1 });
    }
    static void F(int[] a)
    {
        G(a);
        System.Console.Write(a[0]);
    }
    static void G(int[] a)
    {
        a[0]++;
    }
}";
            var verifier = CompileAndVerify(source, expectedOutput: "2");
            verifier.VerifyIL("C.G",
@"{
  // Code size       13 (0xd)
  .maxstack  3
  IL_0000:  ldarg.0
  IL_0001:  ldc.i4.0
  IL_0002:  ldelema    ""int""
  IL_0007:  dup
  IL_0008:  ldind.i4
  IL_0009:  ldc.i4.1
  IL_000a:  add
  IL_000b:  stind.i4
  IL_000c:  ret
>>>>>>> 0559722d
}");
        }
    }
}<|MERGE_RESOLUTION|>--- conflicted
+++ resolved
@@ -16231,36 +16231,6 @@
         }
 
         [Fact]
-<<<<<<< HEAD
-        public void EnumConstraint_NoBoxing()
-        {
-            var code = @"
-enum E1
-{
-    A = 5
-}
-class Test1
-{
-    public static void M<T>(T arg)  where T : struct, System.Enum
-    {
-    }
-}
-class Test2
-{
-    public void M()
-    {
-        Test1.M(E1.A);
-    }
-}";
-
-            CompileAndVerify(code).VerifyIL("Test2.M", @"
-{
-  // Code size        7 (0x7)
-  .maxstack  1
-  IL_0000:  ldc.i4.5
-  IL_0001:  call       ""void Test1.M<E1>(E1)""
-  IL_0006:  ret
-=======
         public void ArrayElementCompoundAssignment_Invariant()
         {
             string source =
@@ -16461,8 +16431,39 @@
   IL_000a:  add
   IL_000b:  stind.i4
   IL_000c:  ret
->>>>>>> 0559722d
 }");
         }
+
+        [Fact]
+        public void EnumConstraint_NoBoxing()
+        {
+            var code = @"
+enum E1
+{
+    A = 5
+}
+class Test1
+{
+    public static void M<T>(T arg)  where T : struct, System.Enum
+    {
+    }
+}
+class Test2
+{
+    public void M()
+    {
+        Test1.M(E1.A);
+    }
+}";
+
+            CompileAndVerify(code).VerifyIL("Test2.M", @"
+{
+  // Code size        7 (0x7)
+  .maxstack  1
+  IL_0000:  ldc.i4.5
+  IL_0001:  call       ""void Test1.M<E1>(E1)""
+  IL_0006:  ret
+}");
+        }
     }
 }