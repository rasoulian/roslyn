// Copyright (c) Microsoft.  All Rights Reserved.  Licensed under the Apache License, Version 2.0.  See License.txt in the project root for license information.

using Microsoft.CodeAnalysis.CSharp.Syntax;
using Microsoft.CodeAnalysis.Test.Utilities;
using Roslyn.Test.Utilities;
using Xunit;

namespace Microsoft.CodeAnalysis.CSharp.UnitTests
{
    public partial class IOperationTests : SemanticModelTestBase
    {
        [CompilerTrait(CompilerFeature.IOperation)]
        [Fact, WorkItem(19927, "https://github.com/dotnet/roslyn/issues/19927")]
        public void TestPatternCaseClause_VarPatternDeclaration()
        {
            string source = @"
using System;
class X
{
    void M()
    {
        int? x = 12;
        switch (x)
        {
            /*<bind>*/case var y:/*</bind>*/
                break;
        }
    }
}
";
            string expectedOperationTree = @"
IPatternCaseClauseOperation (Label Symbol: case var y:) (CaseKind.Pattern) (OperationKind.CaseClause, Type: null) (Syntax: 'case var y:')
  Pattern: 
    IDeclarationPatternOperation (Declared Symbol: System.Int32? y) (OperationKind.DeclarationPattern, Type: null) (Syntax: 'var y')
  Guard Expression: 
    null
";
            var expectedDiagnostics = DiagnosticDescription.None;

            VerifyOperationTreeAndDiagnosticsForTest<CasePatternSwitchLabelSyntax>(source, expectedOperationTree, expectedDiagnostics);
        }

        [CompilerTrait(CompilerFeature.IOperation)]
        [Fact, WorkItem(19927, "https://github.com/dotnet/roslyn/issues/19927")]
        public void TestPatternCaseClause_PrimitiveTypePatternDeclaration()
        {
            string source = @"
using System;
class X
{
    void M()
    {
        int? x = 12;
        switch (x)
        {
            /*<bind>*/case int y:/*</bind>*/
                break;
        }
    }
}
";
            string expectedOperationTree = @"
IPatternCaseClauseOperation (Label Symbol: case int y:) (CaseKind.Pattern) (OperationKind.CaseClause, Type: null) (Syntax: 'case int y:')
  Pattern: 
    IDeclarationPatternOperation (Declared Symbol: System.Int32 y) (OperationKind.DeclarationPattern, Type: null) (Syntax: 'int y')
  Guard Expression: 
    null
";
            var expectedDiagnostics = DiagnosticDescription.None;

            VerifyOperationTreeAndDiagnosticsForTest<CasePatternSwitchLabelSyntax>(source, expectedOperationTree, expectedDiagnostics);
        }

        [CompilerTrait(CompilerFeature.IOperation)]
        [Fact, WorkItem(19927, "https://github.com/dotnet/roslyn/issues/19927")]
        public void TestPatternCaseClause_ReferenceTypePatternDeclaration()
        {
            string source = @"
using System;
class X
{
    void M(object x)
    {
        switch (x)
        {
            /*<bind>*/case X y:/*</bind>*/
                break;
        }
    }
}
";
            string expectedOperationTree = @"
IPatternCaseClauseOperation (Label Symbol: case X y:) (CaseKind.Pattern) (OperationKind.CaseClause, Type: null) (Syntax: 'case X y:')
  Pattern: 
    IDeclarationPatternOperation (Declared Symbol: X y) (OperationKind.DeclarationPattern, Type: null) (Syntax: 'X y')
  Guard Expression: 
    null
";
            var expectedDiagnostics = DiagnosticDescription.None;

            VerifyOperationTreeAndDiagnosticsForTest<CasePatternSwitchLabelSyntax>(source, expectedOperationTree, expectedDiagnostics);
        }

        [CompilerTrait(CompilerFeature.IOperation)]
        [Fact, WorkItem(19927, "https://github.com/dotnet/roslyn/issues/19927")]
        public void TestPatternCaseClause_TypeParameterTypePatternDeclaration()
        {
            string source = @"
using System;
class X
{
    void M<T>(object x) where T : class
    {
        switch (x)
        {
            /*<bind>*/case T y:/*</bind>*/
                break;
        }
    }
}
";
            string expectedOperationTree = @"
IPatternCaseClauseOperation (Label Symbol: case T y:) (CaseKind.Pattern) (OperationKind.CaseClause, Type: null) (Syntax: 'case T y:')
  Pattern: 
    IDeclarationPatternOperation (Declared Symbol: T y) (OperationKind.DeclarationPattern, Type: null) (Syntax: 'T y')
  Guard Expression: 
    null
";
            var expectedDiagnostics = DiagnosticDescription.None;

            VerifyOperationTreeAndDiagnosticsForTest<CasePatternSwitchLabelSyntax>(source, expectedOperationTree, expectedDiagnostics);
        }

        [CompilerTrait(CompilerFeature.IOperation)]
        [Fact, WorkItem(19927, "https://github.com/dotnet/roslyn/issues/19927")]
        public void TestPatternCaseClause_DynamicTypePatternDeclaration()
        {
            string source = @"
using System;
class X
{
    void M<T>(object x) where T : class
    {
        switch (x)
        {
            /*<bind>*/case dynamic y:/*</bind>*/
                break;
        }
    }
}
";
            string expectedOperationTree = @"
IPatternCaseClauseOperation (Label Symbol: case dynamic y:) (CaseKind.Pattern) (OperationKind.CaseClause, Type: null, IsInvalid) (Syntax: 'case dynamic y:')
  Pattern: 
    IDeclarationPatternOperation (Declared Symbol: dynamic y) (OperationKind.DeclarationPattern, Type: null, IsInvalid) (Syntax: 'dynamic y')
  Guard Expression: 
    null
";
            var expectedDiagnostics = new DiagnosticDescription[] {
                // CS8208: It is not legal to use the type 'dynamic' in a pattern.
                //             /*<bind>*/case dynamic y:/*</bind>*/
                Diagnostic(ErrorCode.ERR_PatternDynamicType, "dynamic").WithLocation(9, 28)
            };

            VerifyOperationTreeAndDiagnosticsForTest<CasePatternSwitchLabelSyntax>(source, expectedOperationTree, expectedDiagnostics);
        }

        [CompilerTrait(CompilerFeature.IOperation)]
        [Fact, WorkItem(19927, "https://github.com/dotnet/roslyn/issues/19927")]
        public void TestPatternCaseClause_MixedDeclarationPatternAndConstantPatternClauses()
        {
            string source = @"
using System;
class X
{
    void M(object x)
    {
        switch (x)
        {
            case null:
                break;
            /*<bind>*/case X y:/*</bind>*/
                break;
        }
    }
}
";
            string expectedOperationTree = @"
IPatternCaseClauseOperation (Label Symbol: case X y:) (CaseKind.Pattern) (OperationKind.CaseClause, Type: null) (Syntax: 'case X y:')
  Pattern: 
    IDeclarationPatternOperation (Declared Symbol: X y) (OperationKind.DeclarationPattern, Type: null) (Syntax: 'X y')
  Guard Expression: 
    null
";
            var expectedDiagnostics = DiagnosticDescription.None;

            VerifyOperationTreeAndDiagnosticsForTest<CasePatternSwitchLabelSyntax>(source, expectedOperationTree, expectedDiagnostics);
        }

        [CompilerTrait(CompilerFeature.IOperation)]
        [Fact, WorkItem(19927, "https://github.com/dotnet/roslyn/issues/19927")]
        public void TestPatternCaseClause_MixedDeclarationPatternAndConstantPatternClausesInSameSwitchSection()
        {
            string source = @"
using System;
class X
{
    void M(object x)
    {
        switch (x)
        {
            case null:
            /*<bind>*/case X y:/*</bind>*/
                break;
        }
    }
}
";
            string expectedOperationTree = @"
IPatternCaseClauseOperation (Label Symbol: case X y:) (CaseKind.Pattern) (OperationKind.CaseClause, Type: null) (Syntax: 'case X y:')
  Pattern: 
    IDeclarationPatternOperation (Declared Symbol: X y) (OperationKind.DeclarationPattern, Type: null) (Syntax: 'X y')
  Guard Expression: 
    null
";
            var expectedDiagnostics = DiagnosticDescription.None;

            VerifyOperationTreeAndDiagnosticsForTest<CasePatternSwitchLabelSyntax>(source, expectedOperationTree, expectedDiagnostics);
        }

        [CompilerTrait(CompilerFeature.IOperation)]
        [Fact, WorkItem(19927, "https://github.com/dotnet/roslyn/issues/19927")]
        public void TestPatternCaseClause_MixedDeclarationPatternAndConstantPatternWithDefaultLabel()
        {
            string source = @"
using System;
class X
{
    void M(object x)
    {
        switch (x)
        {
            case null:
            /*<bind>*/case X y:/*</bind>*/
            default:
                break;
        }
    }
}
";
            string expectedOperationTree = @"
IPatternCaseClauseOperation (Label Symbol: case X y:) (CaseKind.Pattern) (OperationKind.CaseClause, Type: null) (Syntax: 'case X y:')
  Pattern: 
    IDeclarationPatternOperation (Declared Symbol: X y) (OperationKind.DeclarationPattern, Type: null) (Syntax: 'X y')
  Guard Expression: 
    null
";
            var expectedDiagnostics = DiagnosticDescription.None;

            VerifyOperationTreeAndDiagnosticsForTest<CasePatternSwitchLabelSyntax>(source, expectedOperationTree, expectedDiagnostics);
        }

        [CompilerTrait(CompilerFeature.IOperation)]
        [Fact, WorkItem(19927, "https://github.com/dotnet/roslyn/issues/19927")]
        public void TestPatternCaseClause_GuardExpressionInPattern()
        {
            string source = @"
using System;
class X
{
    void M(object x)
    {
        switch (x)
        {
            /*<bind>*/case X y when x != null:/*</bind>*/
                break;
        }
    }
}
";
            string expectedOperationTree = @"
IPatternCaseClauseOperation (Label Symbol: case X y when x != null:) (CaseKind.Pattern) (OperationKind.CaseClause, Type: null) (Syntax: 'case X y when x != null:')
  Pattern: 
    IDeclarationPatternOperation (Declared Symbol: X y) (OperationKind.DeclarationPattern, Type: null) (Syntax: 'X y')
  Guard Expression: 
    IBinaryOperation (BinaryOperatorKind.NotEquals) (OperationKind.BinaryOperator, Type: System.Boolean) (Syntax: 'x != null')
      Left: 
        IParameterReferenceOperation: x (OperationKind.ParameterReference, Type: System.Object) (Syntax: 'x')
      Right: 
<<<<<<< HEAD
        IConversionExpression (TryCast: False, Unchecked) (OperationKind.ConversionExpression, Type: System.Object, Constant: null, IsImplicit) (Syntax: 'null')
=======
        IConversionOperation (Implicit, TryCast: False, Unchecked) (OperationKind.Conversion, Type: System.Object, Constant: null, IsImplicit) (Syntax: 'null')
>>>>>>> 9c82aed5
          Conversion: CommonConversion (Exists: True, IsIdentity: False, IsNumeric: False, IsReference: True, IsUserDefined: False) (MethodSymbol: null)
          Operand: 
            ILiteralOperation (OperationKind.Literal, Type: null, Constant: null) (Syntax: 'null')
";
            var expectedDiagnostics = DiagnosticDescription.None;

            VerifyOperationTreeAndDiagnosticsForTest<CasePatternSwitchLabelSyntax>(source, expectedOperationTree, expectedDiagnostics);
        }

        [CompilerTrait(CompilerFeature.IOperation)]
        [Fact, WorkItem(19927, "https://github.com/dotnet/roslyn/issues/19927")]
        public void TestPatternCaseClause_PatternInGuardExpressionInPattern()
        {
            string source = @"
using System;
class X
{
    void M(object x)
    {
        switch (x)
        {
            /*<bind>*/case X y when x is X z :/*</bind>*/
                break;
        }
    }
}
";
            string expectedOperationTree = @"
IPatternCaseClauseOperation (Label Symbol: case X y when x is X z :) (CaseKind.Pattern) (OperationKind.CaseClause, Type: null) (Syntax: 'case X y when x is X z :')
  Pattern: 
    IDeclarationPatternOperation (Declared Symbol: X y) (OperationKind.DeclarationPattern, Type: null) (Syntax: 'X y')
  Guard Expression: 
    IIsPatternOperation (OperationKind.IsPattern, Type: System.Boolean) (Syntax: 'x is X z')
      Expression: 
        IParameterReferenceOperation: x (OperationKind.ParameterReference, Type: System.Object) (Syntax: 'x')
      Pattern: 
        IDeclarationPatternOperation (Declared Symbol: X z) (OperationKind.DeclarationPattern, Type: null) (Syntax: 'X z')
";
            var expectedDiagnostics = DiagnosticDescription.None;

            VerifyOperationTreeAndDiagnosticsForTest<CasePatternSwitchLabelSyntax>(source, expectedOperationTree, expectedDiagnostics);
        }

        [CompilerTrait(CompilerFeature.IOperation)]
        [Fact, WorkItem(19927, "https://github.com/dotnet/roslyn/issues/19927")]
        public void TestPatternCaseClause_SyntaxErrorInGuardExpressionInPattern()
        {
            string source = @"
using System;
class X
{
    void M(object x)
    {
        switch (x)
        {
            /*<bind>*/case X y when :/*</bind>*/
                break;
        }
    }
}
";
            string expectedOperationTree = @"
IPatternCaseClauseOperation (Label Symbol: case X y when :) (CaseKind.Pattern) (OperationKind.CaseClause, Type: null, IsInvalid) (Syntax: 'case X y when :')
  Pattern: 
    IDeclarationPatternOperation (Declared Symbol: X y) (OperationKind.DeclarationPattern, Type: null) (Syntax: 'X y')
  Guard Expression: 
    IInvalidOperation (OperationKind.Invalid, Type: null, IsInvalid) (Syntax: '')
      Children(0)
";
            var expectedDiagnostics = new DiagnosticDescription[] {
                // CS1525: Invalid expression term ':'
                //             /*<bind>*/case X y when :/*</bind>*/
                Diagnostic(ErrorCode.ERR_InvalidExprTerm, ":").WithArguments(":").WithLocation(9, 37)
            };

            VerifyOperationTreeAndDiagnosticsForTest<CasePatternSwitchLabelSyntax>(source, expectedOperationTree, expectedDiagnostics);
        }

        [CompilerTrait(CompilerFeature.IOperation)]
        [Fact, WorkItem(19927, "https://github.com/dotnet/roslyn/issues/19927")]
        public void TestPatternCaseClause_SemanticErrorInGuardExpressionInPattern()
        {
            string source = @"
using System;
class X
{
    void M(object x)
    {
        switch (x)
        {
            /*<bind>*/case X y when x:/*</bind>*/
                break;
        }
    }
}
";
            string expectedOperationTree = @"
IPatternCaseClauseOperation (Label Symbol: case X y when x:) (CaseKind.Pattern) (OperationKind.CaseClause, Type: null, IsInvalid) (Syntax: 'case X y when x:')
  Pattern: 
    IDeclarationPatternOperation (Declared Symbol: X y) (OperationKind.DeclarationPattern, Type: null) (Syntax: 'X y')
  Guard Expression: 
<<<<<<< HEAD
    IConversionExpression (TryCast: False, Unchecked) (OperationKind.ConversionExpression, Type: System.Boolean, IsInvalid, IsImplicit) (Syntax: 'x')
=======
    IConversionOperation (Implicit, TryCast: False, Unchecked) (OperationKind.Conversion, Type: System.Boolean, IsInvalid, IsImplicit) (Syntax: 'x')
>>>>>>> 9c82aed5
      Conversion: CommonConversion (Exists: False, IsIdentity: False, IsNumeric: False, IsReference: False, IsUserDefined: False) (MethodSymbol: null)
      Operand: 
        IParameterReferenceOperation: x (OperationKind.ParameterReference, Type: System.Object, IsInvalid) (Syntax: 'x')
";
            var expectedDiagnostics = new DiagnosticDescription[] {
                // CS0266: Cannot implicitly convert type 'object' to 'bool'. An explicit conversion exists (are you missing a cast?)
                //             /*<bind>*/case X y when x:/*</bind>*/
                Diagnostic(ErrorCode.ERR_NoImplicitConvCast, "x").WithArguments("object", "bool").WithLocation(9, 37)
            };

            VerifyOperationTreeAndDiagnosticsForTest<CasePatternSwitchLabelSyntax>(source, expectedOperationTree, expectedDiagnostics);
        }

        [CompilerTrait(CompilerFeature.IOperation)]
        [Fact, WorkItem(19927, "https://github.com/dotnet/roslyn/issues/19927")]
        public void TestPatternCaseClause_ConstantPattern()
        {
            string source = @"
using System;
class X
{
    void M(bool x)
    {
        switch (x)
        {
            case /*<bind>*/x is true/*</bind>*/:
                break;
        }
    }
}
";
            string expectedOperationTree = @"
IIsPatternOperation (OperationKind.IsPattern, Type: System.Boolean, IsInvalid) (Syntax: 'x is true')
  Expression: 
    IParameterReferenceOperation: x (OperationKind.ParameterReference, Type: System.Boolean, IsInvalid) (Syntax: 'x')
  Pattern: 
    IConstantPatternOperation (OperationKind.ConstantPattern, Type: null, IsInvalid) (Syntax: 'true')
      Value: 
        ILiteralOperation (OperationKind.Literal, Type: System.Boolean, Constant: True, IsInvalid) (Syntax: 'true')
";
            var expectedDiagnostics = new DiagnosticDescription[] {
                // CS0150: A constant value is expected
                //             case /*<bind>*/x is true/*</bind>*/:
                Diagnostic(ErrorCode.ERR_ConstantExpected, "x is true").WithLocation(9, 28)
            };

            VerifyOperationTreeAndDiagnosticsForTest<IsPatternExpressionSyntax>(source, expectedOperationTree, expectedDiagnostics);
        }

        [CompilerTrait(CompilerFeature.IOperation)]
        [Fact, WorkItem(19927, "https://github.com/dotnet/roslyn/issues/19927")]
        public void TestPatternCaseClause_DefaultLabel()
        {
            string source = @"
using System;
class X
{
    void M(object x)
    {
        switch (x)
        {
            case X y:
            /*<bind>*/default:/*</bind>*/
                break;
        }
    }
}
";
            string expectedOperationTree = @"
IDefaultCaseClauseOperation (CaseKind.Default) (OperationKind.CaseClause, Type: null) (Syntax: 'default:')
";
            var expectedDiagnostics = DiagnosticDescription.None;

            VerifyOperationTreeAndDiagnosticsForTest<DefaultSwitchLabelSyntax>(source, expectedOperationTree, expectedDiagnostics);
        }

        [CompilerTrait(CompilerFeature.IOperation)]
        [Fact, WorkItem(19927, "https://github.com/dotnet/roslyn/issues/19927")]
        public void TestPatternCaseClause_InvalidTypeSwitch()
        {
            string source = @"
using System;
class X
{
    void M(object x)
    {
        switch (x.GetType())
        {
            /*<bind>*/case typeof(X):/*</bind>*/
                break;
        }
    }
}
";
            string expectedOperationTree = @"
IPatternCaseClauseOperation (Label Symbol: case typeof(X):) (CaseKind.Pattern) (OperationKind.CaseClause, Type: null, IsInvalid) (Syntax: 'case typeof(X):')
  Pattern: 
    IConstantPatternOperation (OperationKind.ConstantPattern, Type: null, IsInvalid) (Syntax: 'case typeof(X):')
      Value: 
        ITypeOfOperation (OperationKind.TypeOf, Type: System.Type, IsInvalid) (Syntax: 'typeof(X)')
          TypeOperand: X
  Guard Expression: 
    null
";
            var expectedDiagnostics = new DiagnosticDescription[] {
                // CS0150: A constant value is expected
                //             /*<bind>*/case typeof(X):/*</bind>*/
                Diagnostic(ErrorCode.ERR_ConstantExpected, "typeof(X)").WithLocation(9, 28),
                // CS0162: Unreachable code detected
                //                 break;
                Diagnostic(ErrorCode.WRN_UnreachableCode, "break").WithLocation(10, 17)
            };

            VerifyOperationTreeAndDiagnosticsForTest<CaseSwitchLabelSyntax>(source, expectedOperationTree, expectedDiagnostics);
        }

        [CompilerTrait(CompilerFeature.IOperation)]
        [Fact, WorkItem(19927, "https://github.com/dotnet/roslyn/issues/19927")]
        public void TestPatternCaseClause_UndefinedTypeInPatternDeclaration()
        {
            string source = @"
using System;
class X
{
    void M(object x)
    {
        switch (x)
        {
            /*<bind>*/case UndefinedType y:/*</bind>*/
                break;
        }
    }
}
";
            string expectedOperationTree = @"
IPatternCaseClauseOperation (Label Symbol: case UndefinedType y:) (CaseKind.Pattern) (OperationKind.CaseClause, Type: null, IsInvalid) (Syntax: 'case UndefinedType y:')
  Pattern: 
    IDeclarationPatternOperation (Declared Symbol: UndefinedType y) (OperationKind.DeclarationPattern, Type: null, IsInvalid) (Syntax: 'UndefinedType y')
  Guard Expression: 
    null
";
            var expectedDiagnostics = new DiagnosticDescription[] {
                // CS0246: The type or namespace name 'UndefinedType' could not be found (are you missing a using directive or an assembly reference?)
                //             /*<bind>*/case UndefinedType y:/*</bind>*/
                Diagnostic(ErrorCode.ERR_SingleTypeNameNotFound, "UndefinedType").WithArguments("UndefinedType").WithLocation(9, 28)
            };

            VerifyOperationTreeAndDiagnosticsForTest<CasePatternSwitchLabelSyntax>(source, expectedOperationTree, expectedDiagnostics);
        }

        [CompilerTrait(CompilerFeature.IOperation)]
        [Fact, WorkItem(19927, "https://github.com/dotnet/roslyn/issues/19927")]
        public void TestPatternCaseClause_InvalidTypeInPatternDeclaration()
        {
            string source = @"
using System;
class X
{
    void M(int? x)
    {
        switch (x)
        {
            /*<bind>*/case X y:/*</bind>*/
                break;
        }
    }
}
";
            string expectedOperationTree = @"
IPatternCaseClauseOperation (Label Symbol: case X y:) (CaseKind.Pattern) (OperationKind.CaseClause, Type: null, IsInvalid) (Syntax: 'case X y:')
  Pattern: 
    IDeclarationPatternOperation (Declared Symbol: X y) (OperationKind.DeclarationPattern, Type: null, IsInvalid) (Syntax: 'X y')
  Guard Expression: 
    null
";
            var expectedDiagnostics = new DiagnosticDescription[] {
                // file.cs(9,28): error CS8121: An expression of type 'int?' cannot be handled by a pattern of type 'X'.
                //             /*<bind>*/case X y:/*</bind>*/
                Diagnostic(ErrorCode.ERR_PatternWrongType, "X").WithArguments("int?", "X").WithLocation(9, 28),
                // file.cs(10,17): warning CS0162: Unreachable code detected
                //                 break;
                Diagnostic(ErrorCode.WRN_UnreachableCode, "break").WithLocation(10, 17)
            };

            VerifyOperationTreeAndDiagnosticsForTest<CasePatternSwitchLabelSyntax>(source, expectedOperationTree, expectedDiagnostics);
        }

        [CompilerTrait(CompilerFeature.IOperation)]
        [Fact, WorkItem(19927, "https://github.com/dotnet/roslyn/issues/19927")]
        public void TestPatternCaseClause_DuplicateLocalInPatternDeclaration()
        {
            string source = @"
using System;
class X
{
    void M(int? x)
    {
        int? y = 0;
        switch (x)
        {
            /*<bind>*/case int y:/*</bind>*/
                break;
        }
    }
}
";
            string expectedOperationTree = @"
IPatternCaseClauseOperation (Label Symbol: case int y:) (CaseKind.Pattern) (OperationKind.CaseClause, Type: null, IsInvalid) (Syntax: 'case int y:')
  Pattern: 
    IDeclarationPatternOperation (Declared Symbol: System.Int32 y) (OperationKind.DeclarationPattern, Type: null, IsInvalid) (Syntax: 'int y')
  Guard Expression: 
    null
";
            var expectedDiagnostics = new DiagnosticDescription[] {
                // CS0136: A local or parameter named 'y' cannot be declared in this scope because that name is used in an enclosing local scope to define a local or parameter
                //             /*<bind>*/case int y:/*</bind>*/
                Diagnostic(ErrorCode.ERR_LocalIllegallyOverrides, "y").WithArguments("y").WithLocation(10, 32),
                // CS0219: The variable 'y' is assigned but its value is never used
                //         int? y = 0;
                Diagnostic(ErrorCode.WRN_UnreferencedVarAssg, "y").WithArguments("y").WithLocation(7, 14)
            };

            VerifyOperationTreeAndDiagnosticsForTest<CasePatternSwitchLabelSyntax>(source, expectedOperationTree, expectedDiagnostics);
        }

        [CompilerTrait(CompilerFeature.IOperation)]
        [Fact, WorkItem(19927, "https://github.com/dotnet/roslyn/issues/19927")]
        public void TestPatternCaseClause_InvalidConstDeclarationInPatternDeclaration()
        {
            string source = @"
using System;
class X
{
    void M(int? x)
    {
        switch (x)
        {
            /*<bind>*/case /*</bind>*/const int y:
                break;
        }
    }
}
";
            string expectedOperationTree = @"
ISingleValueCaseClauseOperation (CaseKind.SingleValue) (OperationKind.CaseClause, Type: null, IsInvalid) (Syntax: 'case /*</bind>*/')
  Value: 
    IInvalidOperation (OperationKind.Invalid, Type: null, IsInvalid) (Syntax: '')
      Children(0)
";
            var expectedDiagnostics = new DiagnosticDescription[] {
                // CS1525: Invalid expression term 'const'
                //             /*<bind>*/case /*</bind>*/const int y:
                Diagnostic(ErrorCode.ERR_InvalidExprTerm, "const").WithArguments("const").WithLocation(9, 39),
                // CS1003: Syntax error, ':' expected
                //             /*<bind>*/case /*</bind>*/const int y:
                Diagnostic(ErrorCode.ERR_SyntaxError, "const").WithArguments(":", "const").WithLocation(9, 39),
                // CS0145: A const field requires a value to be provided
                //             /*<bind>*/case /*</bind>*/const int y:
                Diagnostic(ErrorCode.ERR_ConstValueRequired, "y").WithLocation(9, 49),
                // CS1002: ; expected
                //             /*<bind>*/case /*</bind>*/const int y:
                Diagnostic(ErrorCode.ERR_SemicolonExpected, ":").WithLocation(9, 50),
                // CS1513: } expected
                //             /*<bind>*/case /*</bind>*/const int y:
                Diagnostic(ErrorCode.ERR_RbraceExpected, ":").WithLocation(9, 50),
                // CS0168: The variable 'y' is declared but never used
                //             /*<bind>*/case /*</bind>*/const int y:
                Diagnostic(ErrorCode.WRN_UnreferencedVar, "y").WithArguments("y").WithLocation(9, 49)
            };

            VerifyOperationTreeAndDiagnosticsForTest<CaseSwitchLabelSyntax>(source, expectedOperationTree, expectedDiagnostics);
        }

        [CompilerTrait(CompilerFeature.IOperation)]
        [Fact, WorkItem(19927, "https://github.com/dotnet/roslyn/issues/19927")]
        public void TestPatternCaseClause_RedundantPatternDeclarationClauses()
        {
            string source = @"
using System;
class X
{
    void M(object p)
    {
        /*<bind>*/switch (p)
        {
            case int x:
                break;
            case int y:
                break;
            case X z:
                break;
        }/*</bind>*/
    }
}
";
            string expectedOperationTree = @"
ISwitchOperation (3 cases) (OperationKind.Switch, Type: null, IsInvalid) (Syntax: 'switch (p) ... }')
  Switch expression: 
    IParameterReferenceOperation: p (OperationKind.ParameterReference, Type: System.Object) (Syntax: 'p')
  Sections:
      ISwitchCaseOperation (1 case clauses, 1 statements) (OperationKind.SwitchCase, Type: null) (Syntax: 'case int x: ... break;')
          Clauses:
              IPatternCaseClauseOperation (Label Symbol: case int x:) (CaseKind.Pattern) (OperationKind.CaseClause, Type: null) (Syntax: 'case int x:')
                Pattern: 
                  IDeclarationPatternOperation (Declared Symbol: System.Int32 x) (OperationKind.DeclarationPattern, Type: null) (Syntax: 'int x')
                Guard Expression: 
                  null
          Body:
              IBranchOperation (BranchKind.Break) (OperationKind.Branch, Type: null) (Syntax: 'break;')
      ISwitchCaseOperation (1 case clauses, 1 statements) (OperationKind.SwitchCase, Type: null, IsInvalid) (Syntax: 'case int y: ... break;')
          Clauses:
              IPatternCaseClauseOperation (Label Symbol: case int y:) (CaseKind.Pattern) (OperationKind.CaseClause, Type: null, IsInvalid) (Syntax: 'case int y:')
                Pattern: 
                  IDeclarationPatternOperation (Declared Symbol: System.Int32 y) (OperationKind.DeclarationPattern, Type: null, IsInvalid) (Syntax: 'int y')
                Guard Expression: 
                  null
          Body:
              IBranchOperation (BranchKind.Break) (OperationKind.Branch, Type: null) (Syntax: 'break;')
      ISwitchCaseOperation (1 case clauses, 1 statements) (OperationKind.SwitchCase, Type: null) (Syntax: 'case X z: ... break;')
          Clauses:
              IPatternCaseClauseOperation (Label Symbol: case X z:) (CaseKind.Pattern) (OperationKind.CaseClause, Type: null) (Syntax: 'case X z:')
                Pattern: 
                  IDeclarationPatternOperation (Declared Symbol: X z) (OperationKind.DeclarationPattern, Type: null) (Syntax: 'X z')
                Guard Expression: 
                  null
          Body:
              IBranchOperation (BranchKind.Break) (OperationKind.Branch, Type: null) (Syntax: 'break;')
";
            var expectedDiagnostics = new DiagnosticDescription[] {
                // CS8120: The switch case has already been handled by a previous case.
                //             case int y:
                Diagnostic(ErrorCode.ERR_PatternIsSubsumed, "int y").WithLocation(11, 18),
                // CS0162: Unreachable code detected
                //                 break;
                Diagnostic(ErrorCode.WRN_UnreachableCode, "break").WithLocation(12, 17)
            };

            VerifyOperationTreeAndDiagnosticsForTest<SwitchStatementSyntax>(source, expectedOperationTree, expectedDiagnostics);
        }
    }
}<|MERGE_RESOLUTION|>--- conflicted
+++ resolved
@@ -287,11 +287,7 @@
       Left: 
         IParameterReferenceOperation: x (OperationKind.ParameterReference, Type: System.Object) (Syntax: 'x')
       Right: 
-<<<<<<< HEAD
-        IConversionExpression (TryCast: False, Unchecked) (OperationKind.ConversionExpression, Type: System.Object, Constant: null, IsImplicit) (Syntax: 'null')
-=======
-        IConversionOperation (Implicit, TryCast: False, Unchecked) (OperationKind.Conversion, Type: System.Object, Constant: null, IsImplicit) (Syntax: 'null')
->>>>>>> 9c82aed5
+        IConversionOperation (TryCast: False, Unchecked) (OperationKind.Conversion, Type: System.Object, Constant: null, IsImplicit) (Syntax: 'null')
           Conversion: CommonConversion (Exists: True, IsIdentity: False, IsNumeric: False, IsReference: True, IsUserDefined: False) (MethodSymbol: null)
           Operand: 
             ILiteralOperation (OperationKind.Literal, Type: null, Constant: null) (Syntax: 'null')
@@ -393,11 +389,7 @@
   Pattern: 
     IDeclarationPatternOperation (Declared Symbol: X y) (OperationKind.DeclarationPattern, Type: null) (Syntax: 'X y')
   Guard Expression: 
-<<<<<<< HEAD
-    IConversionExpression (TryCast: False, Unchecked) (OperationKind.ConversionExpression, Type: System.Boolean, IsInvalid, IsImplicit) (Syntax: 'x')
-=======
-    IConversionOperation (Implicit, TryCast: False, Unchecked) (OperationKind.Conversion, Type: System.Boolean, IsInvalid, IsImplicit) (Syntax: 'x')
->>>>>>> 9c82aed5
+    IConversionOperation (TryCast: False, Unchecked) (OperationKind.Conversion, Type: System.Boolean, IsInvalid, IsImplicit) (Syntax: 'x')
       Conversion: CommonConversion (Exists: False, IsIdentity: False, IsNumeric: False, IsReference: False, IsUserDefined: False) (MethodSymbol: null)
       Operand: 
         IParameterReferenceOperation: x (OperationKind.ParameterReference, Type: System.Object, IsInvalid) (Syntax: 'x')
