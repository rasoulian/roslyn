--- conflicted
+++ resolved
@@ -1250,45 +1250,25 @@
                               ReturnedValue: 
                                 IBinaryOperation (BinaryOperatorKind.LessThan) (OperationKind.BinaryOperator, Type: System.Boolean) (Syntax: '(x + y / 10 ...  / 100) < 6')
                                   Left: 
-<<<<<<< HEAD
-                                    IParenthesizedExpression (OperationKind.ParenthesizedExpression, Type: System.Int32) (Syntax: '(x + y / 10 + z / 100)')
+                                    IParenthesizedOperation (OperationKind.Parenthesized, Type: System.Int32) (Syntax: '(x + y / 10 + z / 100)')
                                       Operand: 
-                                        IBinaryOperatorExpression (BinaryOperatorKind.Add) (OperationKind.BinaryOperatorExpression, Type: System.Int32) (Syntax: 'x + y / 10 + z / 100')
+                                        IBinaryOperation (BinaryOperatorKind.Add) (OperationKind.BinaryOperator, Type: System.Int32) (Syntax: 'x + y / 10 + z / 100')
                                           Left: 
-                                            IBinaryOperatorExpression (BinaryOperatorKind.Add) (OperationKind.BinaryOperatorExpression, Type: System.Int32) (Syntax: 'x + y / 10')
+                                            IBinaryOperation (BinaryOperatorKind.Add) (OperationKind.BinaryOperator, Type: System.Int32) (Syntax: 'x + y / 10')
                                               Left: 
-                                                IOperation:  (OperationKind.None) (Syntax: 'x')
+                                                IOperation:  (OperationKind.None, Type: null) (Syntax: 'x')
                                               Right: 
-                                                IBinaryOperatorExpression (BinaryOperatorKind.Divide) (OperationKind.BinaryOperatorExpression, Type: System.Int32) (Syntax: 'y / 10')
+                                                IBinaryOperation (BinaryOperatorKind.Divide) (OperationKind.BinaryOperator, Type: System.Int32) (Syntax: 'y / 10')
                                                   Left: 
-                                                    IOperation:  (OperationKind.None) (Syntax: 'y')
+                                                    IOperation:  (OperationKind.None, Type: null) (Syntax: 'y')
                                                   Right: 
-                                                    ILiteralExpression (OperationKind.LiteralExpression, Type: System.Int32, Constant: 10) (Syntax: '10')
+                                                    ILiteralOperation (OperationKind.Literal, Type: System.Int32, Constant: 10) (Syntax: '10')
                                           Right: 
-                                            IBinaryOperatorExpression (BinaryOperatorKind.Divide) (OperationKind.BinaryOperatorExpression, Type: System.Int32) (Syntax: 'z / 100')
+                                            IBinaryOperation (BinaryOperatorKind.Divide) (OperationKind.BinaryOperator, Type: System.Int32) (Syntax: 'z / 100')
                                               Left: 
-                                                IOperation:  (OperationKind.None) (Syntax: 'z')
+                                                IOperation:  (OperationKind.None, Type: null) (Syntax: 'z')
                                               Right: 
-                                                ILiteralExpression (OperationKind.LiteralExpression, Type: System.Int32, Constant: 100) (Syntax: '100')
-=======
-                                    IBinaryOperation (BinaryOperatorKind.Add) (OperationKind.BinaryOperator, Type: System.Int32) (Syntax: 'x + y / 10 + z / 100')
-                                      Left: 
-                                        IBinaryOperation (BinaryOperatorKind.Add) (OperationKind.BinaryOperator, Type: System.Int32) (Syntax: 'x + y / 10')
-                                          Left: 
-                                            IOperation:  (OperationKind.None, Type: null) (Syntax: 'x')
-                                          Right: 
-                                            IBinaryOperation (BinaryOperatorKind.Divide) (OperationKind.BinaryOperator, Type: System.Int32) (Syntax: 'y / 10')
-                                              Left: 
-                                                IOperation:  (OperationKind.None, Type: null) (Syntax: 'y')
-                                              Right: 
-                                                ILiteralOperation (OperationKind.Literal, Type: System.Int32, Constant: 10) (Syntax: '10')
-                                      Right: 
-                                        IBinaryOperation (BinaryOperatorKind.Divide) (OperationKind.BinaryOperator, Type: System.Int32) (Syntax: 'z / 100')
-                                          Left: 
-                                            IOperation:  (OperationKind.None, Type: null) (Syntax: 'z')
-                                          Right: 
-                                            ILiteralOperation (OperationKind.Literal, Type: System.Int32, Constant: 100) (Syntax: '100')
->>>>>>> f09e33b7
+                                                ILiteralOperation (OperationKind.Literal, Type: System.Int32, Constant: 100) (Syntax: '100')
                                   Right: 
                                     ILiteralOperation (OperationKind.Literal, Type: System.Int32, Constant: 6) (Syntax: '6')
                     InConversion: CommonConversion (Exists: True, IsIdentity: True, IsNumeric: False, IsReference: False, IsUserDefined: False) (MethodSymbol: null)
@@ -4100,21 +4080,13 @@
                       ReturnedValue: 
                         IDelegateCreationOperation (OperationKind.DelegateCreation, Type: System.Func<System.Int32, System.Int32>, IsInvalid) (Syntax: '(Func<int, int>)(a => 1)')
                           Target: 
-<<<<<<< HEAD
-                            IParenthesizedExpression (OperationKind.ParenthesizedExpression, Type: null, IsInvalid) (Syntax: '(a => 1)')
+                            IParenthesizedOperation (OperationKind.Parenthesized, Type: null, IsInvalid) (Syntax: '(a => 1)')
                               Operand: 
-                                IAnonymousFunctionExpression (Symbol: lambda expression) (OperationKind.AnonymousFunctionExpression, Type: null, IsInvalid) (Syntax: 'a => 1')
-                                  IBlockStatement (1 statements) (OperationKind.BlockStatement, IsImplicit) (Syntax: '1')
-                                    IReturnStatement (OperationKind.ReturnStatement, IsImplicit) (Syntax: '1')
+                                IAnonymousFunctionOperation (Symbol: lambda expression) (OperationKind.AnonymousFunction, Type: null, IsInvalid) (Syntax: 'a => 1')
+                                  IBlockOperation (1 statements) (OperationKind.Block, Type: null, IsImplicit) (Syntax: '1')
+                                    IReturnOperation (OperationKind.Return, Type: null, IsImplicit) (Syntax: '1')
                                       ReturnedValue: 
-                                        ILiteralExpression (OperationKind.LiteralExpression, Type: System.Int32, Constant: 1) (Syntax: '1')
-=======
-                            IAnonymousFunctionOperation (Symbol: lambda expression) (OperationKind.AnonymousFunction, Type: null, IsInvalid) (Syntax: 'a => 1')
-                              IBlockOperation (1 statements) (OperationKind.Block, Type: null, IsImplicit) (Syntax: '1')
-                                IReturnOperation (OperationKind.Return, Type: null, IsImplicit) (Syntax: '1')
-                                  ReturnedValue: 
-                                    ILiteralOperation (OperationKind.Literal, Type: System.Int32, Constant: 1) (Syntax: '1')
->>>>>>> f09e33b7
+                                        ILiteralOperation (OperationKind.Literal, Type: System.Int32, Constant: 1) (Syntax: '1')
             InConversion: CommonConversion (Exists: True, IsIdentity: True, IsNumeric: False, IsReference: False, IsUserDefined: False) (MethodSymbol: null)
             OutConversion: CommonConversion (Exists: True, IsIdentity: True, IsNumeric: False, IsReference: False, IsUserDefined: False) (MethodSymbol: null)
 ";
