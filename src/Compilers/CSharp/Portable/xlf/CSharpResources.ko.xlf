--- conflicted
+++ resolved
@@ -4386,13 +4386,8 @@
         <note />
       </trans-unit>
       <trans-unit id="ERR_AnonDelegateCantUse">
-<<<<<<< HEAD
-        <source>Cannot use ref, out, or in parameter '{0}' inside an anonymous method, lambda expression, or query expression</source>
-        <target state="translated">무명 메서드, 람다 식 또는 쿼리 식 안에서는 ref, out 또는 in 매개 변수 '{0}'을(를) 사용할 수 없습니다.</target>
-=======
         <source>Cannot use ref, out, or in parameter '{0}' inside an anonymous method, lambda expression, query expression, or local function</source>
-        <target state="needs-review-translation">무명 메서드, 람다 식 또는 쿼리 식 안에서는 ref 또는 out 매개 변수 '{0}'을(를) 사용할 수 없습니다.</target>
->>>>>>> 04787d69
+        <target state="needs-review-translation">무명 메서드, 람다 식 또는 쿼리 식 안에서는 ref, out 또는 in 매개 변수 '{0}'을(를) 사용할 수 없습니다.</target>
         <note />
       </trans-unit>
       <trans-unit id="ERR_IllegalInnerUnsafe">
