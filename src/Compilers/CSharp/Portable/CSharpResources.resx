--- conflicted
+++ resolved
@@ -4878,7 +4878,18 @@
   <data name="IDS_FeatureTuples" xml:space="preserve">
     <value>tuples</value>
   </data>
-<<<<<<< HEAD
+  <data name="WRN_AttributeIgnoredWhenPublicSigning" xml:space="preserve">
+    <value>Attribute '{0}' is ignored when public signing is specified.</value>
+  </data>
+  <data name="WRN_AttributeIgnoredWhenPublicSigning_Title" xml:space="preserve">
+    <value>Attribute is ignored when public signing is specified.</value>
+  </data>
+  <data name="ERR_OptionMustBeAbsolutePath" xml:space="preserve">
+    <value>Option '{0}' must be an absolute path.</value>
+  </data>
+  <data name="ERR_ConversionNotTupleCompatible" xml:space="preserve">
+    <value>Tuple with {0} elements cannot be converted to type '{1}'.</value>
+  </data>
   <data name="IDS_FeatureExtensionEverything" xml:space="preserve">
     <value>extension everything</value>
   </data>
@@ -4887,18 +4898,5 @@
   </data>
   <data name="ERR_ExtensionMethodInExtensionClass" xml:space="preserve">
     <value>An extension method cannot be defined in an extension class.</value>
-=======
-  <data name="WRN_AttributeIgnoredWhenPublicSigning" xml:space="preserve">
-    <value>Attribute '{0}' is ignored when public signing is specified.</value>
-  </data>
-  <data name="WRN_AttributeIgnoredWhenPublicSigning_Title" xml:space="preserve">
-    <value>Attribute is ignored when public signing is specified.</value>
-  </data>
-  <data name="ERR_OptionMustBeAbsolutePath" xml:space="preserve">
-    <value>Option '{0}' must be an absolute path.</value>
-  </data>
-  <data name="ERR_ConversionNotTupleCompatible" xml:space="preserve">
-    <value>Tuple with {0} elements cannot be converted to type '{1}'.</value>
->>>>>>> 1428e775
   </data>
 </root>