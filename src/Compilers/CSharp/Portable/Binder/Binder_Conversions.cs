﻿// Copyright (c) Microsoft.  All Rights Reserved.  Licensed under the Apache License, Version 2.0.  See License.txt in the project root for license information.

using System.Collections.Generic;
using System.Diagnostics;
using Microsoft.CodeAnalysis.CSharp.Symbols;
using Roslyn.Utilities;
using System.Collections.Immutable;
using Microsoft.CodeAnalysis.CSharp.Syntax;

namespace Microsoft.CodeAnalysis.CSharp
{
    internal partial class Binder
    {
        internal BoundExpression CreateConversion(
            BoundExpression source,
            TypeSymbol destination,
            DiagnosticBag diagnostics)
        {
            HashSet<DiagnosticInfo> useSiteDiagnostics = null;
            var conversion = Conversions.ClassifyConversionFromExpression(source, destination, ref useSiteDiagnostics);

            diagnostics.Add(source.Syntax, useSiteDiagnostics);
            return CreateConversion(source.Syntax, source, conversion, isCast: false, destination: destination, diagnostics: diagnostics);
        }

        internal BoundExpression CreateConversion(
            BoundExpression source,
            Conversion conversion,
            TypeSymbol destination,
            DiagnosticBag diagnostics)
        {
            return CreateConversion(source.Syntax, source, conversion, isCast: false, destination: destination, diagnostics: diagnostics);
        }

        internal BoundExpression CreateConversion(
            SyntaxNode syntax,
            BoundExpression source,
            Conversion conversion,
            bool isCast,
            TypeSymbol destination,
            DiagnosticBag diagnostics)
        {
            return CreateConversion(syntax, source, conversion, isCast, source.WasCompilerGenerated, destination, diagnostics);
        }

        protected BoundExpression CreateConversion(
            SyntaxNode syntax,
            BoundExpression source,
            Conversion conversion,
            bool isCast,
            bool wasCompilerGenerated,
            TypeSymbol destination,
            DiagnosticBag diagnostics)
        {
            Debug.Assert(source != null);
            Debug.Assert((object)destination != null);

            if (conversion.IsIdentity)
            {
                // identity tuple conversions result in a converted tuple
                // to indicate that tuple conversions are no longer applicable.
                // nothing else changes
                if (source.Kind == BoundKind.TupleLiteral)
                {
                    var sourceTuple = (BoundTupleLiteral)source;
                    TupleTypeSymbol.ReportNamesMismatchesIfAny(destination, sourceTuple, diagnostics);
                    source = new BoundConvertedTupleLiteral(
                        sourceTuple.Syntax,
                        sourceTuple.Type,
                        sourceTuple.Arguments,
                        sourceTuple.Type, // same type to keep original element names 
                        sourceTuple.HasErrors);
                }

                // We need to preserve any conversion that changes the type (even identity conversions, like object->dynamic),
                // or that was explicitly written in code (so that GetSemanticInfo can find the syntax in the bound tree).
                if (!isCast && source.Type == destination)
                {
                    return source;
                }
            }

            ReportDiagnosticsIfObsolete(diagnostics, conversion, syntax, hasBaseReceiver: false);

            if (conversion.IsMethodGroup)
            {
                return CreateMethodGroupConversion(syntax, source, conversion, isCast, destination, diagnostics);
            }

            if (conversion.IsAnonymousFunction && source.Kind == BoundKind.UnboundLambda)
            {
                return CreateAnonymousFunctionConversion(syntax, source, conversion, isCast, destination, diagnostics);
            }

            if (conversion.IsTupleLiteralConversion ||
                (conversion.Kind == ConversionKind.ImplicitNullable && conversion.UnderlyingConversions[0].IsTupleLiteralConversion))
            {
                return CreateTupleLiteralConversion(syntax, (BoundTupleLiteral)source, conversion, isCast, destination, diagnostics);
            }

            if (conversion.IsUserDefined)
            {
                return CreateUserDefinedConversion(syntax, source, conversion, isCast, destination, diagnostics);
            }

            ConstantValue constantValue = this.FoldConstantConversion(syntax, source, conversion, destination, diagnostics);
            return new BoundConversion(
                syntax,
                source,
                conversion,
                IsCheckedConversion(source.Type, destination),
                explicitCastInCode: isCast && !wasCompilerGenerated,
                constantValueOpt: constantValue,
                type: destination)
            { WasCompilerGenerated = wasCompilerGenerated };
        }

        private bool IsCheckedConversion(TypeSymbol source, TypeSymbol target)
        {
            Debug.Assert((object)target != null);

            if ((object)source == null || !CheckOverflowAtRuntime)
            {
                return false;
            }

            if (source.IsDynamic())
            {
                return true;
            }

            SpecialType sourceST = source.StrippedType().EnumUnderlyingType().SpecialType;
            SpecialType targetST = target.StrippedType().EnumUnderlyingType().SpecialType;

            // integral to double or float is never checked, but float/double to integral 
            // may be checked.
            bool sourceIsNumeric = SpecialType.System_Char <= sourceST && sourceST <= SpecialType.System_Double;
            bool targetIsNumeric = SpecialType.System_Char <= targetST && targetST <= SpecialType.System_UInt64;

            return
                sourceIsNumeric && (targetIsNumeric || target.IsPointerType()) ||
                targetIsNumeric && source.IsPointerType();
        }

        protected BoundExpression CreateUserDefinedConversion(SyntaxNode syntax, BoundExpression source, Conversion conversion, bool isCast, TypeSymbol destination, DiagnosticBag diagnostics)
        {
            if (!conversion.IsValid)
            {
                GenerateImplicitConversionError(diagnostics, syntax, conversion, source, destination);

                return new BoundConversion(
                    syntax,
                    source,
                    conversion,
                    CheckOverflowAtRuntime,
                    explicitCastInCode: isCast,
                    constantValueOpt: ConstantValue.NotAvailable,
                    type: destination,
                    hasErrors: true)
                { WasCompilerGenerated = source.WasCompilerGenerated };
            }

            // Due to an oddity in the way we create a non-lifted user-defined conversion from A to D? 
            // (required backwards compatibility with the native compiler) we can end up in a situation 
            // where we have:
            // a standard conversion from A to B?
            // then a standard conversion from B? to B
            // then a user-defined  conversion from B to C
            // then a standard conversion from C to C? 
            // then a standard conversion from C? to D?
            //
            // In that scenario, the "from type" of the conversion will be B? and the "from conversion" will be 
            // from A to B?. Similarly the "to type" of the conversion will be C? and the "to conversion"
            // of the conversion will be from C? to D?.
            //
            // Therefore, we might need to introduce an extra conversion on the source side, from B? to B.
            // Now, you might think we should also introduce an extra conversion on the destination side,
            // from C to C?. But that then gives us the following bad situation: If we in fact bind this as
            //
            // (D?)(C?)(C)(B)(B?)(A)x 
            //
            // then what we are in effect doing is saying "convert C? to D? by checking for null, unwrapping,
            // converting C to D, and then wrapping". But we know that the C? will never be null. In this case
            // we should actually generate
            //
            // (D?)(C)(B)(B?)(A)x
            //
            // And thereby skip the unnecessary nullable conversion.

            // Original expression --> conversion's "from" type
            BoundExpression convertedOperand = CreateConversion(
                syntax: source.Syntax,
                source: source,
                conversion: conversion.UserDefinedFromConversion,
                isCast: false,
                wasCompilerGenerated: true,
                destination: conversion.BestUserDefinedConversionAnalysis.FromType,
                diagnostics: diagnostics);

            TypeSymbol conversionParameterType = conversion.BestUserDefinedConversionAnalysis.Operator.ParameterTypes[0];
            HashSet<DiagnosticInfo> useSiteDiagnostics = null;

            if (conversion.BestUserDefinedConversionAnalysis.Kind == UserDefinedConversionAnalysisKind.ApplicableInNormalForm &&
                conversion.BestUserDefinedConversionAnalysis.FromType != conversionParameterType)
            {
                // Conversion's "from" type --> conversion method's parameter type.
                convertedOperand = CreateConversion(
                    syntax: syntax,
                    source: convertedOperand,
                    conversion: Conversions.ClassifyStandardConversion(null, convertedOperand.Type, conversionParameterType, ref useSiteDiagnostics),
                    isCast: false,
                    wasCompilerGenerated: true,
                    destination: conversionParameterType,
                    diagnostics: diagnostics);
            }

            BoundExpression userDefinedConversion;

            TypeSymbol conversionReturnType = conversion.BestUserDefinedConversionAnalysis.Operator.ReturnType.TypeSymbol;
            TypeSymbol conversionToType = conversion.BestUserDefinedConversionAnalysis.ToType;
            Conversion toConversion = conversion.UserDefinedToConversion;

            if (conversion.BestUserDefinedConversionAnalysis.Kind == UserDefinedConversionAnalysisKind.ApplicableInNormalForm &&
                conversionToType != conversionReturnType)
            {
                // Conversion method's parameter type --> conversion method's return type
                // NB: not calling CreateConversion here because this is the recursive base case.
                userDefinedConversion = new BoundConversion(
                    syntax,
                    convertedOperand,
                    conversion,
                    @checked: false, // There are no checked user-defined conversions, but the conversions on either side might be checked.
                    explicitCastInCode: isCast,
                    constantValueOpt: ConstantValue.NotAvailable,
                    type: conversionReturnType)
                { WasCompilerGenerated = true };

                if (conversionToType.IsNullableType() && conversionToType.GetNullableUnderlyingType() == conversionReturnType)
                {
                    // Skip introducing the conversion from C to C?.  The "to" conversion is now wrong though,
                    // because it will still assume converting C? to D?. 

                    toConversion = Conversions.ClassifyConversionFromType(conversionReturnType, destination, ref useSiteDiagnostics);
                    Debug.Assert(toConversion.Exists);
                }
                else
                {
                    // Conversion method's return type --> conversion's "to" type
                    userDefinedConversion = CreateConversion(
                        syntax: syntax,
                        source: userDefinedConversion,
                        conversion: Conversions.ClassifyStandardConversion(null, conversionReturnType, conversion.BestUserDefinedConversionAnalysis.ToType, ref useSiteDiagnostics),
                        isCast: false,
                        wasCompilerGenerated: true,
                        destination: conversion.BestUserDefinedConversionAnalysis.ToType,
                        diagnostics: diagnostics);
                }
            }
            else
            {
                // Conversion method's parameter type --> conversion method's "to" type
                // NB: not calling CreateConversion here because this is the recursive base case.
                userDefinedConversion = new BoundConversion(
                    syntax,
                    convertedOperand,
                    conversion,
                    @checked: false,
                    explicitCastInCode: isCast,
                    constantValueOpt: ConstantValue.NotAvailable,
                    type: conversion.BestUserDefinedConversionAnalysis.ToType)
                { WasCompilerGenerated = true };
            }

            diagnostics.Add(syntax, useSiteDiagnostics);

            // Conversion's "to" type --> final type
            BoundExpression finalConversion = CreateConversion(
                syntax: syntax,
                source: userDefinedConversion,
                conversion: toConversion,
                isCast: false,
                wasCompilerGenerated: true, // NOTE: doesn't necessarily set flag on resulting bound expression.
                destination: destination,
                diagnostics: diagnostics);

            finalConversion.ResetCompilerGenerated(source.WasCompilerGenerated);

            return finalConversion;
        }

        private static BoundExpression CreateAnonymousFunctionConversion(SyntaxNode syntax, BoundExpression source, Conversion conversion, bool isCast, TypeSymbol destination, DiagnosticBag diagnostics)
        {
            // We have a successful anonymous function conversion; rather than producing a node
            // which is a conversion on top of an unbound lambda, replace it with the bound
            // lambda.

            // UNDONE: Figure out what to do about the error case, where a lambda
            // UNDONE: is converted to a delegate that does not match. What to surface then?

            var unboundLambda = (UnboundLambda)source;
            var boundLambda = unboundLambda.Bind((NamedTypeSymbol)destination);
            diagnostics.AddRange(boundLambda.Diagnostics);

            return new BoundConversion(
                syntax,
                boundLambda,
                conversion,
                @checked: false,
                explicitCastInCode: isCast,
                constantValueOpt: ConstantValue.NotAvailable,
                type: destination)
            { WasCompilerGenerated = source.WasCompilerGenerated };
        }

        private BoundExpression CreateMethodGroupConversion(SyntaxNode syntax, BoundExpression source, Conversion conversion, bool isCast, TypeSymbol destination, DiagnosticBag diagnostics)
        {
            BoundMethodGroup group = FixMethodGroupWithTypeOrValue((BoundMethodGroup)source, conversion, diagnostics);
            BoundExpression receiverOpt = group.ReceiverOpt;
            MethodSymbol method = conversion.Method;
            bool hasErrors = false;
            if (receiverOpt != null && receiverOpt.Kind == BoundKind.BaseReference && method.IsAbstract)
            {
                Error(diagnostics, ErrorCode.ERR_AbstractBaseCall, syntax, method);
                hasErrors = true;
            }

            NamedTypeSymbol delegateType = (NamedTypeSymbol)destination;
            if (MethodGroupConversionHasErrors(syntax, conversion, group.ReceiverOpt, conversion.IsExtensionMethod, delegateType, diagnostics))
            {
                hasErrors = true;
            }

            return new BoundConversion(syntax, group, conversion, @checked: false, explicitCastInCode: isCast, constantValueOpt: ConstantValue.NotAvailable, type: destination, hasErrors: hasErrors) { WasCompilerGenerated = source.WasCompilerGenerated };
        }

        private BoundExpression CreateTupleLiteralConversion(SyntaxNode syntax, BoundTupleLiteral sourceTuple, Conversion conversion, bool isCast, TypeSymbol destination, DiagnosticBag diagnostics)
        {
            // We have a successful tuple conversion; rather than producing a separate conversion node 
            // which is a conversion on top of a tuple literal, tuple conversion is an element-wise conversion of arguments.
            Debug.Assert((conversion.Kind == ConversionKind.ImplicitNullable) == destination.IsNullableType());

            var destinationWithoutNullable = destination;
            var conversionWithoutNullable = conversion;

            if (conversion.Kind == ConversionKind.ImplicitNullable)
            {
                destinationWithoutNullable = destination.GetNullableUnderlyingType();
                conversionWithoutNullable = conversion.UnderlyingConversions[0];
            }

            Debug.Assert(conversionWithoutNullable.IsTupleLiteralConversion);

            NamedTypeSymbol targetType = (NamedTypeSymbol)destinationWithoutNullable;
            if (targetType.IsTupleType)
            {
                var destTupleType = (TupleTypeSymbol)targetType;

                TupleTypeSymbol.ReportNamesMismatchesIfAny(targetType, sourceTuple, diagnostics);

                // do not lose the original element names and locations in the literal if different from names in the target
                //
                // the tuple has changed the type of elements due to target-typing, 
                // but element names has not changed and locations of their declarations 
                // should not be confused with element locations on the target type.
                var sourceType = sourceTuple.Type as TupleTypeSymbol;

                if ((object)sourceType != null)
                {
                    targetType = sourceType.WithUnderlyingType(destTupleType.UnderlyingNamedType);
                }
                else
                {
                    var tupleSyntax = (TupleExpressionSyntax)sourceTuple.Syntax;
                    var locationBuilder = ArrayBuilder<Location>.GetInstance();

                    foreach (var argument in tupleSyntax.Arguments)
                    {
                        locationBuilder.Add(argument.NameColon?.Name.Location);
                    }

                    targetType = destTupleType.WithElementNames(sourceTuple.ArgumentNamesOpt,
                                                                tupleSyntax.Location,
                                                                locationBuilder.ToImmutableAndFree());
                }
            }

            var arguments = sourceTuple.Arguments;
            var convertedArguments = ArrayBuilder<BoundExpression>.GetInstance(arguments.Length);

            ImmutableArray<TypeSymbol> targetElementTypes = targetType.GetElementTypesOfTupleOrCompatible();
            Debug.Assert(targetElementTypes.Length == arguments.Length, "converting a tuple literal to incompatible type?");
            var underlyingConversions = conversionWithoutNullable.UnderlyingConversions;

            for (int i = 0; i < arguments.Length; i++)
            {
                var argument = arguments[i];
                var destType = targetElementTypes[i];
                var elementConversion = underlyingConversions[i];

                convertedArguments.Add(CreateConversion(argument.Syntax, argument, elementConversion, isCast, destType, diagnostics));
            }

            BoundExpression result = new BoundConvertedTupleLiteral(
                sourceTuple.Syntax,
                sourceTuple.Type,
                convertedArguments.ToImmutableAndFree(),
                targetType);

            if (sourceTuple.Type != destination)
            {
                // literal cast is applied to the literal 
                result = new BoundConversion(
                    sourceTuple.Syntax,
                    result,
                    conversion,
                    @checked: false,
                    explicitCastInCode: isCast,
                    constantValueOpt: ConstantValue.NotAvailable,
                    type: destination);
            }

            // If we had a cast in the code, keep conversion in the tree.
            // even though the literal is already converted to the target type.
            if (isCast)
            {
                result = new BoundConversion(
                    syntax,
                    result,
                    Conversion.Identity,
                    @checked: false,
                    explicitCastInCode: isCast,
                    constantValueOpt: ConstantValue.NotAvailable,
                    type: destination);
            }

            return result;
        }

        private static bool IsMethodGroupWithTypeOrValueReceiver(BoundNode node)
        {
            if (node.Kind != BoundKind.MethodGroup)
            {
                return false;
            }

            BoundNode receiverOpt = ((BoundMethodGroup)node).ReceiverOpt;
            return receiverOpt != null && receiverOpt.Kind == BoundKind.TypeOrValueExpression;
        }

        private BoundMethodGroup FixMethodGroupWithTypeOrValue(BoundMethodGroup group, Conversion conversion, DiagnosticBag diagnostics)
        {
            if (!IsMethodGroupWithTypeOrValueReceiver(group))
            {
                return group;
            }

            BoundExpression receiverOpt = group.ReceiverOpt;
            Debug.Assert(receiverOpt != null);
            Debug.Assert((object)conversion.Method != null);
            receiverOpt = ReplaceTypeOrValueReceiver(receiverOpt, conversion.Method.IsStatic && !conversion.IsExtensionMethod, diagnostics);
            return group.Update(
                group.TypeArgumentsOpt,
                group.Name,
                group.Methods,
                group.LookupSymbolOpt,
                group.LookupError,
                group.Flags,
                receiverOpt, //only change
                group.ResultKind);
        }

        /// <summary>
        /// This method implements the algorithm in spec section 7.6.5.1.
        /// 
        /// For method group conversions, there are situations in which the conversion is
        /// considered to exist ("Otherwise the algorithm produces a single best method M having
        /// the same number of parameters as D and the conversion is considered to exist"), but
        /// application of the conversion fails.  These are the "final validation" steps of
        /// overload resolution.
        /// </summary>
        /// <returns>
        /// True if there is any error.
        /// </returns>
        private bool MemberGroupFinalValidation(BoundExpression receiverOpt, MethodSymbol methodSymbol, SyntaxNode node, DiagnosticBag diagnostics, bool invokedAsExtensionMethod)
        {
            if (MemberGroupFinalValidationAccessibilityChecks(receiverOpt, methodSymbol, node, diagnostics, invokedAsExtensionMethod))
            {
                return true;
            }

            // SPEC: If the best method is a generic method, the type arguments (supplied or inferred) are checked against the constraints 
            // SPEC: declared on the generic method. If any type argument does not satisfy the corresponding constraint(s) on
            // SPEC: the type parameter, a binding-time error occurs.

            // The portion of the overload resolution spec quoted above is subtle and somewhat
            // controversial. The upshot of this is that overload resolution does not consider
            // constraints to be a part of the signature. Overload resolution matches arguments to
            // parameter lists; it does not consider things which are outside of the parameter list.
            // If the best match from the arguments to the formal parameters is not viable then we
            // give an error rather than falling back to a worse match. 
            //
            // Consider the following:
            //
            // void M<T>(T t) where T : Reptile {}
            // void M(object x) {}
            // ...
            // M(new Giraffe());
            //
            // The correct analysis is to determine that the applicable candidates are
            // M<Giraffe>(Giraffe) and M(object). Overload resolution then chooses the former
            // because it is an exact match, over the latter which is an inexact match. Only after
            // the best method is determined do we check the constraints and discover that the
            // constraint on T has been violated.
            // 
            // Note that this is different from the rule that says that during type inference, if an
            // inference violates a constraint then inference fails. For example:
            // 
            // class C<T> where T : struct {}
            // ...
            // void M<U>(U u, C<U> c){}
            // void M(object x, object y) {}
            // ...
            // M("hello", null);
            //
            // Type inference determines that U is string, but since C<string> is not a valid type
            // because of the constraint, type inference fails. M<string> is never added to the
            // applicable candidate set, so the applicable candidate set consists solely of
            // M(object, object) and is therefore the best match.

            return !methodSymbol.CheckConstraints(this.Conversions, node, this.Compilation, diagnostics);
        }

        /// <summary>
        /// Performs the following checks:
        /// 
        /// Spec 7.6.5: Invocation expressions (definition of Final Validation) 
        ///   The method is validated in the context of the method group: If the best method is a static method, 
        ///   the method group must have resulted from a simple-name or a member-access through a type. If the best 
        ///   method is an instance method, the method group must have resulted from a simple-name, a member-access
        ///   through a variable or value, or a base-access. If neither of these requirements is true, a binding-time
        ///   error occurs.
        ///   (Note that the spec omits to mention, in the case of an instance method invoked through a simple name, that
        ///   the invocation must appear within the body of an instance method)
        ///
        /// Spec 7.5.4: Compile-time checking of dynamic overload resolution 
        ///   If F is a static method, the method group must have resulted from a simple-name, a member-access through a type, 
        ///   or a member-access whose receiver can't be classified as a type or value until after overload resolution (see §7.6.4.1). 
        ///   If F is an instance method, the method group must have resulted from a simple-name, a member-access through a variable or value,
        ///   or a member-access whose receiver can't be classified as a type or value until after overload resolution (see §7.6.4.1).
        /// </summary>
        /// <returns>
        /// True if there is any error.
        /// </returns>
        private bool MemberGroupFinalValidationAccessibilityChecks(BoundExpression receiverOpt, Symbol memberSymbol, SyntaxNode node, DiagnosticBag diagnostics, bool invokedAsExtensionMethod)
        {
            // Perform final validation of the method to be invoked.

            Debug.Assert(memberSymbol.Kind != SymbolKind.Method ||
                memberSymbol.CanBeReferencedByName);
            //note that the same assert does not hold for all properties. Some properties and (all indexers) are not referenceable by name, yet
            //their binding brings them through here, perhaps needlessly.

            if (receiverOpt != null && receiverOpt.Kind == BoundKind.TypeOrValueExpression)
            {
                // TypeOrValue expression isn't replaced only if the invocation is late bound, in which case it can't be extension method.
                // None of the checks below apply if the receiver can't be classified as a type or value. 
                Debug.Assert(!invokedAsExtensionMethod);
            }
            else if (memberSymbol.IsStatic)
            {
                Debug.Assert(!invokedAsExtensionMethod || (receiverOpt != null));

                if (invokedAsExtensionMethod)
                {
                    if (receiverOpt?.Kind == BoundKind.QueryClause && IsMemberAccessedThroughType(receiverOpt))
                    {
                        // Could not find an implementation of the query pattern for source type '{0}'.  '{1}' not found.
                        diagnostics.Add(ErrorCode.ERR_QueryNoProvider, node.Location, receiverOpt.Type, memberSymbol.Name);
                        return true;
                    }
                }
                else if (!WasImplicitReceiver(receiverOpt) && IsMemberAccessedThroughVariableOrValue(receiverOpt))
                {
                    if (this.Flags.Includes(BinderFlags.CollectionInitializerAddMethod))
                    {
                        diagnostics.Add(ErrorCode.ERR_InitializerAddHasWrongSignature, node.Location, memberSymbol);
                    }
                    else if (node.Kind() == SyntaxKind.AwaitExpression && memberSymbol.Name == WellKnownMemberNames.GetAwaiter)
                    {
                        diagnostics.Add(ErrorCode.ERR_BadAwaitArg, node.Location, receiverOpt.Type);
                    }
                    else
                    {
                        diagnostics.Add(ErrorCode.ERR_ObjectProhibited, node.Location, memberSymbol);
                    }
                    return true;
                }
            }
            else if (IsMemberAccessedThroughType(receiverOpt))
            {
                diagnostics.Add(ErrorCode.ERR_ObjectRequired, node.Location, memberSymbol);
                return true;
            }
            else if (WasImplicitReceiver(receiverOpt))
            {
                if (InFieldInitializer && !ContainingType.IsScriptClass || InConstructorInitializer || InAttributeArgument)
                {
                    SyntaxNode errorNode = node;
                    if (node.Parent != null && node.Parent.Kind() == SyntaxKind.InvocationExpression)
                    {
                        errorNode = node.Parent;
                    }

                    ErrorCode code = InFieldInitializer ? ErrorCode.ERR_FieldInitRefNonstatic : ErrorCode.ERR_ObjectRequired;
                    diagnostics.Add(code, errorNode.Location, memberSymbol);
                    return true;
                }

                // If we could access the member through implicit "this" the receiver would be a BoundThisReference.
                // If it is null it means that the instance member is inaccessible.
                if (receiverOpt == null || ContainingMember().IsStatic)
                {
                    Error(diagnostics, ErrorCode.ERR_ObjectRequired, node, memberSymbol);
                    return true;
                }
            }

            var containingType = this.ContainingType;
            if ((object)containingType != null)
            {
                HashSet<DiagnosticInfo> useSiteDiagnostics = null;
                bool isAccessible = this.IsSymbolAccessibleConditional(memberSymbol.GetTypeOrReturnType().TypeSymbol, containingType, ref useSiteDiagnostics);
                diagnostics.Add(node, useSiteDiagnostics);

                if (!isAccessible)
                {
                    // In the presence of non-transitive [InternalsVisibleTo] in source, or obnoxious symbols from metadata, it is possible
                    // to select a method through overload resolution in which the type is not accessible.  In this case a method cannot
                    // be called through normal IL, so we give an error.  Neither [InternalsVisibleTo] nor the need for this diagnostic is
                    // described by the language specification.
                    //
                    // Dev11 perform different access checks. See bug #530360 and tests AccessCheckTests.InaccessibleReturnType.
                    Error(diagnostics, ErrorCode.ERR_BadAccess, node, memberSymbol);
                    return true;
                }
            }

            return false;
        }

        private static bool IsMemberAccessedThroughVariableOrValue(BoundExpression receiverOpt)
        {
            if (receiverOpt == null)
            {
                return false;
            }

            return !IsMemberAccessedThroughType(receiverOpt);
        }

        private static bool IsMemberAccessedThroughType(BoundExpression receiverOpt)
        {
            if (receiverOpt == null)
            {
                return false;
            }

            while (receiverOpt.Kind == BoundKind.QueryClause)
            {
                receiverOpt = ((BoundQueryClause)receiverOpt).Value;
            }

            return receiverOpt.Kind == BoundKind.TypeExpression;
        }

        /// <summary>
        /// Was the receiver expression compiler-generated?
        /// </summary>
        private static bool WasImplicitReceiver(BoundExpression receiverOpt)
        {
            if (receiverOpt == null) return true;
            if (!receiverOpt.WasCompilerGenerated) return false;
            switch (receiverOpt.Kind)
            {
                case BoundKind.ThisReference:
                case BoundKind.HostObjectMemberReference:
                case BoundKind.PreviousSubmissionReference:
                    return true;
                default:
                    return false;
            }
        }

        /// <summary>
        /// This method implements the checks in spec section 15.2.
        /// </summary>
        internal bool MethodGroupIsCompatibleWithDelegate(BoundExpression receiverOpt, bool isExtensionMethod, MethodSymbol method, NamedTypeSymbol delegateType, Location errorLocation, DiagnosticBag diagnostics)
        {
            Debug.Assert(delegateType.TypeKind == TypeKind.Delegate);
            Debug.Assert((object)delegateType.DelegateInvokeMethod != null && !delegateType.DelegateInvokeMethod.HasUseSiteError,
                         "This method should only be called for valid delegate types.");

            MethodSymbol delegateMethod = delegateType.DelegateInvokeMethod;

            Debug.Assert(!isExtensionMethod || (receiverOpt != null));

            // - Argument types "match", and
            var delegateParameters = delegateMethod.Parameters;
            var methodParameters = method.Parameters;
            int numParams = delegateParameters.Length;

            if (methodParameters.Length != numParams + (isExtensionMethod ? 1 : 0))
            {
                // This can happen if "method" has optional parameters.
                Debug.Assert(methodParameters.Length > numParams + (isExtensionMethod ? 1 : 0));
                Error(diagnostics, ErrorCode.ERR_MethDelegateMismatch, errorLocation, method, delegateType);
                return false;
            }

            HashSet<DiagnosticInfo> useSiteDiagnostics = null;

            // If this is an extension method delegate, the caller should have verified the
            // receiver is compatible with the "this" parameter of the extension method.
            Debug.Assert(!isExtensionMethod ||
                (Conversions.ConvertExtensionMethodThisArg(methodParameters[0].Type.TypeSymbol, receiverOpt.Type, ref useSiteDiagnostics).Exists && useSiteDiagnostics.IsNullOrEmpty()));

            useSiteDiagnostics = null;

            for (int i = 0; i < numParams; i++)
            {
                var delegateParameterType = delegateParameters[i].Type.TypeSymbol;
                var methodParameterType = methodParameters[isExtensionMethod ? i + 1 : i].Type.TypeSymbol;

                if (!Conversions.HasIdentityOrImplicitReferenceConversion(delegateParameterType, methodParameterType, ref useSiteDiagnostics))
                {
                    // No overload for '{0}' matches delegate '{1}'
                    Error(diagnostics, ErrorCode.ERR_MethDelegateMismatch, errorLocation, method, delegateType);
                    diagnostics.Add(errorLocation, useSiteDiagnostics);
                    return false;
                }
            }

<<<<<<< HEAD
            // - Return types "match"
            var returnsMatch =
                method.ReturnsVoid && delegateMethod.ReturnsVoid ||
                Conversions.HasIdentityOrImplicitReferenceConversion(method.ReturnType.TypeSymbol, delegateMethod.ReturnType.TypeSymbol, ref useSiteDiagnostics);
=======
            if (delegateMethod.ReturnsByRef != method.ReturnsByRef)
            {
                Error(diagnostics, ErrorCode.ERR_DelegateRefMismatch, errorLocation, method, delegateType);
                diagnostics.Add(errorLocation, useSiteDiagnostics);
                return false;
            }

            bool returnsMatch = delegateMethod.ReturnsByRef?
                                    // - Return types identity-convertible
                                    Conversions.HasIdentityConversion(method.ReturnType, delegateMethod.ReturnType):
                                    // - Return types "match"
                                    method.ReturnsVoid && delegateMethod.ReturnsVoid ||
                                        Conversions.HasIdentityOrImplicitReferenceConversion(method.ReturnType, delegateMethod.ReturnType, ref useSiteDiagnostics);

>>>>>>> 2355a7be
            if (!returnsMatch)
            {
                Error(diagnostics, ErrorCode.ERR_BadRetType, errorLocation, method, method.ReturnType.TypeSymbol);
                diagnostics.Add(errorLocation, useSiteDiagnostics);
                return false;
            }

            diagnostics.Add(errorLocation, useSiteDiagnostics);
            return true;
        }

        /// <summary>
        /// This method combines final validation (section 7.6.5.1) and delegate compatibility (section 15.2).
        /// </summary>
        /// <param name="syntax">CSharpSyntaxNode of the expression requiring method group conversion.</param>
        /// <param name="conversion">Conversion to be performed.</param>
        /// <param name="receiverOpt">Optional receiver.</param>
        /// <param name="isExtensionMethod">Method invoked as extension method.</param>
        /// <param name="delegateType">Target delegate type.</param>
        /// <param name="diagnostics">Where diagnostics should be added.</param>
        /// <returns>True if a diagnostic has been added.</returns>
        private bool MethodGroupConversionHasErrors(
            SyntaxNode syntax,
            Conversion conversion,
            BoundExpression receiverOpt,
            bool isExtensionMethod,
            NamedTypeSymbol delegateType,
            DiagnosticBag diagnostics)
        {
            Debug.Assert(delegateType.TypeKind == TypeKind.Delegate);

            MethodSymbol selectedMethod = conversion.Method;

            if (MemberGroupFinalValidation(receiverOpt, selectedMethod, syntax, diagnostics, isExtensionMethod) ||
                !MethodGroupIsCompatibleWithDelegate(receiverOpt, isExtensionMethod, selectedMethod, delegateType, syntax.Location, diagnostics))
            {
                return true;
            }

            if (selectedMethod.IsConditional)
            {
                // CS1618: Cannot create delegate with '{0}' because it has a Conditional attribute
                Error(diagnostics, ErrorCode.ERR_DelegateOnConditional, syntax.Location, selectedMethod);
                return true;
            }

            var sourceMethod = selectedMethod as SourceMemberMethodSymbol;
            if ((object)sourceMethod != null && sourceMethod.IsPartialWithoutImplementation)
            {
                // CS0762: Cannot create delegate from method '{0}' because it is a partial method without an implementing declaration
                Error(diagnostics, ErrorCode.ERR_PartialMethodToDelegate, syntax.Location, selectedMethod);
                return true;
            }

            if (selectedMethod.HasUnsafeParameter() || selectedMethod.ReturnType.IsUnsafe())
            {
                return ReportUnsafeIfNotAllowed(syntax, diagnostics);
            }

            // No use site errors, but there could be use site warnings.
            // If there are use site warnings, they were reported during the overload resolution process
            // that chose selectedMethod.
            Debug.Assert(!selectedMethod.HasUseSiteError, "Shouldn't have reached this point if there were use site errors.");

            return false;
        }

        /// <summary>
        /// This method is a wrapper around MethodGroupConversionHasErrors.  As a preliminary step,
        /// it checks whether a conversion exists.
        /// </summary>
        private bool MethodGroupConversionDoesNotExistOrHasErrors(
            BoundMethodGroup boundMethodGroup,
            NamedTypeSymbol delegateType,
            Location delegateMismatchLocation,
            DiagnosticBag diagnostics,
            out Conversion conversion)
        {
            if (ReportDelegateInvokeUseSiteDiagnostic(diagnostics, delegateType, delegateMismatchLocation))
            {
                conversion = Conversion.NoConversion;
                return true;
            }

            HashSet<DiagnosticInfo> useSiteDiagnostics = null;
            conversion = Conversions.GetMethodGroupConversion(boundMethodGroup, delegateType, ref useSiteDiagnostics);
            diagnostics.Add(delegateMismatchLocation, useSiteDiagnostics);
            if (!conversion.Exists)
            {
                // No overload for '{0}' matches delegate '{1}'
                diagnostics.Add(ErrorCode.ERR_MethDelegateMismatch, delegateMismatchLocation, boundMethodGroup.Name, delegateType);
                return true;
            }
            else
            {
                Debug.Assert(conversion.IsValid); // i.e. if it exists, then it is valid.
                // Only cares about nullness and type of receiver, so no need to worry about BoundTypeOrValueExpression.
                return this.MethodGroupConversionHasErrors(boundMethodGroup.Syntax, conversion, boundMethodGroup.ReceiverOpt, conversion.IsExtensionMethod, delegateType, diagnostics);
            }
        }

        public ConstantValue FoldConstantConversion(
            SyntaxNode syntax,
            BoundExpression source,
            Conversion conversion,
            TypeSymbol destination,
            DiagnosticBag diagnostics)
        {
            Debug.Assert(source != null);
            Debug.Assert((object)destination != null);

            // The diagnostics bag can be null in cases where we know ahead of time that the
            // conversion will succeed without error or warning. (For example, if we have a valid
            // implicit numeric conversion on a constant of numeric type.)

            // SPEC: A constant expression must be the null literal or a value with one of 
            // SPEC: the following types: sbyte, byte, short, ushort, int, uint, long, 
            // SPEC: ulong, char, float, double, decimal, bool, string, or any enumeration type.

            // SPEC: The following conversions are permitted in constant expressions:
            // SPEC: Identity conversions
            // SPEC: Numeric conversions
            // SPEC: Enumeration conversions
            // SPEC: Constant expression conversions
            // SPEC: Implicit and explicit reference conversions, provided that the source of the conversions 
            // SPEC: is a constant expression that evaluates to the null value.

            // SPEC VIOLATION: C# has always allowed the following, even though this does violate the rule that
            // SPEC VIOLATION: a constant expression must be either the null literal, or an expression of one 
            // SPEC VIOLATION: of the given types. 

            // SPEC VIOLATION: const C c = (C)null;

            // TODO: Some conversions can produce errors or warnings depending on checked/unchecked.
            // TODO: Fold conversions on enums and strings too.

            if (source.HasAnyErrors)
            {
                return null;
            }

            var sourceConstantValue = source.ConstantValue;
            if (sourceConstantValue == null || sourceConstantValue.IsBad)
            {
                return sourceConstantValue;
            }

            switch (conversion.Kind)
            {
                case ConversionKind.Identity:
                    // An identity conversion to a floating-point type (for example from a cast in
                    // source code) changes the internal representation of the constant value
                    // to precisely the required precision.
                    switch (destination.SpecialType)
                    {
                        case SpecialType.System_Single:
                            return ConstantValue.Create(sourceConstantValue.SingleValue);
                        case SpecialType.System_Double:
                            return ConstantValue.Create(sourceConstantValue.DoubleValue);
                        default:
                            return sourceConstantValue;
                    }

                case ConversionKind.NullLiteral:
                    return sourceConstantValue;

                case ConversionKind.ImplicitConstant:
                    return FoldConstantNumericConversion(syntax, sourceConstantValue, destination, diagnostics);

                case ConversionKind.ExplicitNumeric:
                case ConversionKind.ImplicitNumeric:
                case ConversionKind.ExplicitEnumeration:
                case ConversionKind.ImplicitEnumeration:
                    // The C# specification categorizes conversion from literal zero to nullable enum as 
                    // an Implicit Enumeration Conversion. Such a thing should not be constant folded
                    // because nullable enums are never constants.

                    if (destination.IsNullableType())
                    {
                        return null;
                    }

                    return FoldConstantNumericConversion(syntax, sourceConstantValue, destination, diagnostics);

                case ConversionKind.ExplicitReference:
                case ConversionKind.ImplicitReference:
                    return sourceConstantValue.IsNull ? sourceConstantValue : null;
            }

            return null;
        }

        private ConstantValue FoldConstantNumericConversion(
            SyntaxNode syntax,
            ConstantValue sourceValue,
            TypeSymbol destination,
            DiagnosticBag diagnostics)
        {
            Debug.Assert(sourceValue != null);
            Debug.Assert(!sourceValue.IsBad);

            SpecialType destinationType;
            if ((object)destination != null && destination.IsEnumType())
            {
                var underlyingType = ((NamedTypeSymbol)destination).EnumUnderlyingType;
                Debug.Assert((object)underlyingType != null);
                Debug.Assert(underlyingType.SpecialType != SpecialType.None);
                destinationType = underlyingType.SpecialType;
            }
            else
            {
                destinationType = destination.GetSpecialTypeSafe();
            }

            // In an unchecked context we ignore overflowing conversions on conversions from any
            // integral type, float and double to any integral type. "unchecked" actually does not
            // affect conversions from decimal to any integral type; if those are out of bounds then
            // we always give an error regardless.

            if (sourceValue.IsDecimal)
            {
                if (!CheckConstantBounds(destinationType, sourceValue))
                {
                    // NOTE: Dev10 puts a suffix, "M", on the constant value.
                    Error(diagnostics, ErrorCode.ERR_ConstOutOfRange, syntax, sourceValue.Value + "M", destination);

                    return ConstantValue.Bad;
                }
            }
            else if (destinationType == SpecialType.System_Decimal)
            {
                if (!CheckConstantBounds(destinationType, sourceValue))
                {
                    Error(diagnostics, ErrorCode.ERR_ConstOutOfRange, syntax, sourceValue.Value, destination);

                    return ConstantValue.Bad;
                }
            }
            else if (CheckOverflowAtCompileTime)
            {
                if (!CheckConstantBounds(destinationType, sourceValue))
                {
                    Error(diagnostics, ErrorCode.ERR_ConstOutOfRangeChecked, syntax, sourceValue.Value, destination);

                    return ConstantValue.Bad;
                }
            }

            return ConstantValue.Create(DoUncheckedConversion(destinationType, sourceValue), destinationType);
        }

        private static object DoUncheckedConversion(SpecialType destinationType, ConstantValue value)
        {
            // Note that we keep "single" floats as doubles internally to maintain higher precision. However,
            // we do not do so in an entirely "lossless" manner. When *converting* to a float, we do lose 
            // the precision lost due to the conversion. But when doing arithmetic, we do the arithmetic on
            // the double values.
            //
            // An example will help. Suppose we have:
            //
            // const float cf1 = 1.0f;
            // const float cf2 = 1.0e-15f;
            // const double cd3 = cf1 - cf2;
            //
            // We first take the double-precision values for 1.0 and 1.0e-15 and round them to floats,
            // and then turn them back into doubles. Then when we do the subtraction, we do the subtraction
            // in doubles, not in floats. Had we done the subtraction in floats, we'd get 1.0; but instead we
            // do it in doubles and get 0.99999999999999.
            //
            // Similarly, if we have
            //
            // const int i4 = int.MaxValue; // 2147483647
            // const float cf5 = int.MaxValue; //  2147483648.0
            // const double cd6 = cf5; // 2147483648.0
            //
            // The int is converted to float and stored internally as the double 214783648, even though the
            // fully precise int would fit into a double.

            unchecked
            {
                switch (value.Discriminator)
                {
                    case ConstantValueTypeDiscriminator.Byte:
                        byte byteValue = value.ByteValue;
                        switch (destinationType)
                        {
                            case SpecialType.System_Byte: return (byte)byteValue;
                            case SpecialType.System_Char: return (char)byteValue;
                            case SpecialType.System_UInt16: return (ushort)byteValue;
                            case SpecialType.System_UInt32: return (uint)byteValue;
                            case SpecialType.System_UInt64: return (ulong)byteValue;
                            case SpecialType.System_SByte: return (sbyte)byteValue;
                            case SpecialType.System_Int16: return (short)byteValue;
                            case SpecialType.System_Int32: return (int)byteValue;
                            case SpecialType.System_Int64: return (long)byteValue;
                            case SpecialType.System_Single:
                            case SpecialType.System_Double: return (double)byteValue;
                            case SpecialType.System_Decimal: return (decimal)byteValue;
                            default: throw ExceptionUtilities.UnexpectedValue(destinationType);
                        }
                    case ConstantValueTypeDiscriminator.Char:
                        char charValue = value.CharValue;
                        switch (destinationType)
                        {
                            case SpecialType.System_Byte: return (byte)charValue;
                            case SpecialType.System_Char: return (char)charValue;
                            case SpecialType.System_UInt16: return (ushort)charValue;
                            case SpecialType.System_UInt32: return (uint)charValue;
                            case SpecialType.System_UInt64: return (ulong)charValue;
                            case SpecialType.System_SByte: return (sbyte)charValue;
                            case SpecialType.System_Int16: return (short)charValue;
                            case SpecialType.System_Int32: return (int)charValue;
                            case SpecialType.System_Int64: return (long)charValue;
                            case SpecialType.System_Single:
                            case SpecialType.System_Double: return (double)charValue;
                            case SpecialType.System_Decimal: return (decimal)charValue;
                            default: throw ExceptionUtilities.UnexpectedValue(destinationType);
                        }
                    case ConstantValueTypeDiscriminator.UInt16:
                        ushort uint16Value = value.UInt16Value;
                        switch (destinationType)
                        {
                            case SpecialType.System_Byte: return (byte)uint16Value;
                            case SpecialType.System_Char: return (char)uint16Value;
                            case SpecialType.System_UInt16: return (ushort)uint16Value;
                            case SpecialType.System_UInt32: return (uint)uint16Value;
                            case SpecialType.System_UInt64: return (ulong)uint16Value;
                            case SpecialType.System_SByte: return (sbyte)uint16Value;
                            case SpecialType.System_Int16: return (short)uint16Value;
                            case SpecialType.System_Int32: return (int)uint16Value;
                            case SpecialType.System_Int64: return (long)uint16Value;
                            case SpecialType.System_Single:
                            case SpecialType.System_Double: return (double)uint16Value;
                            case SpecialType.System_Decimal: return (decimal)uint16Value;
                            default: throw ExceptionUtilities.UnexpectedValue(destinationType);
                        }
                    case ConstantValueTypeDiscriminator.UInt32:
                        uint uint32Value = value.UInt32Value;
                        switch (destinationType)
                        {
                            case SpecialType.System_Byte: return (byte)uint32Value;
                            case SpecialType.System_Char: return (char)uint32Value;
                            case SpecialType.System_UInt16: return (ushort)uint32Value;
                            case SpecialType.System_UInt32: return (uint)uint32Value;
                            case SpecialType.System_UInt64: return (ulong)uint32Value;
                            case SpecialType.System_SByte: return (sbyte)uint32Value;
                            case SpecialType.System_Int16: return (short)uint32Value;
                            case SpecialType.System_Int32: return (int)uint32Value;
                            case SpecialType.System_Int64: return (long)uint32Value;
                            case SpecialType.System_Single: return (double)(float)uint32Value;
                            case SpecialType.System_Double: return (double)uint32Value;
                            case SpecialType.System_Decimal: return (decimal)uint32Value;
                            default: throw ExceptionUtilities.UnexpectedValue(destinationType);
                        }
                    case ConstantValueTypeDiscriminator.UInt64:
                        ulong uint64Value = value.UInt64Value;
                        switch (destinationType)
                        {
                            case SpecialType.System_Byte: return (byte)uint64Value;
                            case SpecialType.System_Char: return (char)uint64Value;
                            case SpecialType.System_UInt16: return (ushort)uint64Value;
                            case SpecialType.System_UInt32: return (uint)uint64Value;
                            case SpecialType.System_UInt64: return (ulong)uint64Value;
                            case SpecialType.System_SByte: return (sbyte)uint64Value;
                            case SpecialType.System_Int16: return (short)uint64Value;
                            case SpecialType.System_Int32: return (int)uint64Value;
                            case SpecialType.System_Int64: return (long)uint64Value;
                            case SpecialType.System_Single: return (double)(float)uint64Value;
                            case SpecialType.System_Double: return (double)uint64Value;
                            case SpecialType.System_Decimal: return (decimal)uint64Value;
                            default: throw ExceptionUtilities.UnexpectedValue(destinationType);
                        }
                    case ConstantValueTypeDiscriminator.SByte:
                        sbyte sbyteValue = value.SByteValue;
                        switch (destinationType)
                        {
                            case SpecialType.System_Byte: return (byte)sbyteValue;
                            case SpecialType.System_Char: return (char)sbyteValue;
                            case SpecialType.System_UInt16: return (ushort)sbyteValue;
                            case SpecialType.System_UInt32: return (uint)sbyteValue;
                            case SpecialType.System_UInt64: return (ulong)sbyteValue;
                            case SpecialType.System_SByte: return (sbyte)sbyteValue;
                            case SpecialType.System_Int16: return (short)sbyteValue;
                            case SpecialType.System_Int32: return (int)sbyteValue;
                            case SpecialType.System_Int64: return (long)sbyteValue;
                            case SpecialType.System_Single:
                            case SpecialType.System_Double: return (double)sbyteValue;
                            case SpecialType.System_Decimal: return (decimal)sbyteValue;
                            default: throw ExceptionUtilities.UnexpectedValue(destinationType);
                        }
                    case ConstantValueTypeDiscriminator.Int16:
                        short int16Value = value.Int16Value;
                        switch (destinationType)
                        {
                            case SpecialType.System_Byte: return (byte)int16Value;
                            case SpecialType.System_Char: return (char)int16Value;
                            case SpecialType.System_UInt16: return (ushort)int16Value;
                            case SpecialType.System_UInt32: return (uint)int16Value;
                            case SpecialType.System_UInt64: return (ulong)int16Value;
                            case SpecialType.System_SByte: return (sbyte)int16Value;
                            case SpecialType.System_Int16: return (short)int16Value;
                            case SpecialType.System_Int32: return (int)int16Value;
                            case SpecialType.System_Int64: return (long)int16Value;
                            case SpecialType.System_Single:
                            case SpecialType.System_Double: return (double)int16Value;
                            case SpecialType.System_Decimal: return (decimal)int16Value;
                            default: throw ExceptionUtilities.UnexpectedValue(destinationType);
                        }
                    case ConstantValueTypeDiscriminator.Int32:
                        int int32Value = value.Int32Value;
                        switch (destinationType)
                        {
                            case SpecialType.System_Byte: return (byte)int32Value;
                            case SpecialType.System_Char: return (char)int32Value;
                            case SpecialType.System_UInt16: return (ushort)int32Value;
                            case SpecialType.System_UInt32: return (uint)int32Value;
                            case SpecialType.System_UInt64: return (ulong)int32Value;
                            case SpecialType.System_SByte: return (sbyte)int32Value;
                            case SpecialType.System_Int16: return (short)int32Value;
                            case SpecialType.System_Int32: return (int)int32Value;
                            case SpecialType.System_Int64: return (long)int32Value;
                            case SpecialType.System_Single: return (double)(float)int32Value;
                            case SpecialType.System_Double: return (double)int32Value;
                            case SpecialType.System_Decimal: return (decimal)int32Value;
                            default: throw ExceptionUtilities.UnexpectedValue(destinationType);
                        }
                    case ConstantValueTypeDiscriminator.Int64:
                        long int64Value = value.Int64Value;
                        switch (destinationType)
                        {
                            case SpecialType.System_Byte: return (byte)int64Value;
                            case SpecialType.System_Char: return (char)int64Value;
                            case SpecialType.System_UInt16: return (ushort)int64Value;
                            case SpecialType.System_UInt32: return (uint)int64Value;
                            case SpecialType.System_UInt64: return (ulong)int64Value;
                            case SpecialType.System_SByte: return (sbyte)int64Value;
                            case SpecialType.System_Int16: return (short)int64Value;
                            case SpecialType.System_Int32: return (int)int64Value;
                            case SpecialType.System_Int64: return (long)int64Value;
                            case SpecialType.System_Single: return (double)(float)int64Value;
                            case SpecialType.System_Double: return (double)int64Value;
                            case SpecialType.System_Decimal: return (decimal)int64Value;
                            default: throw ExceptionUtilities.UnexpectedValue(destinationType);
                        }
                    case ConstantValueTypeDiscriminator.Single:
                    case ConstantValueTypeDiscriminator.Double:
                        // This code used to invoke CheckConstantBounds and return constant zero if the value is not within the target type.
                        // The C# spec says that in this case the result of the conversion is an unspecified value of the destination type.
                        // Zero is a perfectly valid unspecified value, so that behavior was formally correct.
                        // But it did not agree with the behavior of the native C# compiler, that apparently returned a value that
                        // would resulted from a runtime conversion with normal CLR overflow behavior.
                        // To avoid breaking programs that might accidentally rely on that unspecified behavior
                        // we now removed that check and just allow conversion to overflow.
                        double doubleValue = value.DoubleValue;
                        switch (destinationType)
                        {
                            case SpecialType.System_Byte: return (byte)doubleValue;
                            case SpecialType.System_Char: return (char)doubleValue;
                            case SpecialType.System_UInt16: return (ushort)doubleValue;
                            case SpecialType.System_UInt32: return (uint)doubleValue;
                            case SpecialType.System_UInt64: return (ulong)doubleValue;
                            case SpecialType.System_SByte: return (sbyte)doubleValue;
                            case SpecialType.System_Int16: return (short)doubleValue;
                            case SpecialType.System_Int32: return (int)doubleValue;
                            case SpecialType.System_Int64: return (long)doubleValue;
                            case SpecialType.System_Single: return (double)(float)doubleValue;
                            case SpecialType.System_Double: return (double)doubleValue;
                            case SpecialType.System_Decimal: return (value.Discriminator == ConstantValueTypeDiscriminator.Single) ? (decimal)(float)doubleValue : (decimal)doubleValue;
                            default: throw ExceptionUtilities.UnexpectedValue(destinationType);
                        }
                    case ConstantValueTypeDiscriminator.Decimal:
                        decimal decimalValue = CheckConstantBounds(destinationType, value.DecimalValue) ? value.DecimalValue : 0m;
                        switch (destinationType)
                        {
                            case SpecialType.System_Byte: return (byte)decimalValue;
                            case SpecialType.System_Char: return (char)decimalValue;
                            case SpecialType.System_UInt16: return (ushort)decimalValue;
                            case SpecialType.System_UInt32: return (uint)decimalValue;
                            case SpecialType.System_UInt64: return (ulong)decimalValue;
                            case SpecialType.System_SByte: return (sbyte)decimalValue;
                            case SpecialType.System_Int16: return (short)decimalValue;
                            case SpecialType.System_Int32: return (int)decimalValue;
                            case SpecialType.System_Int64: return (long)decimalValue;
                            case SpecialType.System_Single: return (double)(float)decimalValue;
                            case SpecialType.System_Double: return (double)decimalValue;
                            case SpecialType.System_Decimal: return (decimal)decimalValue;
                            default: throw ExceptionUtilities.UnexpectedValue(destinationType);
                        }
                    default:
                        throw ExceptionUtilities.UnexpectedValue(value.Discriminator);
                }
            }

            // all cases should have been handled in the switch above.
            // return value.Value;
        }

        public static bool CheckConstantBounds(SpecialType destinationType, ConstantValue value)
        {
            if (value.IsBad)
            {
                //assume that the constant was intended to be in bounds
                return true;
            }

            // Compute whether the value fits into the bounds of the given destination type without
            // error. We know that the constant will fit into either a double or a decimal, so
            // convert it to one of those and then check the bounds on that.
            var canonicalValue = CanonicalizeConstant(value);
            return canonicalValue is decimal ?
                CheckConstantBounds(destinationType, (decimal)canonicalValue) :
                CheckConstantBounds(destinationType, (double)canonicalValue);
        }

        private static bool CheckConstantBounds(SpecialType destinationType, double value)
        {
            // Dev10 checks (minValue - 1) < value < (maxValue + 1).
            // See ExpressionBinder::isConstantInRange.
            switch (destinationType)
            {
                case SpecialType.System_Byte: return (byte.MinValue - 1D) < value && value < (byte.MaxValue + 1D);
                case SpecialType.System_Char: return (char.MinValue - 1D) < value && value < (char.MaxValue + 1D);
                case SpecialType.System_UInt16: return (ushort.MinValue - 1D) < value && value < (ushort.MaxValue + 1D);
                case SpecialType.System_UInt32: return (uint.MinValue - 1D) < value && value < (uint.MaxValue + 1D);
                case SpecialType.System_UInt64: return (ulong.MinValue - 1D) < value && value < (ulong.MaxValue + 1D);
                case SpecialType.System_SByte: return (sbyte.MinValue - 1D) < value && value < (sbyte.MaxValue + 1D);
                case SpecialType.System_Int16: return (short.MinValue - 1D) < value && value < (short.MaxValue + 1D);
                case SpecialType.System_Int32: return (int.MinValue - 1D) < value && value < (int.MaxValue + 1D);
                // Note: Using <= to compare the min value matches the native compiler.
                case SpecialType.System_Int64: return (long.MinValue - 1D) <= value && value < (long.MaxValue + 1D);
                case SpecialType.System_Decimal: return ((double)decimal.MinValue - 1D) < value && value < ((double)decimal.MaxValue + 1D);
            }

            return true;
        }

        private static bool CheckConstantBounds(SpecialType destinationType, decimal value)
        {
            // Dev10 checks (minValue - 1) < value < (MaxValue + 1) + 1).
            // See ExpressionBinder::isConstantInRange.
            switch (destinationType)
            {
                case SpecialType.System_Byte: return (byte.MinValue - 1M) < value && value < (byte.MaxValue + 1M);
                case SpecialType.System_Char: return (char.MinValue - 1M) < value && value < (char.MaxValue + 1M);
                case SpecialType.System_UInt16: return (ushort.MinValue - 1M) < value && value < (ushort.MaxValue + 1M);
                case SpecialType.System_UInt32: return (uint.MinValue - 1M) < value && value < (uint.MaxValue + 1M);
                case SpecialType.System_UInt64: return (ulong.MinValue - 1M) < value && value < (ulong.MaxValue + 1M);
                case SpecialType.System_SByte: return (sbyte.MinValue - 1M) < value && value < (sbyte.MaxValue + 1M);
                case SpecialType.System_Int16: return (short.MinValue - 1M) < value && value < (short.MaxValue + 1M);
                case SpecialType.System_Int32: return (int.MinValue - 1M) < value && value < (int.MaxValue + 1M);
                case SpecialType.System_Int64: return (long.MinValue - 1M) < value && value < (long.MaxValue + 1M);
            }

            return true;
        }

        // Takes in a constant of any kind and returns the constant as either a double or decimal
        private static object CanonicalizeConstant(ConstantValue value)
        {
            switch (value.Discriminator)
            {
                case ConstantValueTypeDiscriminator.SByte: return (decimal)value.SByteValue;
                case ConstantValueTypeDiscriminator.Int16: return (decimal)value.Int16Value;
                case ConstantValueTypeDiscriminator.Int32: return (decimal)value.Int32Value;
                case ConstantValueTypeDiscriminator.Int64: return (decimal)value.Int64Value;
                case ConstantValueTypeDiscriminator.Byte: return (decimal)value.ByteValue;
                case ConstantValueTypeDiscriminator.Char: return (decimal)value.CharValue;
                case ConstantValueTypeDiscriminator.UInt16: return (decimal)value.UInt16Value;
                case ConstantValueTypeDiscriminator.UInt32: return (decimal)value.UInt32Value;
                case ConstantValueTypeDiscriminator.UInt64: return (decimal)value.UInt64Value;
                case ConstantValueTypeDiscriminator.Single:
                case ConstantValueTypeDiscriminator.Double: return value.DoubleValue;
                case ConstantValueTypeDiscriminator.Decimal: return value.DecimalValue;
                default: throw ExceptionUtilities.UnexpectedValue(value.Discriminator);
            }

            // all cases handled in the switch, above.
        }
    }
}<|MERGE_RESOLUTION|>--- conflicted
+++ resolved
@@ -740,12 +740,6 @@
                 }
             }
 
-<<<<<<< HEAD
-            // - Return types "match"
-            var returnsMatch =
-                method.ReturnsVoid && delegateMethod.ReturnsVoid ||
-                Conversions.HasIdentityOrImplicitReferenceConversion(method.ReturnType.TypeSymbol, delegateMethod.ReturnType.TypeSymbol, ref useSiteDiagnostics);
-=======
             if (delegateMethod.ReturnsByRef != method.ReturnsByRef)
             {
                 Error(diagnostics, ErrorCode.ERR_DelegateRefMismatch, errorLocation, method, delegateType);
@@ -753,14 +747,15 @@
                 return false;
             }
 
-            bool returnsMatch = delegateMethod.ReturnsByRef?
+            var methodReturnType = method.ReturnType.TypeSymbol;
+            var delegateReturnType = delegateMethod.ReturnType.TypeSymbol;
+            bool returnsMatch = delegateMethod.ReturnsByRef ?
                                     // - Return types identity-convertible
-                                    Conversions.HasIdentityConversion(method.ReturnType, delegateMethod.ReturnType):
+                                    Conversions.HasIdentityConversion(methodReturnType, delegateReturnType) :
                                     // - Return types "match"
                                     method.ReturnsVoid && delegateMethod.ReturnsVoid ||
-                                        Conversions.HasIdentityOrImplicitReferenceConversion(method.ReturnType, delegateMethod.ReturnType, ref useSiteDiagnostics);
-
->>>>>>> 2355a7be
+                                        Conversions.HasIdentityOrImplicitReferenceConversion(methodReturnType, delegateReturnType, ref useSiteDiagnostics);
+
             if (!returnsMatch)
             {
                 Error(diagnostics, ErrorCode.ERR_BadRetType, errorLocation, method, method.ReturnType.TypeSymbol);
