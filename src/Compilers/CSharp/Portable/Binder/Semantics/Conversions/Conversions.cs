--- conflicted
+++ resolved
@@ -96,7 +96,6 @@
             ImmutableArray<TypeSymbol> targetElementTypes = destination.GetElementTypesOfTupleOrCompatible();
             Debug.Assert(arguments.Length == targetElementTypes.Length);
 
-<<<<<<< HEAD
             // SPEC: If F contains an anonymous-function-signature, then D and F have the same number of parameters.
             // SPEC: If F does not contain an anonymous-function-signature, then D may have zero or more parameters 
             // SPEC: of any type, as long as no parameter of D has the out parameter modifier.
@@ -166,11 +165,6 @@
                 }
             }
             else
-=======
-            // check arguments against flattened list of target element types 
-            var argumentConversions = ArrayBuilder<Conversion>.GetInstance(arguments.Length);
-            for (int i = 0; i < arguments.Length; i++)
->>>>>>> c28d8bac
             {
                 var result = ClassifyConversionFromExpression(arguments[i], targetElementTypes[i], ref useSiteDiagnostics, forCast);
                 if (!result.Exists)
