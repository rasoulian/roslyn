--- conflicted
+++ resolved
@@ -90,12 +90,8 @@
             string name, SeparatedSyntaxList<TypeParameterConstraintSyntax> constraintsSyntax, DiagnosticBag diagnostics)
         {
             var constraints = TypeParameterConstraintKind.None;
-<<<<<<< HEAD
             var constraintTypes = ArrayBuilder<TypeSymbolWithAnnotations>.GetInstance();
-=======
-            var constraintTypes = ArrayBuilder<TypeSymbol>.GetInstance();
             var isStruct = false;
->>>>>>> 2355a7be
 
             for (int i = 0, n = constraintsSyntax.Count; i < n; i++)
             {
@@ -147,11 +143,7 @@
                             // since, in general, it may be difficult to support all invalid types.
                             // In the future, we may want to include some invalid types
                             // though so the public binding API has the most information.
-<<<<<<< HEAD
-                            if (!IsValidConstraintType(typeSyntax, type.TypeSymbol, diagnostics))
-=======
-                            if (!IsValidConstraintType(typeConstraintSyntax, type, diagnostics))
->>>>>>> 2355a7be
+                            if (!IsValidConstraintType(typeConstraintSyntax, type.TypeSymbol, diagnostics))
                             {
                                 continue;
                             }
