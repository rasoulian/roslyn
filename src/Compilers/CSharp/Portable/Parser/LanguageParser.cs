﻿// Copyright (c) Microsoft.  All Rights Reserved.  Licensed under the Apache License, Version 2.0.  See License.txt in the project root for license information.

using System;
using System.Collections.Generic;
using System.Diagnostics;
using System.Linq;
using System.Threading;
using Microsoft.CodeAnalysis.CSharp.Symbols;
using Microsoft.CodeAnalysis.Text;
using Roslyn.Utilities;

namespace Microsoft.CodeAnalysis.CSharp.Syntax.InternalSyntax
{
    internal partial class LanguageParser : SyntaxParser
    {
        // list pools - allocators for lists that are used to build sequences of nodes. The lists
        // can be reused (hence pooled) since the syntax factory methods don't keep references to
        // them

        private readonly SyntaxListPool _pool = new SyntaxListPool(); // Don't need to reset this.

        private readonly SyntaxFactoryContext _syntaxFactoryContext; // Fields are resettable.
        private readonly ContextAwareSyntax _syntaxFactory; // Has context, the fields of which are resettable.

        private int _recursionDepth;
        private TerminatorState _termState; // Resettable
        private bool _isInTry; // Resettable

        // NOTE: If you add new state, you should probably add it to ResetPoint as well.

        internal LanguageParser(
            Lexer lexer,
            CSharp.CSharpSyntaxNode oldTree,
            IEnumerable<TextChangeRange> changes,
            LexerMode lexerMode = LexerMode.Syntax,
            CancellationToken cancellationToken = default(CancellationToken))
            : base(lexer, lexerMode, oldTree, changes, allowModeReset: false,
                preLexIfNotIncremental: true, cancellationToken: cancellationToken)
        {
            _syntaxFactoryContext = new SyntaxFactoryContext();
            _syntaxFactory = new ContextAwareSyntax(_syntaxFactoryContext);
        }

        // Special Name checks
        private static bool IsName(CSharpSyntaxNode node, SyntaxKind kind)
        {
            if (node.Kind == SyntaxKind.IdentifierToken)
            {
                return ((SyntaxToken)node).ContextualKind == kind;
            }
            else if (node.Kind == SyntaxKind.IdentifierName)
            {
                return ((IdentifierNameSyntax)node).Identifier.ContextualKind == kind;
            }
            else
            {
                return node.ToString() == SyntaxFacts.GetText(kind);
            }
        }

        private static bool IsNameGlobal(CSharpSyntaxNode node)
        {
            return IsName(node, SyntaxKind.GlobalKeyword);
        }

        private static bool IsNameGet(CSharpSyntaxNode node)
        {
            return IsName(node, SyntaxKind.GetKeyword);
        }

        private static bool IsNameSet(CSharpSyntaxNode node)
        {
            return IsName(node, SyntaxKind.SetKeyword);
        }

        private static bool IsNameAdd(CSharpSyntaxNode node)
        {
            return IsName(node, SyntaxKind.AddKeyword);
        }

        private static bool IsNameRemove(CSharpSyntaxNode node)
        {
            return IsName(node, SyntaxKind.RemoveKeyword);
        }

        private static bool IsSomeWord(SyntaxKind kind)
        {
            return kind == SyntaxKind.IdentifierToken || SyntaxFacts.IsKeywordKind(kind);
        }

        // Parsing rule terminating conditions.  This is how we know if it is 
        // okay to abort the current parsing rule when unexpected tokens occur.

        [Flags]
        internal enum TerminatorState
        {
            EndOfFile = 0,
            IsNamespaceMemberStartOrStop = 1 << 0,
            IsAttributeDeclarationTerminator = 1 << 1,
            IsPossibleAggregateClauseStartOrStop = 1 << 2,
            IsPossibleMemberStartOrStop = 1 << 3,
            IsEndOfReturnType = 1 << 4,
            IsEndOfParameterList = 1 << 5,
            IsEndOfFieldDeclaration = 1 << 6,
            IsPossibleEndOfVariableDeclaration = 1 << 7,
            IsEndOfTypeArgumentList = 1 << 8,
            IsPossibleStatementStartOrStop = 1 << 9,
            IsEndOfFixedStatement = 1 << 10,
            IsEndOfTryBlock = 1 << 11,
            IsEndOfCatchClause = 1 << 12,
            IsEndOfilterClause = 1 << 13,
            IsEndOfCatchBlock = 1 << 14,
            IsEndOfDoWhileExpression = 1 << 15,
            IsEndOfForStatementArgument = 1 << 16,
            IsEndOfDeclarationClause = 1 << 17,
            IsEndOfArgumentList = 1 << 18,
            IsSwitchSectionStart = 1 << 19,
            IsEndOfTypeParameterList = 1 << 20,
            IsEndOfMethodSignature = 1 << 21,
            IsEndOfNameInExplicitInterface = 1 << 22,
        }

        private const int LastTerminatorState = (int)TerminatorState.IsEndOfNameInExplicitInterface;

        private bool IsTerminator()
        {
            if (this.CurrentToken.Kind == SyntaxKind.EndOfFileToken)
            {
                return true;
            }

            for (int i = 1; i <= LastTerminatorState; i <<= 1)
            {
                TerminatorState isolated = _termState & (TerminatorState)i;
                if (isolated != 0)
                {
                    switch (isolated)
                    {
                        case TerminatorState.IsNamespaceMemberStartOrStop:
                            if (this.IsNamespaceMemberStartOrStop())
                            {
                                return true;
                            }

                            break;
                        case TerminatorState.IsAttributeDeclarationTerminator:
                            if (this.IsAttributeDeclarationTerminator())
                            {
                                return true;
                            }

                            break;
                        case TerminatorState.IsPossibleAggregateClauseStartOrStop:
                            if (this.IsPossibleAggregateClauseStartOrStop())
                            {
                                return true;
                            }

                            break;
                        case TerminatorState.IsPossibleMemberStartOrStop:
                            if (this.IsPossibleMemberStartOrStop())
                            {
                                return true;
                            }

                            break;
                        case TerminatorState.IsEndOfReturnType:
                            if (this.IsEndOfReturnType())
                            {
                                return true;
                            }

                            break;
                        case TerminatorState.IsEndOfParameterList:
                            if (this.IsEndOfParameterList())
                            {
                                return true;
                            }

                            break;
                        case TerminatorState.IsEndOfFieldDeclaration:
                            if (this.IsEndOfFieldDeclaration())
                            {
                                return true;
                            }

                            break;
                        case TerminatorState.IsPossibleEndOfVariableDeclaration:
                            if (this.IsPossibleEndOfVariableDeclaration())
                            {
                                return true;
                            }

                            break;
                        case TerminatorState.IsEndOfTypeArgumentList:
                            if (this.IsEndOfTypeArgumentList())
                            {
                                return true;
                            }

                            break;
                        case TerminatorState.IsPossibleStatementStartOrStop:
                            if (this.IsPossibleStatementStartOrStop())
                            {
                                return true;
                            }

                            break;
                        case TerminatorState.IsEndOfFixedStatement:
                            if (this.IsEndOfFixedStatement())
                            {
                                return true;
                            }

                            break;
                        case TerminatorState.IsEndOfTryBlock:
                            if (this.IsEndOfTryBlock())
                            {
                                return true;
                            }

                            break;
                        case TerminatorState.IsEndOfCatchClause:
                            if (this.IsEndOfCatchClause())
                            {
                                return true;
                            }

                            break;
                        case TerminatorState.IsEndOfilterClause:
                            if (this.IsEndOfFilterClause())
                            {
                                return true;
                            }

                            break;
                        case TerminatorState.IsEndOfCatchBlock:
                            if (this.IsEndOfCatchBlock())
                            {
                                return true;
                            }

                            break;
                        case TerminatorState.IsEndOfDoWhileExpression:
                            if (this.IsEndOfDoWhileExpression())
                            {
                                return true;
                            }

                            break;
                        case TerminatorState.IsEndOfForStatementArgument:
                            if (this.IsEndOfForStatementArgument())
                            {
                                return true;
                            }

                            break;
                        case TerminatorState.IsEndOfDeclarationClause:
                            if (this.IsEndOfDeclarationClause())
                            {
                                return true;
                            }

                            break;
                        case TerminatorState.IsEndOfArgumentList:
                            if (this.IsEndOfArgumentList())
                            {
                                return true;
                            }

                            break;
                        case TerminatorState.IsSwitchSectionStart:
                            if (this.IsPossibleSwitchSection())
                            {
                                return true;
                            }

                            break;

                        case TerminatorState.IsEndOfTypeParameterList:
                            if (this.IsEndOfTypeParameterList())
                            {
                                return true;
                            }

                            break;

                        case TerminatorState.IsEndOfMethodSignature:
                            if (this.IsEndOfMethodSignature())
                            {
                                return true;
                            }

                            break;

                        case TerminatorState.IsEndOfNameInExplicitInterface:
                            if (this.IsEndOfNameInExplicitInterface())
                            {
                                return true;
                            }

                            break;
                    }
                }
            }

            return false;
        }

        private static CSharp.CSharpSyntaxNode GetOldParent(CSharp.CSharpSyntaxNode node)
        {
            return node != null ? node.Parent : null;
        }

        private struct NamespaceBodyBuilder
        {
            public SyntaxListBuilder<ExternAliasDirectiveSyntax> Externs;
            public SyntaxListBuilder<UsingDirectiveSyntax> Usings;
            public SyntaxListBuilder<AttributeListSyntax> Attributes;
            public SyntaxListBuilder<MemberDeclarationSyntax> Members;

            public NamespaceBodyBuilder(SyntaxListPool pool)
            {
                Externs = pool.Allocate<ExternAliasDirectiveSyntax>();
                Usings = pool.Allocate<UsingDirectiveSyntax>();
                Attributes = pool.Allocate<AttributeListSyntax>();
                Members = pool.Allocate<MemberDeclarationSyntax>();
            }

            internal void Free(SyntaxListPool pool)
            {
                pool.Free(Members);
                pool.Free(Attributes);
                pool.Free(Usings);
                pool.Free(Externs);
            }
        }

        internal CompilationUnitSyntax ParseCompilationUnit()
        {
            return ParseWithStackGuard(
                ParseCompilationUnitCore,
                () => SyntaxFactory.CompilationUnit(
                        new SyntaxList<ExternAliasDirectiveSyntax>(),
                        new SyntaxList<UsingDirectiveSyntax>(),
                        new SyntaxList<AttributeListSyntax>(),
                        new SyntaxList<MemberDeclarationSyntax>(),
                        SyntaxFactory.Token(SyntaxKind.EndOfFileToken)));
        }

        internal CompilationUnitSyntax ParseCompilationUnitCore()
        {
            SyntaxToken tmp = null;
            SyntaxListBuilder initialBadNodes = null;
            var body = new NamespaceBodyBuilder(_pool);
            try
            {
                this.ParseNamespaceBody(ref tmp, ref body, ref initialBadNodes, SyntaxKind.CompilationUnit);

                var eof = this.EatToken(SyntaxKind.EndOfFileToken);
                var result = _syntaxFactory.CompilationUnit(body.Externs, body.Usings, body.Attributes, body.Members, eof);

                if (initialBadNodes != null)
                {
                    // attach initial bad nodes as leading trivia on first token
                    result = AddLeadingSkippedSyntax(result, initialBadNodes.ToListNode());
                    _pool.Free(initialBadNodes);
                }

                return result;
            }
            finally
            {
                body.Free(_pool);
            }
        }

        internal TNode ParseWithStackGuard<TNode>(Func<TNode> parseFunc, Func<TNode> createEmptyNodeFunc) where TNode : CSharpSyntaxNode
        {
            // If this value is non-zero then we are nesting calls to ParseWithStackGuard which should not be 
            // happening.  It's not a bug but it's inefficient and should be changed.
            Debug.Assert(_recursionDepth == 0);

            try
            {
                return parseFunc();
            }
            catch (Exception ex) when (StackGuard.IsInsufficientExecutionStackException(ex))
            {
                return CreateForGlobalFailure(lexer.TextWindow.Position, createEmptyNodeFunc());
            }
        }

        private TNode CreateForGlobalFailure<TNode>(int position, TNode node) where TNode : CSharpSyntaxNode
        {
            // Turn the complete input into a single skipped token. This avoids running the lexer, and therefore
            // the preprocessor directive parser, which may itself run into the same problem that caused the
            // original failure.
            var builder = new SyntaxListBuilder(1);
            builder.Add(SyntaxFactory.BadToken(null, lexer.TextWindow.Text.ToString(), null));
            var fileAsTrivia = _syntaxFactory.SkippedTokensTrivia(builder.ToList<SyntaxToken>());
            node = AddLeadingSkippedSyntax(node, fileAsTrivia);
            ForceEndOfFile(); // force the scanner to report that it is at the end of the input.
            return AddError(node, position, 0, ErrorCode.ERR_InsufficientStack);
        }

        private NamespaceDeclarationSyntax ParseNamespaceDeclaration()
        {
            if (this.IsIncrementalAndFactoryContextMatches && this.CurrentNodeKind == SyntaxKind.NamespaceDeclaration)
            {
                return (NamespaceDeclarationSyntax)this.EatNode();
            }

            Debug.Assert(this.CurrentToken.Kind == SyntaxKind.NamespaceKeyword);
            var namespaceToken = this.EatToken(SyntaxKind.NamespaceKeyword);

            if (IsScript)
            {
                namespaceToken = this.AddError(namespaceToken, ErrorCode.ERR_NamespaceNotAllowedInScript);
            }

            var name = this.ParseQualifiedName();
            if (ContainsGeneric(name))
            {
                // We're not allowed to have generics.
                name = this.AddError(name, ErrorCode.ERR_UnexpectedGenericName);
            }

            if (ContainsAlias(name))
            {
                name = this.AddError(name, ErrorCode.ERR_UnexpectedAliasedName);
            }

            SyntaxToken openBrace;
            if (this.CurrentToken.Kind == SyntaxKind.OpenBraceToken || IsPossibleNamespaceMemberDeclaration())
            {
                //either we see the brace we expect here or we see something that could come after a brace
                //so we insert a missing one
                openBrace = this.EatToken(SyntaxKind.OpenBraceToken);
            }
            else
            {
                //the next character is neither the brace we expect, nor a token that could follow the expected
                //brace so we assume it's a mistake and replace it with a missing brace 
                openBrace = this.EatTokenWithPrejudice(SyntaxKind.OpenBraceToken);
                openBrace = this.ConvertToMissingWithTrailingTrivia(openBrace, SyntaxKind.OpenBraceToken);
            }

            var body = new NamespaceBodyBuilder(_pool);
            SyntaxListBuilder initialBadNodes = null;
            try
            {
                this.ParseNamespaceBody(ref openBrace, ref body, ref initialBadNodes, SyntaxKind.NamespaceDeclaration);

                var closeBrace = this.EatToken(SyntaxKind.CloseBraceToken);
                SyntaxToken semicolon = null;
                if (this.CurrentToken.Kind == SyntaxKind.SemicolonToken)
                {
                    semicolon = this.EatToken();
                }

                Debug.Assert(initialBadNodes == null); // init bad nodes should have been attached to open brace...
                return _syntaxFactory.NamespaceDeclaration(namespaceToken, name, openBrace, body.Externs, body.Usings, body.Members, closeBrace, semicolon);
            }
            finally
            {
                body.Free(_pool);
            }
        }

        private static bool ContainsAlias(NameSyntax name)
        {
            switch (name.Kind)
            {
                case SyntaxKind.GenericName:
                    return false;
                case SyntaxKind.AliasQualifiedName:
                    return true;
                case SyntaxKind.QualifiedName:
                    var qualifiedName = (QualifiedNameSyntax)name;
                    return ContainsAlias(qualifiedName.Left);
            }

            return false;
        }

        private static bool ContainsGeneric(NameSyntax name)
        {
            switch (name.Kind)
            {
                case SyntaxKind.GenericName:
                    return true;
                case SyntaxKind.AliasQualifiedName:
                    return ContainsGeneric(((AliasQualifiedNameSyntax)name).Name);
                case SyntaxKind.QualifiedName:
                    var qualifiedName = (QualifiedNameSyntax)name;
                    return ContainsGeneric(qualifiedName.Left) || ContainsGeneric(qualifiedName.Right);
            }

            return false;
        }

        private static bool IsPossibleStartOfTypeDeclaration(SyntaxKind kind)
        {
            switch (kind)
            {
                case SyntaxKind.EnumKeyword:
                case SyntaxKind.DelegateKeyword:
                case SyntaxKind.ClassKeyword:
                case SyntaxKind.InterfaceKeyword:
                case SyntaxKind.StructKeyword:
                case SyntaxKind.AbstractKeyword:
                case SyntaxKind.InternalKeyword:
                case SyntaxKind.NewKeyword:
                case SyntaxKind.PrivateKeyword:
                case SyntaxKind.ProtectedKeyword:
                case SyntaxKind.PublicKeyword:
                case SyntaxKind.SealedKeyword:
                case SyntaxKind.StaticKeyword:
                case SyntaxKind.UnsafeKeyword:
                case SyntaxKind.OpenBracketToken:
                case SyntaxKind.ExtensionKeyword:
                    return true;
                default:
                    return false;
            }
        }

        private void AddSkippedNamespaceText(
            ref SyntaxToken openBrace,
            ref NamespaceBodyBuilder body,
            ref SyntaxListBuilder initialBadNodes,
            CSharpSyntaxNode skippedSyntax)
        {
            if (body.Members.Count > 0)
            {
                body.Members[body.Members.Count - 1] = AddTrailingSkippedSyntax(body.Members[body.Members.Count - 1], skippedSyntax);
            }
            else if (body.Attributes.Count > 0)
            {
                body.Attributes[body.Attributes.Count - 1] = AddTrailingSkippedSyntax(body.Attributes[body.Attributes.Count - 1], skippedSyntax);
            }
            else if (body.Usings.Count > 0)
            {
                body.Usings[body.Usings.Count - 1] = AddTrailingSkippedSyntax(body.Usings[body.Usings.Count - 1], skippedSyntax);
            }
            else if (body.Externs.Count > 0)
            {
                body.Externs[body.Externs.Count - 1] = AddTrailingSkippedSyntax(body.Externs[body.Externs.Count - 1], skippedSyntax);
            }
            else if (openBrace != null)
            {
                openBrace = AddTrailingSkippedSyntax(openBrace, skippedSyntax);
            }
            else
            {
                if (initialBadNodes == null)
                {
                    initialBadNodes = _pool.Allocate();
                }

                initialBadNodes.AddRange(skippedSyntax);
            }
        }

        // Parts of a namespace declaration in the order they can be defined.
        private enum NamespaceParts
        {
            None = 0,
            ExternAliases = 1,
            Usings = 2,
            GlobalAttributes = 3,
            MembersAndStatements = 4,
        }

        private void ParseNamespaceBody(ref SyntaxToken openBrace, ref NamespaceBodyBuilder body, ref SyntaxListBuilder initialBadNodes, SyntaxKind parentKind)
        {
            // "top-level" expressions and statements should never occur inside an asynchronous context
            Debug.Assert(!IsInAsync);

            bool isGlobal = openBrace == null;
            bool isGlobalScript = isGlobal && this.IsScript;

            var saveTerm = _termState;
            _termState |= TerminatorState.IsNamespaceMemberStartOrStop;
            NamespaceParts seen = NamespaceParts.None;
            var pendingIncompleteMembers = _pool.Allocate<MemberDeclarationSyntax>();
            bool reportUnexpectedToken = true;

            try
            {
                while (true)
                {
                    switch (this.CurrentToken.Kind)
                    {
                        case SyntaxKind.NamespaceKeyword:
                            // incomplete members must be processed before we add any nodes to the body:
                            AddIncompleteMembers(ref pendingIncompleteMembers, ref body);

                            body.Members.Add(this.ParseNamespaceDeclaration());
                            seen = NamespaceParts.MembersAndStatements;
                            reportUnexpectedToken = true;
                            break;

                        case SyntaxKind.CloseBraceToken:
                            // A very common user error is to type an additional } 
                            // somewhere in the file.  This will cause us to stop parsing
                            // the root (global) namespace too early and will make the 
                            // rest of the file unparseable and unusable by intellisense.
                            // We detect that case here and we skip the close curly and
                            // continue parsing as if we did not see the }
                            if (isGlobal)
                            {
                                // incomplete members must be processed before we add any nodes to the body:
                                ReduceIncompleteMembers(ref pendingIncompleteMembers, ref openBrace, ref body, ref initialBadNodes);

                                var token = this.EatToken();
                                token = this.AddError(token,
                                    IsScript ? ErrorCode.ERR_GlobalDefinitionOrStatementExpected : ErrorCode.ERR_EOFExpected);

                                this.AddSkippedNamespaceText(ref openBrace, ref body, ref initialBadNodes, token);
                                reportUnexpectedToken = true;
                                break;
                            }
                            else
                            {
                                // This token marks the end of a namespace body
                                return;
                            }

                        case SyntaxKind.EndOfFileToken:
                            // This token marks the end of a namespace body
                            return;

                        case SyntaxKind.ExternKeyword:
                            if (isGlobalScript && !ScanExternAliasDirective())
                            {
                                // extern member
                                goto default;
                            }
                            else
                            {
                                // incomplete members must be processed before we add any nodes to the body:
                                ReduceIncompleteMembers(ref pendingIncompleteMembers, ref openBrace, ref body, ref initialBadNodes);

                                var @extern = ParseExternAliasDirective();
                                if (seen > NamespaceParts.ExternAliases)
                                {
                                    @extern = this.AddErrorToFirstToken(@extern, ErrorCode.ERR_ExternAfterElements);
                                    this.AddSkippedNamespaceText(ref openBrace, ref body, ref initialBadNodes, @extern);
                                }
                                else
                                {
                                    body.Externs.Add(@extern);
                                    seen = NamespaceParts.ExternAliases;
                                }

                                reportUnexpectedToken = true;
                                break;
                            }

                        case SyntaxKind.UsingKeyword:
                            if (isGlobalScript && this.PeekToken(1).Kind == SyntaxKind.OpenParenToken)
                            {
                                // incomplete members must be processed before we add any nodes to the body:
                                AddIncompleteMembers(ref pendingIncompleteMembers, ref body);

                                body.Members.Add(_syntaxFactory.GlobalStatement(ParseUsingStatement()));
                                seen = NamespaceParts.MembersAndStatements;
                            }
                            else
                            {
                                // incomplete members must be processed before we add any nodes to the body:
                                ReduceIncompleteMembers(ref pendingIncompleteMembers, ref openBrace, ref body, ref initialBadNodes);

                                var @using = this.ParseUsingDirective();
                                if (seen > NamespaceParts.Usings)
                                {
                                    @using = this.AddError(@using, ErrorCode.ERR_UsingAfterElements);
                                    this.AddSkippedNamespaceText(ref openBrace, ref body, ref initialBadNodes, @using);
                                }
                                else
                                {
                                    body.Usings.Add(@using);
                                    seen = NamespaceParts.Usings;
                                }
                            }

                            reportUnexpectedToken = true;
                            break;

                        case SyntaxKind.OpenBracketToken:
                            if (this.IsPossibleGlobalAttributeDeclaration())
                            {
                                // incomplete members must be processed before we add any nodes to the body:
                                ReduceIncompleteMembers(ref pendingIncompleteMembers, ref openBrace, ref body, ref initialBadNodes);

                                var attribute = this.ParseAttributeDeclaration();
                                if (!isGlobal || seen > NamespaceParts.GlobalAttributes)
                                {
                                    attribute = this.AddError(attribute, attribute.Target.Identifier, ErrorCode.ERR_GlobalAttributesNotFirst);
                                    this.AddSkippedNamespaceText(ref openBrace, ref body, ref initialBadNodes, attribute);
                                }
                                else
                                {
                                    body.Attributes.Add(attribute);
                                    seen = NamespaceParts.GlobalAttributes;
                                }

                                reportUnexpectedToken = true;
                                break;
                            }

                            goto default;

                        default:
                            var memberOrStatement = this.ParseMemberDeclarationOrStatement(parentKind);
                            if (memberOrStatement == null)
                            {
                                // incomplete members must be processed before we add any nodes to the body:
                                ReduceIncompleteMembers(ref pendingIncompleteMembers, ref openBrace, ref body, ref initialBadNodes);

                                // eat one token and try to parse declaration or statement again:
                                var skippedToken = EatToken();
                                if (reportUnexpectedToken && !skippedToken.ContainsDiagnostics)
                                {
                                    skippedToken = this.AddError(skippedToken,
                                        IsScript ? ErrorCode.ERR_GlobalDefinitionOrStatementExpected : ErrorCode.ERR_EOFExpected);

                                    // do not report the error multiple times for subsequent tokens:
                                    reportUnexpectedToken = false;
                                }

                                this.AddSkippedNamespaceText(ref openBrace, ref body, ref initialBadNodes, skippedToken);
                            }
                            else if (memberOrStatement.Kind == SyntaxKind.IncompleteMember && seen < NamespaceParts.MembersAndStatements)
                            {
                                pendingIncompleteMembers.Add(memberOrStatement);
                                reportUnexpectedToken = true;
                            }
                            else
                            {
                                // incomplete members must be processed before we add any nodes to the body:
                                AddIncompleteMembers(ref pendingIncompleteMembers, ref body);

                                body.Members.Add(memberOrStatement);
                                seen = NamespaceParts.MembersAndStatements;
                                reportUnexpectedToken = true;
                            }
                            break;
                    }
                }
            }
            finally
            {
                _termState = saveTerm;

                // adds pending incomplete nodes:
                AddIncompleteMembers(ref pendingIncompleteMembers, ref body);
                _pool.Free(pendingIncompleteMembers);
            }
        }

        private static void AddIncompleteMembers(ref SyntaxListBuilder<MemberDeclarationSyntax> incompleteMembers, ref NamespaceBodyBuilder body)
        {
            if (incompleteMembers.Count > 0)
            {
                body.Members.AddRange(incompleteMembers);
                incompleteMembers.Clear();
            }
        }

        private void ReduceIncompleteMembers(ref SyntaxListBuilder<MemberDeclarationSyntax> incompleteMembers,
            ref SyntaxToken openBrace, ref NamespaceBodyBuilder body, ref SyntaxListBuilder initialBadNodes)
        {
            for (int i = 0; i < incompleteMembers.Count; i++)
            {
                this.AddSkippedNamespaceText(ref openBrace, ref body, ref initialBadNodes, incompleteMembers[i]);
            }
            incompleteMembers.Clear();
        }

        private bool IsPossibleNamespaceMemberDeclaration()
        {
            switch (this.CurrentToken.Kind)
            {
                case SyntaxKind.ExternKeyword:
                case SyntaxKind.UsingKeyword:
                case SyntaxKind.NamespaceKeyword:
                    return true;
                case SyntaxKind.IdentifierToken:
                    return IsPartialInNamespaceMemberDeclaration();
                default:
                    return IsPossibleStartOfTypeDeclaration(this.CurrentToken.ContextualKind);
            }
        }

        private bool IsPartialInNamespaceMemberDeclaration()
        {
            if (this.CurrentToken.ContextualKind == SyntaxKind.PartialKeyword)
            {
                if (this.IsPartialType())
                {
                    return true;
                }
                else if (this.PeekToken(1).Kind == SyntaxKind.NamespaceKeyword)
                {
                    return true;
                }
            }

            return false;
        }

        public bool IsEndOfNamespace()
        {
            return this.CurrentToken.Kind == SyntaxKind.CloseBraceToken;
        }

        public bool IsGobalAttributesTerminator()
        {
            return this.IsEndOfNamespace()
                || this.IsPossibleNamespaceMemberDeclaration();
        }

        private bool IsNamespaceMemberStartOrStop()
        {
            return this.IsEndOfNamespace()
                || this.IsPossibleNamespaceMemberDeclaration();
        }

        /// <summary>
        /// Returns true if the lookahead tokens compose extern alias directive.
        /// </summary>
        private bool ScanExternAliasDirective()
        {
            // The check also includes the ending semicolon so that we can disambiguate among:
            //   extern alias foo;
            //   extern alias foo();
            //   extern alias foo { get; }

            return this.CurrentToken.Kind == SyntaxKind.ExternKeyword
                && this.PeekToken(1).Kind == SyntaxKind.IdentifierToken && this.PeekToken(1).ContextualKind == SyntaxKind.AliasKeyword
                && this.PeekToken(2).Kind == SyntaxKind.IdentifierToken
                && this.PeekToken(3).Kind == SyntaxKind.SemicolonToken;
        }

        private ExternAliasDirectiveSyntax ParseExternAliasDirective()
        {
            if (this.IsIncrementalAndFactoryContextMatches && this.CurrentNodeKind == SyntaxKind.ExternAliasDirective)
            {
                return (ExternAliasDirectiveSyntax)this.EatNode();
            }

            Debug.Assert(this.CurrentToken.Kind == SyntaxKind.ExternKeyword);

            var externToken = this.EatToken(SyntaxKind.ExternKeyword);
            var aliasToken = this.EatContextualToken(SyntaxKind.AliasKeyword);
            externToken = CheckFeatureAvailability(externToken, MessageID.IDS_FeatureExternAlias);

            var name = this.ParseIdentifierToken();

            var semicolon = this.EatToken(SyntaxKind.SemicolonToken);

            return _syntaxFactory.ExternAliasDirective(externToken, aliasToken, name, semicolon);
        }

        private NameEqualsSyntax ParseNameEquals(bool warnOnGlobal = false)
        {
            Debug.Assert(this.IsNamedAssignment());

            var id = this.ParseIdentifierToken();
            var equals = this.EatToken(SyntaxKind.EqualsToken);

            // Warn on "using global = X".
            if (warnOnGlobal && IsNameGlobal(id))
            {
                id = this.AddError(id, ErrorCode.WRN_GlobalAliasDefn);
            }

            return _syntaxFactory.NameEquals(_syntaxFactory.IdentifierName(id), equals);
        }

        private UsingDirectiveSyntax ParseUsingDirective()
        {
            if (this.IsIncrementalAndFactoryContextMatches && this.CurrentNodeKind == SyntaxKind.UsingDirective)
            {
                return (UsingDirectiveSyntax)this.EatNode();
            }

            Debug.Assert(this.CurrentToken.Kind == SyntaxKind.UsingKeyword);

            var usingToken = this.EatToken(SyntaxKind.UsingKeyword);

            var staticToken = default(SyntaxToken);
            if (this.CurrentToken.Kind == SyntaxKind.StaticKeyword)
            {
                staticToken = this.EatToken(SyntaxKind.StaticKeyword);
            }

            NameEqualsSyntax alias = null;
            if (this.IsNamedAssignment())
            {
                alias = ParseNameEquals(warnOnGlobal: true);
            }

            NameSyntax name;
            SyntaxToken semicolon;

            if (IsPossibleNamespaceMemberDeclaration())
            {
                //We're worried about the case where someone already has a correct program
                //and they've gone back to add a using directive, but have not finished the
                //new directive.  e.g.
                //
                //    using 
                //    namespace Foo {
                //        //...
                //    }
                //
                //If the token we see after "using" could be its own top-level construct, then
                //we just want to insert a missing identifier and semicolon and then return to
                //parsing at the top-level.
                //
                //NB: there's no way this could be true for a set of tokens that form a valid 
                //using directive, so there's no danger in checking the error case first.

                name = WithAdditionalDiagnostics(CreateMissingIdentifierName(), GetExpectedTokenError(SyntaxKind.IdentifierToken, this.CurrentToken.Kind));
                semicolon = SyntaxFactory.MissingToken(SyntaxKind.SemicolonToken);
            }
            else
            {
                name = this.ParseQualifiedName();
                if (name.IsMissing && this.PeekToken(1).Kind == SyntaxKind.SemicolonToken)
                {
                    //if we can see a semicolon ahead, then the current token was
                    //probably supposed to be an identifier
                    name = AddTrailingSkippedSyntax(name, this.EatToken());
                }
                semicolon = this.EatToken(SyntaxKind.SemicolonToken);
            }

            var usingDirective = _syntaxFactory.UsingDirective(usingToken, staticToken, alias, name, semicolon);
            if (staticToken != default(SyntaxToken))
            {
                usingDirective = CheckFeatureAvailability(usingDirective, MessageID.IDS_FeatureUsingStatic);
            }

            return usingDirective;
        }

        private bool IsPossibleGlobalAttributeDeclaration()
        {
            return this.CurrentToken.Kind == SyntaxKind.OpenBracketToken
                && IsGlobalAttributeTarget(this.PeekToken(1))
                && this.PeekToken(2).Kind == SyntaxKind.ColonToken;
        }

        private static bool IsGlobalAttributeTarget(SyntaxToken token)
        {
            switch (token.ToAttributeLocation())
            {
                case AttributeLocation.Assembly:
                case AttributeLocation.Module:
                    return true;
                default:
                    return false;
            }
        }

        private bool IsPossibleAttributeDeclaration()
        {
            return this.CurrentToken.Kind == SyntaxKind.OpenBracketToken;
        }

        private void ParseAttributeDeclarations(SyntaxListBuilder list, bool allowAttributes = true)
        {
            var saveTerm = _termState;
            _termState |= TerminatorState.IsAttributeDeclarationTerminator;
            while (this.IsPossibleAttributeDeclaration())
            {
                var section = this.ParseAttributeDeclaration();
                if (!allowAttributes)
                {
                    section = this.AddError(section, ErrorCode.ERR_AttributesNotAllowed);
                }

                list.Add(section);
            }

            _termState = saveTerm;
        }

        private bool IsAttributeDeclarationTerminator()
        {
            return this.CurrentToken.Kind == SyntaxKind.CloseBracketToken
                || this.IsPossibleAttributeDeclaration(); // start of a new one...
        }

        private AttributeListSyntax ParseAttributeDeclaration()
        {
            if (this.IsIncrementalAndFactoryContextMatches && this.CurrentNodeKind == SyntaxKind.AttributeList)
            {
                return (AttributeListSyntax)this.EatNode();
            }

            var openBracket = this.EatToken(SyntaxKind.OpenBracketToken);

            // Check for optional location :
            AttributeTargetSpecifierSyntax attrLocation = null;
            if (IsSomeWord(this.CurrentToken.Kind) && this.PeekToken(1).Kind == SyntaxKind.ColonToken)
            {
                var id = ConvertToKeyword(this.EatToken());
                var colon = this.EatToken(SyntaxKind.ColonToken);
                attrLocation = _syntaxFactory.AttributeTargetSpecifier(id, colon);
            }

            var attributes = _pool.AllocateSeparated<AttributeSyntax>();
            try
            {
                if (attrLocation != null && attrLocation.Identifier.ToAttributeLocation() == AttributeLocation.Module)
                {
                    attrLocation = CheckFeatureAvailability(attrLocation, MessageID.IDS_FeatureModuleAttrLoc);
                }

                this.ParseAttributes(attributes);
                var closeBracket = this.EatToken(SyntaxKind.CloseBracketToken);
                var declaration = _syntaxFactory.AttributeList(openBracket, attrLocation, attributes, closeBracket);

                return declaration;
            }
            finally
            {
                _pool.Free(attributes);
            }
        }

        private void ParseAttributes(SeparatedSyntaxListBuilder<AttributeSyntax> nodes)
        {
            // always expect at least one attribute
            nodes.Add(this.ParseAttribute());

            // remaining attributes
            while (this.CurrentToken.Kind != SyntaxKind.CloseBracketToken)
            {
                if (this.CurrentToken.Kind == SyntaxKind.CommaToken)
                {
                    // comma is optional, but if it is here it should be followed by another attribute
                    nodes.AddSeparator(this.EatToken());

                    // check for legal trailing comma
                    if (this.CurrentToken.Kind == SyntaxKind.CloseBracketToken)
                    {
                        break;
                    }

                    nodes.Add(this.ParseAttribute());
                }
                else if (this.IsPossibleAttribute())
                {
                    nodes.AddSeparator(SyntaxFactory.MissingToken(SyntaxKind.CommaToken));
                    nodes.Add(this.ParseAttribute());
                }
                else if (this.SkipBadAttributeListTokens(nodes, SyntaxKind.IdentifierToken) == PostSkipAction.Abort)
                {
                    break;
                }
            }
        }

        private PostSkipAction SkipBadAttributeListTokens(SeparatedSyntaxListBuilder<AttributeSyntax> list, SyntaxKind expected)
        {
            Debug.Assert(list.Count > 0);
            SyntaxToken tmp = null;
            return this.SkipBadSeparatedListTokensWithExpectedKind(ref tmp, list,
                p => p.CurrentToken.Kind != SyntaxKind.CommaToken && !p.IsPossibleAttribute(),
                p => p.CurrentToken.Kind == SyntaxKind.CloseBracketToken || p.IsTerminator(),
                expected);
        }

        private bool IsPossibleAttribute()
        {
            return this.IsTrueIdentifier();
        }

        private AttributeSyntax ParseAttribute()
        {
            if (this.IsIncrementalAndFactoryContextMatches && this.CurrentNodeKind == SyntaxKind.Attribute)
            {
                return (AttributeSyntax)this.EatNode();
            }

            var name = this.ParseQualifiedName();

            var argList = this.ParseAttributeArgumentList();
            return _syntaxFactory.Attribute(name, argList);
        }

        internal AttributeArgumentListSyntax ParseAttributeArgumentList()
        {
            if (this.IsIncrementalAndFactoryContextMatches && this.CurrentNodeKind == SyntaxKind.AttributeArgumentList)
            {
                return (AttributeArgumentListSyntax)this.EatNode();
            }

            AttributeArgumentListSyntax argList = null;
            if (this.CurrentToken.Kind == SyntaxKind.OpenParenToken)
            {
                var openParen = this.EatToken(SyntaxKind.OpenParenToken);
                var argNodes = _pool.AllocateSeparated<AttributeArgumentSyntax>();
                try
                {
                    bool shouldHaveName = false;
tryAgain:
                    if (this.CurrentToken.Kind != SyntaxKind.CloseParenToken)
                    {
                        if (this.IsPossibleAttributeArgument() || this.CurrentToken.Kind == SyntaxKind.CommaToken)
                        {
                            // first argument
                            argNodes.Add(this.ParseAttributeArgument(ref shouldHaveName));

                            // comma + argument or end?
                            while (true)
                            {
                                if (this.CurrentToken.Kind == SyntaxKind.CloseParenToken)
                                {
                                    break;
                                }
                                else if (this.CurrentToken.Kind == SyntaxKind.CommaToken || this.IsPossibleAttributeArgument())
                                {
                                    argNodes.AddSeparator(this.EatToken(SyntaxKind.CommaToken));
                                    argNodes.Add(this.ParseAttributeArgument(ref shouldHaveName));
                                }
                                else if (this.SkipBadAttributeArgumentTokens(ref openParen, argNodes, SyntaxKind.CommaToken) == PostSkipAction.Abort)
                                {
                                    break;
                                }
                            }
                        }
                        else if (this.SkipBadAttributeArgumentTokens(ref openParen, argNodes, SyntaxKind.IdentifierToken) == PostSkipAction.Continue)
                        {
                            goto tryAgain;
                        }
                    }

                    var closeParen = this.EatToken(SyntaxKind.CloseParenToken);
                    argList = _syntaxFactory.AttributeArgumentList(openParen, argNodes, closeParen);
                }
                finally
                {
                    _pool.Free(argNodes);
                }
            }

            return argList;
        }

        private PostSkipAction SkipBadAttributeArgumentTokens(ref SyntaxToken openParen, SeparatedSyntaxListBuilder<AttributeArgumentSyntax> list, SyntaxKind expected)
        {
            return this.SkipBadSeparatedListTokensWithExpectedKind(ref openParen, list,
                p => p.CurrentToken.Kind != SyntaxKind.CommaToken && !p.IsPossibleAttributeArgument(),
                p => p.CurrentToken.Kind == SyntaxKind.CloseParenToken || p.IsTerminator(),
                expected);
        }

        private bool IsPossibleAttributeArgument()
        {
            return this.IsPossibleExpression();
        }

        private AttributeArgumentSyntax ParseAttributeArgument(ref bool shouldHaveName)
        {
            // Need to parse both "real" named arguments and attribute-style named arguments.
            // We track attribute-style named arguments only with fShouldHaveName.

            NameEqualsSyntax nameEquals = null;
            NameColonSyntax nameColon = null;
            if (this.CurrentToken.Kind == SyntaxKind.IdentifierToken)
            {
                SyntaxKind nextTokenKind = this.PeekToken(1).Kind;
                switch (nextTokenKind)
                {
                    case SyntaxKind.EqualsToken:
                        {
                            var name = this.ParseIdentifierToken();
                            var equals = this.EatToken(SyntaxKind.EqualsToken);
                            nameEquals = _syntaxFactory.NameEquals(_syntaxFactory.IdentifierName(name), equals);
                            shouldHaveName = true;
                        }

                        break;
                    case SyntaxKind.ColonToken:
                        {
                            var name = this.ParseIdentifierName();
                            var colonToken = this.EatToken(SyntaxKind.ColonToken);
                            nameColon = _syntaxFactory.NameColon(name, colonToken);
                            nameColon = CheckFeatureAvailability(nameColon, MessageID.IDS_FeatureNamedArgument);
                        }

                        break;
                }
            }

            var expr = this.ParseExpressionCore();

            // Not named -- give an error if it's supposed to be
            if (shouldHaveName && nameEquals == null)
            {
                expr = this.AddError(expr, ErrorCode.ERR_NamedArgumentExpected);
            }

            return _syntaxFactory.AttributeArgument(nameEquals, nameColon, expr);
        }

        [Flags]
        private enum SyntaxModifier
        {
            None = 0,
            Public = 0x0001,
            Internal = 0x0002,
            Protected = 0x0004,
            Private = 0x0008,
            Sealed = 0x0010,
            Abstract = 0x0020,
            Static = 0x0040,
            Virtual = 0x0080,
            Extern = 0x0100,
            New = 0x0200,
            Override = 0x0400,
            ReadOnly = 0x0800,
            Volatile = 0x1000,
            Unsafe = 0x2000,
            Partial = 0x4000,
            Async = 0x8000,
            Replace = 0x10000,
            Extension = 0x20000
        }

        private const SyntaxModifier AccessModifiers = SyntaxModifier.Public | SyntaxModifier.Internal | SyntaxModifier.Protected | SyntaxModifier.Private;

        private static SyntaxModifier GetModifier(SyntaxToken token)
        {
            switch (token.Kind)
            {
                case SyntaxKind.PublicKeyword:
                    return SyntaxModifier.Public;
                case SyntaxKind.InternalKeyword:
                    return SyntaxModifier.Internal;
                case SyntaxKind.ProtectedKeyword:
                    return SyntaxModifier.Protected;
                case SyntaxKind.PrivateKeyword:
                    return SyntaxModifier.Private;
                case SyntaxKind.SealedKeyword:
                    return SyntaxModifier.Sealed;
                case SyntaxKind.AbstractKeyword:
                    return SyntaxModifier.Abstract;
                case SyntaxKind.StaticKeyword:
                    return SyntaxModifier.Static;
                case SyntaxKind.VirtualKeyword:
                    return SyntaxModifier.Virtual;
                case SyntaxKind.ExternKeyword:
                    return SyntaxModifier.Extern;
                case SyntaxKind.NewKeyword:
                    return SyntaxModifier.New;
                case SyntaxKind.OverrideKeyword:
                    return SyntaxModifier.Override;
                case SyntaxKind.ReadOnlyKeyword:
                    return SyntaxModifier.ReadOnly;
                case SyntaxKind.VolatileKeyword:
                    return SyntaxModifier.Volatile;
                case SyntaxKind.UnsafeKeyword:
                    return SyntaxModifier.Unsafe;
                case SyntaxKind.IdentifierToken:
                    switch (token.ContextualKind)
                    {
                        case SyntaxKind.PartialKeyword:
                            return SyntaxModifier.Partial;
                        case SyntaxKind.AsyncKeyword:
                            return SyntaxModifier.Async;
<<<<<<< HEAD
                        case SyntaxKind.ReplaceKeyword:
                            return SyntaxModifier.Replace;
                        case SyntaxKind.ExtensionKeyword:
                            return SyntaxModifier.Extension;
=======
>>>>>>> 69db534f
                    }

                    goto default;
                default:
                    return SyntaxModifier.None;
            }
        }

        private bool IsPossibleModifier()
        {
            return IsPossibleModifier(this.CurrentToken);
        }

        private static bool IsPossibleModifier(SyntaxToken token)
        {
            return GetModifier(token) != SyntaxModifier.None;
        }

        private void ParseModifiers(SyntaxListBuilder tokens)
        {
            SyntaxModifier mods = 0;
            bool seenNoDuplicates = true;
            bool seenNoAccessibilityDuplicates = true;

            while (true)
            {
                var newMod = GetModifier(this.CurrentToken);
                if (newMod == SyntaxModifier.None)
                {
                    break;
                }

                SyntaxToken modTok;
                switch (newMod)
                {
                    case SyntaxModifier.Partial:
                        {
                            var nextToken = PeekToken(1);
                            if (this.IsPartialType())
                            {
                                modTok = ConvertToKeyword(this.EatToken());
                                modTok = CheckFeatureAvailability(modTok, MessageID.IDS_FeaturePartialTypes);
                            }
                            else if (this.IsPartialMember())
                            {
                                modTok = ConvertToKeyword(this.EatToken());
                                modTok = CheckFeatureAvailability(modTok, MessageID.IDS_FeaturePartialMethod);
                            }
                            else if (nextToken.Kind == SyntaxKind.NamespaceKeyword)
                            {
                                goto default;
                            }
                            else if (nextToken.Kind == SyntaxKind.EnumKeyword || nextToken.Kind == SyntaxKind.DelegateKeyword)
                            {
                                modTok = ConvertToKeyword(this.EatToken());
                                modTok = this.AddError(modTok, ErrorCode.ERR_PartialMisplaced);
                            }
                            else if (!IsPossibleStartOfTypeDeclaration(nextToken.ContextualKind) || GetModifier(nextToken) == SyntaxModifier.None)
                            {
                                return;
                            }
                            else
                            {
                                modTok = ConvertToKeyword(this.EatToken());
                                modTok = this.AddError(modTok, ErrorCode.ERR_PartialMisplaced);
                            }

                            break;
                        }
                    case SyntaxModifier.Async:
                        {
                            if (ShouldCurrentContextualKeywordBeTreatedAsModifier())
                            {
                                modTok = ConvertToKeyword(this.EatToken());
                                modTok = CheckFeatureAvailability(modTok, MessageID.IDS_FeatureAsync);
                                break;
                            }
                            return;
                        }
                    case SyntaxModifier.Replace:
                        {
                            if (ShouldCurrentContextualKeywordBeTreatedAsModifier())
                            {
                                modTok = ConvertToKeyword(this.EatToken());
                                modTok = CheckFeatureAvailability(modTok, MessageID.IDS_FeatureReplace);
                                break;
                            }
                            return;
                        }
                    case SyntaxModifier.Extension:
                        {
                            if (ShouldCurrentContextualKeywordBeTreatedAsModifier())
                            {
                                modTok = ConvertToKeyword(this.EatToken());
                                modTok = CheckFeatureAvailability(modTok, MessageID.IDS_FeatureExtensionEverything);
                                break;
                            }
                            return;
                        }
                    default:
                        {
                            modTok = this.EatToken();
                            break;
                        }
                }

                ReportDuplicateModifiers(ref modTok, newMod, mods, ref seenNoDuplicates, ref seenNoAccessibilityDuplicates);
                mods |= newMod;

                tokens.Add(modTok);
            }
        }

        private bool ShouldCurrentContextualKeywordBeTreatedAsModifier()
        {
<<<<<<< HEAD
            Debug.Assert(this.CurrentToken.ContextualKind == SyntaxKind.AsyncKeyword ||
                this.CurrentToken.ContextualKind == SyntaxKind.ReplaceKeyword ||
                this.CurrentToken.ContextualKind == SyntaxKind.ExtensionKeyword);
=======
            Debug.Assert(this.CurrentToken.ContextualKind == SyntaxKind.AsyncKeyword);
>>>>>>> 69db534f

            // Adapted from CParser::IsAsyncMethod.

            var nextToken = PeekToken(1);
            if (GetModifier(nextToken) != SyntaxModifier.None && !SyntaxFacts.IsContextualKeyword(nextToken.ContextualKind))
            {
                // If the next token is a (non-contextual) modifier keyword, then this token is
                // definitely the async keyword
                return true;
            }

            bool isModifier = false;

            // Some of our helpers start at the current token, so we'll have to advance for their
            // sake and then backtrack when we're done.  Don't leave this block without releasing
            // the reset point.
            ResetPoint resetPoint = GetResetPoint();

            this.EatToken(); //move past contextual keyword

            if (this.CurrentToken.ContextualKind == SyntaxKind.PartialKeyword ||
                this.CurrentToken.ContextualKind == SyntaxKind.ExtensionKeyword)
            {
                this.EatToken(); // "partial" doesn't affect our decision, so look past it.
            }

            // Comment directly from CParser::IsAsyncMethod.
            // ... 'async' [partial] <typedecl> ...
            // ... 'async' [partial] <event> ...
            // ... 'async' [partial] <implicit> <operator> ...
            // ... 'async' [partial] <explicit> <operator> ...
            // ... 'async' [partial] <typename> <operator> ...
            // ... 'async' [partial] <typename> <membername> ...
            // DEVNOTE: Although we parse async user defined conversions, operators, etc. here,
            // anything other than async methods are detected as erroneous later, during the define phase

            SyntaxToken currToken = this.CurrentToken;
            if (IsPossibleStartOfTypeDeclaration(currToken.ContextualKind) ||
                currToken.Kind == SyntaxKind.EventKeyword ||
                ((currToken.Kind == SyntaxKind.ExplicitKeyword || currToken.Kind == SyntaxKind.ImplicitKeyword) && PeekToken(1).Kind == SyntaxKind.OperatorKeyword) ||
                (ScanType() != ScanTypeFlags.NotType && (this.CurrentToken.Kind == SyntaxKind.OperatorKeyword || IsPossibleMemberName())))
            {
                isModifier = true;
            }

            this.Reset(ref resetPoint);
            this.Release(ref resetPoint);

            return isModifier;
        }

        private void ReportDuplicateModifiers(ref SyntaxToken modTok, SyntaxModifier newMod, SyntaxModifier mods, ref bool seenNoDuplicates, ref bool seenNoAccessibilityDuplicates)
        {
            if ((mods & newMod) != 0)
            {
                if (seenNoDuplicates)
                {
                    modTok = this.AddError(modTok, ErrorCode.ERR_DuplicateModifier, SyntaxFacts.GetText(modTok.Kind));
                    seenNoDuplicates = false;
                }
            }
            else
            {
                if ((mods & AccessModifiers) != 0 && (newMod & AccessModifiers) != 0)
                {
                    // Can't have two different access modifiers.
                    // Exception: "internal protected" or "protected internal" is allowed.
                    if (!(((newMod == SyntaxModifier.Protected) && (mods & SyntaxModifier.Internal) != 0) ||
                            ((newMod == SyntaxModifier.Internal) && (mods & SyntaxModifier.Protected) != 0)))
                    {
                        if (seenNoAccessibilityDuplicates)
                        {
                            modTok = this.AddError(modTok, ErrorCode.ERR_BadMemberProtection);
                        }

                        seenNoAccessibilityDuplicates = false;
                    }
                }
            }
        }

        private bool IsExtensionType()
        {
            Debug.Assert(this.CurrentToken.ContextualKind == SyntaxKind.ExtensionKeyword);
            switch (this.PeekToken(1).Kind)
            {
                case SyntaxKind.ClassKeyword:
                    return true;
            }

            return false;
        }

        private bool IsPartialType()
        {
            Debug.Assert(this.CurrentToken.ContextualKind == SyntaxKind.PartialKeyword);
            switch (this.PeekToken(1).Kind)
            {
                case SyntaxKind.StructKeyword:
                case SyntaxKind.ClassKeyword:
                case SyntaxKind.InterfaceKeyword:
                    return true;
            }

            return false;
        }

        private bool IsPartialMember()
        {
            // note(cyrusn): this could have been written like so:
            //
            //  return
            //    this.CurrentToken.ContextualKind == SyntaxKind.PartialKeyword &&
            //    this.PeekToken(1).Kind == SyntaxKind.VoidKeyword;
            //
            // However, we want to be lenient and allow the user to write 
            // 'partial' in most modifier lists.  We will then provide them with
            // a more specific message later in binding that they are doing 
            // something wrong.
            //
            // Some might argue that the simple check would suffice.
            // However, we'd like to maintain behavior with 
            // previously shipped versions, and so we're keeping this code.

            // Here we check for:
            //   partial ReturnType MemberName
            Debug.Assert(this.CurrentToken.ContextualKind == SyntaxKind.PartialKeyword);
            var point = this.GetResetPoint();
            try
            {
                this.EatToken(); // partial

                if (this.ScanType() == ScanTypeFlags.NotType)
                {
                    return false;
                }

                return IsPossibleMemberName();
            }
            finally
            {
                this.Reset(ref point);
                this.Release(ref point);
            }
        }

        private bool IsPossibleMemberName()
        {
            switch (this.CurrentToken.Kind)
            {
                case SyntaxKind.IdentifierToken:
                case SyntaxKind.ThisKeyword:
                    return true;
                default:
                    return false;
            }
        }

        private static bool CanReuseTypeDeclaration(CSharp.Syntax.MemberDeclarationSyntax member)
        {
            if (member != null)
            {
                // on reuse valid type declaration (not bad namespace members)
                switch (member.Kind())
                {
                    case SyntaxKind.ClassDeclaration:
                    case SyntaxKind.StructDeclaration:
                    case SyntaxKind.InterfaceDeclaration:
                    case SyntaxKind.EnumDeclaration:
                    case SyntaxKind.DelegateDeclaration:
                        return true;
                }
            }

            return false;
        }

        private MemberDeclarationSyntax ParseTypeDeclaration(SyntaxListBuilder<AttributeListSyntax> attributes, SyntaxListBuilder modifiers)
        {
            // "top-level" expressions and statements should never occur inside an asynchronous context
            Debug.Assert(!IsInAsync);

            cancellationToken.ThrowIfCancellationRequested();

            switch (this.CurrentToken.Kind)
            {
                case SyntaxKind.ClassKeyword:
                    // report use of static class
                    for (int i = 0, n = modifiers.Count; i < n; i++)
                    {
                        if (modifiers[i].Kind == SyntaxKind.StaticKeyword)
                        {
                            modifiers[i] = CheckFeatureAvailability(modifiers[i], MessageID.IDS_FeatureStaticClasses);
                        }
                    }

                    return this.ParseClassOrStructOrInterfaceDeclaration(attributes, modifiers);

                case SyntaxKind.StructKeyword:
                case SyntaxKind.InterfaceKeyword:
                    return this.ParseClassOrStructOrInterfaceDeclaration(attributes, modifiers);

                case SyntaxKind.DelegateKeyword:
                    return this.ParseDelegateDeclaration(attributes, modifiers);

                case SyntaxKind.EnumKeyword:
                    return this.ParseEnumDeclaration(attributes, modifiers);

                default:
                    throw ExceptionUtilities.UnexpectedValue(this.CurrentToken.Kind);
            }
        }

        private TypeDeclarationSyntax ParseClassOrStructOrInterfaceDeclaration(SyntaxListBuilder<AttributeListSyntax> attributes, SyntaxListBuilder modifiers)
        {
            Debug.Assert(this.CurrentToken.Kind == SyntaxKind.ClassKeyword || this.CurrentToken.Kind == SyntaxKind.StructKeyword || this.CurrentToken.Kind == SyntaxKind.InterfaceKeyword);

            // "top-level" expressions and statements should never occur inside an asynchronous context
            Debug.Assert(!IsInAsync);

            var classOrStructOrInterface = this.EatToken();
            var saveTerm = _termState;
            _termState |= TerminatorState.IsPossibleAggregateClauseStartOrStop;
            var name = this.ParseIdentifierToken();
            var typeParameters = this.ParseTypeParameterList(allowVariance: classOrStructOrInterface.Kind == SyntaxKind.InterfaceKeyword);

            _termState = saveTerm;
            bool hasTypeParams = typeParameters != null;
            var baseList = this.ParseBaseList(modifiers.Any(SyntaxKind.ExtensionKeyword));

            // Parse class body
            bool parseMembers = true;
            SyntaxListBuilder<MemberDeclarationSyntax> members = default(SyntaxListBuilder<MemberDeclarationSyntax>);
            var constraints = default(SyntaxListBuilder<TypeParameterConstraintClauseSyntax>);
            try
            {
                if (this.CurrentToken.ContextualKind == SyntaxKind.WhereKeyword)
                {
                    constraints = _pool.Allocate<TypeParameterConstraintClauseSyntax>();
                    this.ParseTypeParameterConstraintClauses(hasTypeParams, constraints);
                }

                var openBrace = this.EatToken(SyntaxKind.OpenBraceToken);

                // ignore members if missing type name or missing open curly
                if (name.IsMissing || openBrace.IsMissing)
                {
                    parseMembers = false;
                }

                // even if we saw a { or think we should parse members bail out early since
                // we know namespaces can't be nested inside types
                if (parseMembers)
                {
                    members = _pool.Allocate<MemberDeclarationSyntax>();

                    while (true)
                    {
                        SyntaxKind kind = this.CurrentToken.Kind;

                        if (CanStartMember(kind))
                        {
                            // This token can start a member -- go parse it
                            var saveTerm2 = _termState;
                            _termState |= TerminatorState.IsPossibleMemberStartOrStop;

                            var memberOrStatement = this.ParseMemberDeclarationOrStatement(classOrStructOrInterface.Kind, name.ValueText);
                            if (memberOrStatement != null)
                            {
                                // statements are accepted here, a semantic error will be reported later
                                members.Add(memberOrStatement);
                            }
                            else
                            {
                                // we get here if we couldn't parse the lookahead as a statement or a declaration (we haven't consumed any tokens):
                                this.SkipBadMemberListTokens(ref openBrace, members);
                            }

                            _termState = saveTerm2;
                        }
                        else if (kind == SyntaxKind.CloseBraceToken || kind == SyntaxKind.EndOfFileToken || this.IsTerminator())
                        {
                            // This marks the end of members of this class
                            break;
                        }
                        else
                        {
                            // Error -- try to sync up with intended reality
                            this.SkipBadMemberListTokens(ref openBrace, members);
                        }
                    }
                }

                SyntaxToken closeBrace;
                if (openBrace.IsMissing)
                {
                    closeBrace = SyntaxFactory.MissingToken(SyntaxKind.CloseBraceToken);
                    closeBrace = WithAdditionalDiagnostics(closeBrace, this.GetExpectedTokenError(SyntaxKind.CloseBraceToken, this.CurrentToken.Kind));
                }
                else
                {
                    closeBrace = this.EatToken(SyntaxKind.CloseBraceToken);
                }

                SyntaxToken semicolon = null;
                if (this.CurrentToken.Kind == SyntaxKind.SemicolonToken)
                {
                    semicolon = this.EatToken();
                }

                switch (classOrStructOrInterface.Kind)
                {
                    case SyntaxKind.ClassKeyword:
                        return _syntaxFactory.ClassDeclaration(
                            attributes,
                            modifiers.ToTokenList(),
                            classOrStructOrInterface,
                            name,
                            typeParameters,
                            baseList,
                            constraints,
                            openBrace,
                            members,
                            closeBrace,
                            semicolon);

                    case SyntaxKind.StructKeyword:
                        return _syntaxFactory.StructDeclaration(
                            attributes,
                            modifiers.ToTokenList(),
                            classOrStructOrInterface,
                            name,
                            typeParameters,
                            baseList,
                            constraints,
                            openBrace,
                            members,
                            closeBrace,
                            semicolon);

                    case SyntaxKind.InterfaceKeyword:
                        return _syntaxFactory.InterfaceDeclaration(
                            attributes,
                            modifiers.ToTokenList(),
                            classOrStructOrInterface,
                            name,
                            typeParameters,
                            baseList,
                            constraints,
                            openBrace,
                            members,
                            closeBrace,
                            semicolon);

                    default:
                        throw ExceptionUtilities.UnexpectedValue(classOrStructOrInterface.Kind);
                }
            }
            finally
            {
                if (!members.IsNull)
                {
                    _pool.Free(members);
                }

                if (!constraints.IsNull)
                {
                    _pool.Free(constraints);
                }
            }
        }

        private void SkipBadMemberListTokens(ref SyntaxToken openBrace, SyntaxListBuilder members)
        {
            if (members.Count > 0)
            {
                CSharpSyntaxNode tmp = members[members.Count - 1];
                this.SkipBadMemberListTokens(ref tmp);
                members[members.Count - 1] = tmp;
            }
            else
            {
                CSharpSyntaxNode tmp = openBrace;
                this.SkipBadMemberListTokens(ref tmp);
                openBrace = (SyntaxToken)tmp;
            }
        }

        private void SkipBadMemberListTokens(ref CSharpSyntaxNode previousNode)
        {
            int curlyCount = 0;
            var tokens = _pool.Allocate();
            try
            {
                bool done = false;

                while (!done)
                {
                    SyntaxKind kind = this.CurrentToken.Kind;

                    // If this token can start a member, we're done
                    if (CanStartMember(kind) &&
                        !(kind == SyntaxKind.DelegateKeyword && (this.PeekToken(1).Kind == SyntaxKind.OpenBraceToken || this.PeekToken(1).Kind == SyntaxKind.OpenParenToken)))
                    {
                        done = true;
                        continue;
                    }

                    // <UNDONE>  UNDONE: Seems like this makes sense, 
                    // but if this token can start a namespace element, but not a member, then
                    // perhaps we should bail back up to parsing a namespace body somehow...</UNDONE>

                    // Watch curlies and look for end of file/close curly
                    switch (kind)
                    {
                        case SyntaxKind.OpenBraceToken:
                            curlyCount++;
                            break;

                        case SyntaxKind.CloseBraceToken:
                            if (curlyCount-- == 0)
                            {
                                done = true;
                                continue;
                            }

                            break;

                        case SyntaxKind.EndOfFileToken:
                            done = true;
                            continue;

                        default:
                            break;
                    }

                    var token = this.EatToken();
                    if (tokens.Count == 0)
                    {
                        token = this.AddError(token, ErrorCode.ERR_InvalidMemberDecl, token.Text);
                    }

                    tokens.Add(token);
                }

                previousNode = AddTrailingSkippedSyntax(previousNode, tokens.ToListNode());
            }
            finally
            {
                _pool.Free(tokens);
            }
        }

        private bool IsPossibleMemberStartOrStop()
        {
            return this.IsPossibleMemberStart() || this.CurrentToken.Kind == SyntaxKind.CloseBraceToken;
        }

        private bool IsPossibleAggregateClauseStartOrStop()
        {
            return this.CurrentToken.Kind == SyntaxKind.ColonToken
                || this.IsPossibleTypeParameterConstraintClauseStart()
                || this.CurrentToken.Kind == SyntaxKind.OpenBraceToken;
        }

        private BaseListSyntax ParseBaseList(bool isExtensionClass)
        {
            if (this.CurrentToken.Kind != SyntaxKind.ColonToken)
            {
                return null;
            }

            var colon = this.EatToken();
            var list = _pool.AllocateSeparated<BaseTypeSyntax>();
            try
            {
                // first type
                if (this.IsPossibleTypeParameterConstraintClauseStart())
                {
                    list.Add(_syntaxFactory.SimpleBaseType(this.AddError(this.CreateMissingIdentifierName(), ErrorCode.ERR_TypeExpected)));
                }
                else
                {
                    TypeSyntax firstType = this.ParseDeclarationType(isConstraint: false, parentIsParameter: false, isExtensionClass: isExtensionClass);

                    list.Add(_syntaxFactory.SimpleBaseType(firstType));

                    // any additional types
                    while (true)
                    {
                        if (this.CurrentToken.Kind == SyntaxKind.OpenBraceToken
                            || this.IsPossibleTypeParameterConstraintClauseStart())
                        {
                            break;
                        }
                        else if (this.CurrentToken.Kind == SyntaxKind.CommaToken || this.IsPossibleType())
                        {
                            list.AddSeparator(this.EatToken(SyntaxKind.CommaToken));
                            if (this.IsPossibleTypeParameterConstraintClauseStart())
                            {
                                list.Add(_syntaxFactory.SimpleBaseType(this.AddError(this.CreateMissingIdentifierName(), ErrorCode.ERR_TypeExpected)));
                            }
                            else
                            {
                                list.Add(_syntaxFactory.SimpleBaseType(this.ParseDeclarationType(isConstraint: false, parentIsParameter: false, isExtensionClass: isExtensionClass)));
                            }

                            continue;
                        }
                        else if (this.SkipBadBaseListTokens(ref colon, list, SyntaxKind.CommaToken) == PostSkipAction.Abort)
                        {
                            break;
                        }
                    }
                }

                return _syntaxFactory.BaseList(colon, list);
            }
            finally
            {
                _pool.Free(list);
            }
        }

        private PostSkipAction SkipBadBaseListTokens(ref SyntaxToken colon, SeparatedSyntaxListBuilder<BaseTypeSyntax> list, SyntaxKind expected)
        {
            return this.SkipBadSeparatedListTokensWithExpectedKind(ref colon, list,
                p => p.CurrentToken.Kind != SyntaxKind.CommaToken && !p.IsPossibleAttribute(),
                p => p.CurrentToken.Kind == SyntaxKind.OpenBraceToken || p.IsPossibleTypeParameterConstraintClauseStart() || p.IsTerminator(),
                expected);
        }

        private bool IsPossibleTypeParameterConstraintClauseStart()
        {
            return
                this.CurrentToken.ContextualKind == SyntaxKind.WhereKeyword &&
                this.PeekToken(1).Kind == SyntaxKind.IdentifierToken &&
                this.PeekToken(2).Kind == SyntaxKind.ColonToken;
        }

        private void ParseTypeParameterConstraintClauses(bool isAllowed, SyntaxListBuilder list)
        {
            while (this.CurrentToken.ContextualKind == SyntaxKind.WhereKeyword)
            {
                var constraint = this.ParseTypeParameterConstraintClause();
                if (!isAllowed)
                {
                    constraint = this.AddErrorToFirstToken(constraint, ErrorCode.ERR_ConstraintOnlyAllowedOnGenericDecl);
                    isAllowed = true; // silence any further errors
                }

                list.Add(constraint);
            }
        }

        private TypeParameterConstraintClauseSyntax ParseTypeParameterConstraintClause()
        {
            var where = this.EatContextualToken(SyntaxKind.WhereKeyword);
            var name = (this.IsPossibleTypeParameterConstraintClauseStart() || !IsTrueIdentifier())
                ? this.AddError(this.CreateMissingIdentifierName(), ErrorCode.ERR_IdentifierExpected)
                : this.ParseIdentifierName();

            var colon = this.EatToken(SyntaxKind.ColonToken);

            var bounds = _pool.AllocateSeparated<TypeParameterConstraintSyntax>();
            try
            {
                bool isStruct = false;

                // first bound
                if (this.CurrentToken.Kind == SyntaxKind.OpenBraceToken || this.IsPossibleTypeParameterConstraintClauseStart())
                {
                    bounds.Add(_syntaxFactory.TypeConstraint(this.AddError(this.CreateMissingIdentifierName(), ErrorCode.ERR_TypeExpected)));
                }
                else
                {
                    bounds.Add(this.ParseTypeParameterConstraint(true, ref isStruct));

                    // remaining bounds
                    while (true)
                    {
                        if (this.CurrentToken.Kind == SyntaxKind.OpenBraceToken
                            || this.CurrentToken.Kind == SyntaxKind.EqualsGreaterThanToken
                            || this.CurrentToken.ContextualKind == SyntaxKind.WhereKeyword)
                        {
                            break;
                        }
                        else if (this.CurrentToken.Kind == SyntaxKind.CommaToken || this.IsPossibleTypeParameterConstraint())
                        {
                            bounds.AddSeparator(this.EatToken(SyntaxKind.CommaToken));
                            if (this.IsPossibleTypeParameterConstraintClauseStart())
                            {
                                bounds.Add(_syntaxFactory.TypeConstraint(this.AddError(this.CreateMissingIdentifierName(), ErrorCode.ERR_TypeExpected)));
                                break;
                            }
                            else
                            {
                                bounds.Add(this.ParseTypeParameterConstraint(false, ref isStruct));
                            }
                        }
                        else if (this.SkipBadTypeParameterConstraintTokens(bounds, SyntaxKind.CommaToken) == PostSkipAction.Abort)
                        {
                            break;
                        }
                    }
                }

                return _syntaxFactory.TypeParameterConstraintClause(where, name, colon, bounds);
            }
            finally
            {
                _pool.Free(bounds);
            }
        }

        private bool IsPossibleTypeParameterConstraint()
        {
            switch (this.CurrentToken.Kind)
            {
                case SyntaxKind.NewKeyword:
                case SyntaxKind.ClassKeyword:
                case SyntaxKind.StructKeyword:
                    return true;
                case SyntaxKind.IdentifierToken:
                    return this.IsTrueIdentifier();
                default:
                    return IsPredefinedType(this.CurrentToken.Kind);
            }
        }

        private TypeParameterConstraintSyntax ParseTypeParameterConstraint(bool isFirst, ref bool isStruct)
        {
            switch (this.CurrentToken.Kind)
            {
                case SyntaxKind.NewKeyword:
                    var newToken = this.EatToken();
                    if (isStruct)
                    {
                        newToken = this.AddError(newToken, ErrorCode.ERR_NewBoundWithVal);
                    }

                    var open = this.EatToken(SyntaxKind.OpenParenToken);
                    var close = this.EatToken(SyntaxKind.CloseParenToken);
                    if (this.CurrentToken.Kind == SyntaxKind.CommaToken)
                    {
                        newToken = this.AddError(newToken, ErrorCode.ERR_NewBoundMustBeLast);
                    }

                    return _syntaxFactory.ConstructorConstraint(newToken, open, close);
                case SyntaxKind.StructKeyword:
                    isStruct = true;
                    goto case SyntaxKind.ClassKeyword;
                case SyntaxKind.ClassKeyword:
                    var token = this.EatToken();
                    if (!isFirst)
                    {
                        token = this.AddError(token, ErrorCode.ERR_RefValBoundMustBeFirst);
                    }

                    return _syntaxFactory.ClassOrStructConstraint(isStruct ? SyntaxKind.StructConstraint : SyntaxKind.ClassConstraint, token);
                default:
                    var type = this.ParseDeclarationType(true, false, false);
                    return _syntaxFactory.TypeConstraint(type);
            }
        }

        private PostSkipAction SkipBadTypeParameterConstraintTokens(SeparatedSyntaxListBuilder<TypeParameterConstraintSyntax> list, SyntaxKind expected)
        {
            CSharpSyntaxNode tmp = null;
            Debug.Assert(list.Count > 0);
            return this.SkipBadSeparatedListTokensWithExpectedKind(ref tmp, list,
                p => this.CurrentToken.Kind != SyntaxKind.CommaToken && !this.IsPossibleTypeParameterConstraint(),
                p => this.CurrentToken.Kind == SyntaxKind.OpenBraceToken || this.IsPossibleTypeParameterConstraintClauseStart() || this.IsTerminator(),
                expected);
        }

        private TypeSyntax ParseDeclarationType(bool isConstraint, bool parentIsParameter, bool isExtensionClass)
        {
            var type = this.ParseType(parentIsParameter);
            var isValidName = isExtensionClass ? SyntaxFacts.IsTypeSyntax(type.Kind) : SyntaxFacts.IsName(type.Kind);
            if (type.Kind != SyntaxKind.PredefinedType && !isValidName)
            {
                if (isConstraint)
                {
                    type = this.AddError(type, ErrorCode.ERR_BadConstraintType);
                }
                else
                {
                    type = this.AddError(type, ErrorCode.ERR_BadBaseType);
                }
            }

            return type;
        }

        private bool IsPossibleMemberStart()
        {
            return CanStartMember(this.CurrentToken.Kind);
        }

        private static bool CanStartMember(SyntaxKind kind)
        {
            switch (kind)
            {
                case SyntaxKind.AbstractKeyword:
                case SyntaxKind.BoolKeyword:
                case SyntaxKind.ByteKeyword:
                case SyntaxKind.CharKeyword:
                case SyntaxKind.ClassKeyword:
                case SyntaxKind.ConstKeyword:
                case SyntaxKind.DecimalKeyword:
                case SyntaxKind.DelegateKeyword:
                case SyntaxKind.DoubleKeyword:
                case SyntaxKind.EnumKeyword:
                case SyntaxKind.EventKeyword:
                case SyntaxKind.ExtensionKeyword:
                case SyntaxKind.ExternKeyword:
                case SyntaxKind.FixedKeyword:
                case SyntaxKind.FloatKeyword:
                case SyntaxKind.IntKeyword:
                case SyntaxKind.InterfaceKeyword:
                case SyntaxKind.InternalKeyword:
                case SyntaxKind.LongKeyword:
                case SyntaxKind.NewKeyword:
                case SyntaxKind.ObjectKeyword:
                case SyntaxKind.OverrideKeyword:
                case SyntaxKind.PrivateKeyword:
                case SyntaxKind.ProtectedKeyword:
                case SyntaxKind.PublicKeyword:
                case SyntaxKind.ReadOnlyKeyword:
                case SyntaxKind.SByteKeyword:
                case SyntaxKind.SealedKeyword:
                case SyntaxKind.ShortKeyword:
                case SyntaxKind.StaticKeyword:
                case SyntaxKind.StringKeyword:
                case SyntaxKind.StructKeyword:
                case SyntaxKind.UIntKeyword:
                case SyntaxKind.ULongKeyword:
                case SyntaxKind.UnsafeKeyword:
                case SyntaxKind.UShortKeyword:
                case SyntaxKind.VirtualKeyword:
                case SyntaxKind.VoidKeyword:
                case SyntaxKind.VolatileKeyword:
                case SyntaxKind.IdentifierToken:
                case SyntaxKind.TildeToken:
                case SyntaxKind.OpenBracketToken:
                case SyntaxKind.ImplicitKeyword:
                case SyntaxKind.ExplicitKeyword:
                case SyntaxKind.OpenParenToken:    //tuple
                case SyntaxKind.RefKeyword:
                    return true;

                default:
                    return false;
            }
        }

        private static bool CanStartTypeDeclaration(SyntaxKind kind)
        {
            switch (kind)
            {
                case SyntaxKind.ClassKeyword:
                case SyntaxKind.DelegateKeyword:
                case SyntaxKind.EnumKeyword:
                case SyntaxKind.InterfaceKeyword:
                case SyntaxKind.StructKeyword:
                    return true;
                default:
                    return false;
            }
        }

        private static bool CanReuseMemberDeclaration(
            CSharp.Syntax.MemberDeclarationSyntax member,
            string typeName)
        {
            if (member != null)
            {
                switch (member.Kind())
                {
                    case SyntaxKind.ClassDeclaration:
                    case SyntaxKind.StructDeclaration:
                    case SyntaxKind.InterfaceDeclaration:
                    case SyntaxKind.EnumDeclaration:
                    case SyntaxKind.DelegateDeclaration:
                    case SyntaxKind.FieldDeclaration:
                    case SyntaxKind.EventFieldDeclaration:
                    case SyntaxKind.PropertyDeclaration:
                    case SyntaxKind.EventDeclaration:
                    case SyntaxKind.IndexerDeclaration:
                    case SyntaxKind.OperatorDeclaration:
                    case SyntaxKind.ConversionOperatorDeclaration:
                        return true;
                }

                var parent = GetOldParent(member);
                var originalTypeDeclaration = parent as CSharp.Syntax.TypeDeclarationSyntax;

                // originalTypeDeclaration can be null in the case of script code.  In that case
                // the member declaration can be a child of a namespace/compilation-unit instead of
                // a type.
                if (originalTypeDeclaration != null)
                {
                    switch (member.Kind())
                    {
                        case SyntaxKind.MethodDeclaration:
                            // can reuse a method as long as it *doesn't* match the type name.
                            //
                            // TODO(cyrusn): Relax this in the case of generic methods?
                            var methodDeclaration = (CSharp.Syntax.MethodDeclarationSyntax)member;
                            return methodDeclaration.Identifier.ValueText != typeName;

                        case SyntaxKind.ConstructorDeclaration: // fall through
                        case SyntaxKind.DestructorDeclaration:
                            // can reuse constructors or destructors if the name and type name still
                            // match.
                            return originalTypeDeclaration.Identifier.ValueText == typeName;
                    }
                }
            }

            return false;
        }

        // Returns null if we can't parse anything (even partially).
        private MemberDeclarationSyntax ParseMemberDeclarationOrStatement(SyntaxKind parentKind, string typeName = null)
        {
            // "top-level" expressions and statements should never occur inside an asynchronous context
            Debug.Assert(!IsInAsync);

            cancellationToken.ThrowIfCancellationRequested();

            bool isGlobalScript = parentKind == SyntaxKind.CompilationUnit && this.IsScript;
            bool acceptStatement = isGlobalScript;

            // don't reuse members if they were previously declared under a different type keyword kind
            // don't reuse existing constructors & destructors because they have to match typename errors
            // don't reuse methods whose name matches the new type name (they now match as possible constructors)
            if (this.IsIncrementalAndFactoryContextMatches)
            {
                var member = this.CurrentNode as CSharp.Syntax.MemberDeclarationSyntax;
                if (CanReuseMemberDeclaration(member, typeName) || CanReuseTypeDeclaration(member))
                {
                    return (MemberDeclarationSyntax)this.EatNode();
                }
            }

            var attributes = _pool.Allocate<AttributeListSyntax>();
            var modifiers = _pool.Allocate();

            var saveTermState = _termState;

            try
            {
                this.ParseAttributeDeclarations(attributes);

                if (attributes.Count > 0)
                {
                    acceptStatement = false;
                }

                //
                // Check for the following cases to disambiguate between member declarations and expressions.
                // Doing this before parsing modifiers simplifies further analysis since some of these keywords can act as modifiers as well.
                //
                // unsafe { ... }
                // fixed (...) { ... } 
                // delegate (...) { ... }
                // delegate { ... }
                // new { ... }
                // new[] { ... }
                // new T (...)
                // new T [...]
                //
                if (acceptStatement)
                {
                    switch (this.CurrentToken.Kind)
                    {
                        case SyntaxKind.UnsafeKeyword:
                            if (this.PeekToken(1).Kind == SyntaxKind.OpenBraceToken)
                            {
                                return _syntaxFactory.GlobalStatement(ParseUnsafeStatement());
                            }
                            break;

                        case SyntaxKind.FixedKeyword:
                            if (this.PeekToken(1).Kind == SyntaxKind.OpenParenToken)
                            {
                                return _syntaxFactory.GlobalStatement(ParseFixedStatement());
                            }
                            break;

                        case SyntaxKind.DelegateKeyword:
                            switch (this.PeekToken(1).Kind)
                            {
                                case SyntaxKind.OpenParenToken:
                                case SyntaxKind.OpenBraceToken:
                                    return _syntaxFactory.GlobalStatement(ParseExpressionStatement());
                            }
                            break;

                        case SyntaxKind.NewKeyword:
                            if (IsPossibleNewExpression())
                            {
                                return _syntaxFactory.GlobalStatement(ParseExpressionStatement());
                            }
                            break;
                    }
                }

                // All modifiers that might start an expression are processed above.
                this.ParseModifiers(modifiers);
                if (modifiers.Count > 0)
                {
                    acceptStatement = false;
                }

                // Check for constructor form
                if (this.CurrentToken.Kind == SyntaxKind.IdentifierToken && this.PeekToken(1).Kind == SyntaxKind.OpenParenToken)
                {
                    // Script: 
                    // Constructor definitions are not allowed. We parse them as method calls with semicolon missing error:
                    //
                    // Script(...) { ... } 
                    //            ^
                    //            missing ';'
                    if (!isGlobalScript && this.CurrentToken.ValueText == typeName)
                    {
                        return this.ParseConstructorDeclaration(typeName, attributes, modifiers);
                    }

                    // Script: 
                    // Unless there modifiers or attributes are present this is more likely to be a method call than a method definition.
                    if (!acceptStatement)
                    {
                        var token = SyntaxFactory.MissingToken(SyntaxKind.VoidKeyword);
                        token = this.AddError(token, ErrorCode.ERR_MemberNeedsType);
                        var voidType = _syntaxFactory.PredefinedType(token);

                        var identifier = this.EatToken();

                        return this.ParseMethodDeclaration(attributes, modifiers, null, voidType, explicitInterfaceOpt: null, identifier: identifier, typeParameterList: null);
                    }
                }

                // Check for destructor form
                // TODO: better error messages for script
                if (!isGlobalScript && this.CurrentToken.Kind == SyntaxKind.TildeToken)
                {
                    return this.ParseDestructorDeclaration(typeName, attributes, modifiers);
                }

                // Check for constant (prefers const field over const local variable decl)
                if (this.CurrentToken.Kind == SyntaxKind.ConstKeyword)
                {
                    return this.ParseConstantFieldDeclaration(attributes, modifiers, parentKind);
                }

                // Check for event.
                if (this.CurrentToken.Kind == SyntaxKind.EventKeyword)
                {
                    return this.ParseEventDeclaration(attributes, modifiers, parentKind);
                }

                // check for fixed size buffers.
                if (this.CurrentToken.Kind == SyntaxKind.FixedKeyword)
                {
                    return this.ParseFixedSizeBufferDeclaration(attributes, modifiers, parentKind);
                }

                // Check for conversion operators (implicit/explicit)
                if (this.CurrentToken.Kind == SyntaxKind.ExplicitKeyword ||
                    this.CurrentToken.Kind == SyntaxKind.ImplicitKeyword ||
                        (this.CurrentToken.Kind == SyntaxKind.OperatorKeyword && !SyntaxFacts.IsAnyOverloadableOperator(this.PeekToken(1).Kind)))
                {
                    return this.ParseConversionOperatorDeclaration(attributes, modifiers);
                }

                if (this.CurrentToken.Kind == SyntaxKind.NamespaceKeyword && parentKind == SyntaxKind.CompilationUnit)
                {
                    // we found a namespace with modifier or an attribute: ignore the attribute/modifier and parse as namespace
                    if (attributes.Count > 0)
                    {
                        attributes[0] = this.AddError(attributes[0], ErrorCode.ERR_BadModifiersOnNamespace);
                    }
                    else
                    {
                        // if were no attributes and no modifiers we should have parsed it already in namespace body:
                        Debug.Assert(modifiers.Count > 0);

                        modifiers[0] = this.AddError(modifiers[0], ErrorCode.ERR_BadModifiersOnNamespace);
                    }

                    var namespaceDecl = ParseNamespaceDeclaration();

                    if (modifiers.Count > 0)
                    {
                        namespaceDecl = AddLeadingSkippedSyntax(namespaceDecl, modifiers.ToListNode());
                    }

                    if (attributes.Count > 0)
                    {
                        namespaceDecl = AddLeadingSkippedSyntax(namespaceDecl, attributes.ToListNode());
                    }

                    return namespaceDecl;
                }

                // It's valid to have a type declaration here -- check for those
                if (CanStartTypeDeclaration(this.CurrentToken.Kind))
                {
                    return this.ParseTypeDeclaration(attributes, modifiers);
                }

                if (acceptStatement &&
                    this.CurrentToken.Kind != SyntaxKind.CloseBraceToken &&
                    this.CurrentToken.Kind != SyntaxKind.EndOfFileToken &&
                    this.IsPossibleStatement(acceptAccessibilityMods: true))
                {
                    var saveTerm = _termState;
                    _termState |= TerminatorState.IsPossibleStatementStartOrStop; // partial statements can abort if a new statement starts

                    // Any expression is allowed, not just expression statements:
                    var statement = this.ParseStatementNoDeclaration(allowAnyExpression: true);

                    _termState = saveTerm;
                    if (statement != null)
                    {
                        return _syntaxFactory.GlobalStatement(statement);
                    }
                }

                // Everything that's left -- methods, fields, properties, 
                // indexers, and non-conversion operators -- starts with a type 
                // (possibly void) or the ref keyword. Parse one.
                SyntaxToken refKeyword = null;
                if (this.CurrentToken.Kind == SyntaxKind.RefKeyword)
                {
                    refKeyword = this.EatToken();
                    refKeyword = CheckFeatureAvailability(refKeyword, MessageID.IDS_FeatureRefLocalsReturns);
                }

                var type = this.ParseReturnType();

                // <UNDONE> UNDONE: should disallow non-methods with void type here</UNDONE>

                // Check for misplaced modifiers.  if we see any, then consider this member
                // terminated and restart parsing.
                if (GetModifier(this.CurrentToken) != SyntaxModifier.None &&
                    this.CurrentToken.ContextualKind != SyntaxKind.PartialKeyword &&
                    this.CurrentToken.ContextualKind != SyntaxKind.AsyncKeyword &&
                    IsComplete(type))
                {
                    var misplacedModifier = this.CurrentToken;
                    type = this.AddError(
                        type,
                        type.FullWidth + misplacedModifier.GetLeadingTriviaWidth(),
                        misplacedModifier.Width,
                        ErrorCode.ERR_BadModifierLocation,
                        misplacedModifier.Text);

                    return _syntaxFactory.IncompleteMember(attributes, modifiers.ToTokenList(), refKeyword, type);
                }

parse_member_name:;
                // If we've seen the ref keyword, we know we must have an indexer, method, or property.
                if (refKeyword == null)
                {
                    // Check here for operators
                    // Allow old-style implicit/explicit casting operator syntax, just so we can give a better error
                    if (IsOperatorKeyword())
                    {
                        return this.ParseOperatorDeclaration(attributes, modifiers, type);
                    }

                    if (IsFieldDeclaration(isEvent: false))
                    {
                        if (acceptStatement)
                        {
                            // if we are script at top-level then statements can occur
                            _termState |= TerminatorState.IsPossibleStatementStartOrStop;
                        }

                        return this.ParseNormalFieldDeclaration(attributes, modifiers, type, parentKind);
                    }
                }

                // At this point we can either have indexers, methods, or 
                // properties (or something unknown).  Try to break apart
                // the following name and determine what to do from there.
                ExplicitInterfaceSpecifierSyntax explicitInterfaceOpt;
                SyntaxToken identifierOrThisOpt;
                TypeParameterListSyntax typeParameterListOpt;
                this.ParseMemberName(out explicitInterfaceOpt, out identifierOrThisOpt, out typeParameterListOpt, isEvent: false);

                // First, check if we got absolutely nothing.  If so, then 
                // We need to consume a bad member and try again.
                if (explicitInterfaceOpt == null && identifierOrThisOpt == null && typeParameterListOpt == null)
                {
                    if (attributes.Count == 0 && modifiers.Count == 0 && type.IsMissing && refKeyword == null)
                    {
                        // we haven't advanced, the caller needs to consume the tokens ahead
                        return null;
                    }

                    var incompleteMember = _syntaxFactory.IncompleteMember(attributes, modifiers.ToTokenList(), refKeyword, type.IsMissing ? null : type);
                    if (incompleteMember.ContainsDiagnostics)
                    {
                        return incompleteMember;
                    }
                    else if (parentKind == SyntaxKind.NamespaceDeclaration ||
                             parentKind == SyntaxKind.CompilationUnit && !IsScript)
                    {
                        return this.AddErrorToLastToken(incompleteMember, ErrorCode.ERR_NamespaceUnexpected);
                    }
                    else
                    {
                        //the error position should indicate CurrentToken
                        return this.AddError(
                            incompleteMember,
                            incompleteMember.FullWidth + this.CurrentToken.GetLeadingTriviaWidth(),
                            this.CurrentToken.Width,
                            ErrorCode.ERR_InvalidMemberDecl,
                            this.CurrentToken.Text);
                    }
                }

                // If the modifiers did not include "async", and the type we got was "async", and there was an
                // error in the identifier or its type parameters, then the user is probably in the midst of typing
                // an async method.  In that case we reconsider "async" to be a modifier, and treat the identifier
                // (with the type parameters) as the type (with type arguments).  Then we go back to looking for
                // the member name again.
                // For example, if we get
                //     async Task<
                // then we want async to be a modifier and Task<MISSING> to be a type.
                if (refKeyword == null &&
                    identifierOrThisOpt != null &&
                    (typeParameterListOpt != null && typeParameterListOpt.ContainsDiagnostics
                      || this.CurrentToken.Kind != SyntaxKind.OpenParenToken && this.CurrentToken.Kind != SyntaxKind.OpenBraceToken) &&
                    ReconsiderTypeAsAsyncModifier(ref modifiers, ref type, ref explicitInterfaceOpt, identifierOrThisOpt, typeParameterListOpt))
                {
                    goto parse_member_name;
                }

                Debug.Assert(identifierOrThisOpt != null);

                if (identifierOrThisOpt.Kind == SyntaxKind.ThisKeyword)
                {
                    return this.ParseIndexerDeclaration(attributes, modifiers, refKeyword, type, explicitInterfaceOpt, identifierOrThisOpt, typeParameterListOpt);
                }
                else
                {
                    switch (this.CurrentToken.Kind)
                    {
                        case SyntaxKind.OpenBraceToken:
                        case SyntaxKind.EqualsGreaterThanToken:
                            return this.ParsePropertyDeclaration(attributes, modifiers, refKeyword, type, explicitInterfaceOpt, identifierOrThisOpt, typeParameterListOpt);

                        default:
                            // treat anything else as a method.
                            return this.ParseMethodDeclaration(attributes, modifiers, refKeyword, type, explicitInterfaceOpt, identifierOrThisOpt, typeParameterListOpt);
                    }
                }
            }
            finally
            {
                _pool.Free(modifiers);
                _pool.Free(attributes);
                _termState = saveTermState;
            }
        }

        // if the modifiers do not contain async or replace and the type is the identifier "async" or "replace", then
        // add that identifier to the modifiers and assign a new type from the identifierOrThisOpt and the
        // type parameter list
        private bool ReconsiderTypeAsAsyncModifier(
            ref SyntaxListBuilder modifiers,
            ref TypeSyntax type,
            ref ExplicitInterfaceSpecifierSyntax explicitInterfaceOpt,
            SyntaxToken identifierOrThisOpt,
            TypeParameterListSyntax typeParameterListOpt)
        {
            if (type.Kind != SyntaxKind.IdentifierName) return false;
            if (identifierOrThisOpt.Kind != SyntaxKind.IdentifierToken) return false;

            var identifier = ((IdentifierNameSyntax)type).Identifier;
            var contextualKind = identifier.ContextualKind;
            if (contextualKind != SyntaxKind.AsyncKeyword ||
                modifiers.Any(contextualKind))
            {
                return false;
            }

            modifiers.Add(ConvertToKeyword(identifier));
            SimpleNameSyntax newType = typeParameterListOpt == null
                ? (SimpleNameSyntax)_syntaxFactory.IdentifierName(identifierOrThisOpt)
                : _syntaxFactory.GenericName(identifierOrThisOpt, TypeArgumentFromTypeParameters(typeParameterListOpt));
            type = (explicitInterfaceOpt == null)
                ? (TypeSyntax)newType
                : _syntaxFactory.QualifiedName(explicitInterfaceOpt.Name, explicitInterfaceOpt.DotToken, newType);
            explicitInterfaceOpt = null;
            identifierOrThisOpt = default(SyntaxToken);
            typeParameterListOpt = default(TypeParameterListSyntax);
            return true;
        }

        private TypeArgumentListSyntax TypeArgumentFromTypeParameters(TypeParameterListSyntax typeParameterList)
        {
            var types = _pool.AllocateSeparated<TypeSyntax>();
            foreach (var p in typeParameterList.Parameters.GetWithSeparators())
            {
                switch (p.Kind)
                {
                    case SyntaxKind.TypeParameter:
                        var typeParameter = (TypeParameterSyntax)p;
                        var typeArgument = _syntaxFactory.IdentifierName(typeParameter.Identifier);
                        // NOTE: reverse order of variance keyword and attributes list so they come out in the right order.
                        if (typeParameter.VarianceKeyword != null)
                        {
                            // This only happens in error scenarios, so don't bother to produce a diagnostic about
                            // having a variance keyword on a type argument.
                            typeArgument = AddLeadingSkippedSyntax(typeArgument, typeParameter.VarianceKeyword);
                        }
                        if (typeParameter.AttributeLists.Node != null)
                        {
                            // This only happens in error scenarios, so don't bother to produce a diagnostic about
                            // having an attribute on a type argument.
                            typeArgument = AddLeadingSkippedSyntax(typeArgument, typeParameter.AttributeLists.Node);
                        }
                        types.Add(typeArgument);
                        break;
                    case SyntaxKind.CommaToken:
                        types.AddSeparator((SyntaxToken)p);
                        break;
                    default:
                        throw ExceptionUtilities.UnexpectedValue(p.Kind);
                }
            }

            var result = _syntaxFactory.TypeArgumentList(typeParameterList.LessThanToken, types.ToList(), typeParameterList.GreaterThanToken);
            _pool.Free(types);
            return result;
        }

        //private bool ReconsiderTypeAsAsyncModifier(ref SyntaxListBuilder modifiers, ref type, ref identifierOrThisOpt, ref typeParameterListOpt))
        //        {
        //            goto parse_member_name;
        //        }

        private bool IsFieldDeclaration(bool isEvent)
        {
            if (this.CurrentToken.Kind != SyntaxKind.IdentifierToken)
            {
                return false;
            }

            // Treat this as a field, unless we have anything following that
            // makes us:
            //   a) explicit
            //   b) generic
            //   c) a property
            //   d) a method (unless we already know we're parsing an event)
            var kind = this.PeekToken(1).Kind;
            switch (kind)
            {
                case SyntaxKind.DotToken:                   // Foo.     explicit
                case SyntaxKind.ColonColonToken:            // Foo::    explicit
                case SyntaxKind.LessThanToken:            // Foo<     explicit or generic method
                case SyntaxKind.OpenBraceToken:        // Foo {    property
                case SyntaxKind.EqualsGreaterThanToken:     // Foo =>   property
                    return false;
                case SyntaxKind.OpenParenToken:             // Foo(     method
                    return isEvent;
                default:
                    return true;
            }
        }

        private bool IsOperatorKeyword()
        {
            return
                this.CurrentToken.Kind == SyntaxKind.ImplicitKeyword ||
                this.CurrentToken.Kind == SyntaxKind.ExplicitKeyword ||
                this.CurrentToken.Kind == SyntaxKind.OperatorKeyword;
        }

        public static bool IsComplete(CSharpSyntaxNode node)
        {
            if (node == null)
            {
                return false;
            }

            foreach (var child in node.ChildNodesAndTokens().Reverse())
            {
                var token = child as SyntaxToken;
                if (token == null)
                {
                    return IsComplete((CSharpSyntaxNode)child);
                }

                if (token.IsMissing)
                {
                    return false;
                }

                if (token.Kind != SyntaxKind.None)
                {
                    return true;
                }

                // if token was optional, consider the next one..
            }

            return true;
        }

        private ConstructorDeclarationSyntax ParseConstructorDeclaration(string typeName, SyntaxListBuilder<AttributeListSyntax> attributes, SyntaxListBuilder modifiers)
        {
            var name = this.ParseIdentifierToken();
            Debug.Assert(name.ValueText == typeName);

            var saveTerm = _termState;
            _termState |= TerminatorState.IsEndOfMethodSignature;
            try
            {
                var paramList = this.ParseParenthesizedParameterList(allowThisKeyword: false, allowDefaults: true, allowAttributes: true);

                ConstructorInitializerSyntax initializer = null;
                if (this.CurrentToken.Kind == SyntaxKind.ColonToken)
                {
                    bool isStatic = modifiers != null && modifiers.Any(SyntaxKind.StaticKeyword);
                    initializer = this.ParseConstructorInitializer(name.ValueText, isStatic);
                }

                BlockSyntax body;
                SyntaxToken semicolon;
                this.ParseBodyOrSemicolon(out body, out semicolon);

                return _syntaxFactory.ConstructorDeclaration(attributes, modifiers.ToTokenList(), name, paramList, initializer, body, semicolon);
            }
            finally
            {
                _termState = saveTerm;
            }
        }

        private ConstructorInitializerSyntax ParseConstructorInitializer(string name, bool isStatic)
        {
            var colon = this.EatToken(SyntaxKind.ColonToken);

            var reportError = true;
            var kind = this.CurrentToken.Kind == SyntaxKind.BaseKeyword
                ? SyntaxKind.BaseConstructorInitializer
                : SyntaxKind.ThisConstructorInitializer;

            SyntaxToken token;
            if (this.CurrentToken.Kind == SyntaxKind.BaseKeyword || this.CurrentToken.Kind == SyntaxKind.ThisKeyword)
            {
                token = this.EatToken();
            }
            else
            {
                token = this.EatToken(SyntaxKind.ThisKeyword, ErrorCode.ERR_ThisOrBaseExpected);

                // No need to report further errors at this point:
                reportError = false;
            }

            ArgumentListSyntax argumentList;
            if (this.CurrentToken.Kind == SyntaxKind.OpenParenToken)
            {
                argumentList = this.ParseParenthesizedArgumentList();
            }
            else
            {
                var openToken = this.EatToken(SyntaxKind.OpenParenToken, reportError);
                var closeToken = this.EatToken(SyntaxKind.CloseParenToken, reportError);
                argumentList = _syntaxFactory.ArgumentList(openToken, default(SeparatedSyntaxList<ArgumentSyntax>), closeToken);
            }

            if (isStatic)
            {
                // Static constructor can't have any base call
                token = this.AddError(token, ErrorCode.ERR_StaticConstructorWithExplicitConstructorCall, name);
            }

            return _syntaxFactory.ConstructorInitializer(kind, colon, token, argumentList);
        }

        private DestructorDeclarationSyntax ParseDestructorDeclaration(string typeName, SyntaxListBuilder<AttributeListSyntax> attributes, SyntaxListBuilder modifiers)
        {
            Debug.Assert(this.CurrentToken.Kind == SyntaxKind.TildeToken);
            var tilde = this.EatToken(SyntaxKind.TildeToken);

            var name = this.ParseIdentifierToken();
            if (name.ValueText != typeName)
            {
                name = this.AddError(name, ErrorCode.ERR_BadDestructorName);
            }

            var openParen = this.EatToken(SyntaxKind.OpenParenToken);
            var closeParen = this.EatToken(SyntaxKind.CloseParenToken);

            BlockSyntax body;
            SyntaxToken semicolon;
            this.ParseBodyOrSemicolon(out body, out semicolon);

            var parameterList = _syntaxFactory.ParameterList(openParen, default(SeparatedSyntaxList<ParameterSyntax>), closeParen);
            return _syntaxFactory.DestructorDeclaration(attributes, modifiers.ToTokenList(), tilde, name, parameterList, body, semicolon);
        }

        /// <summary>
        /// Parses any block or expression bodies that are present. Also parses
        /// the trailing semicolon if one is present.
        /// </summary>
        private void ParseBlockAndExpressionBodiesWithSemicolon(
            out BlockSyntax blockBody,
            out ArrowExpressionClauseSyntax expressionBody,
            out SyntaxToken semicolon,
            bool parseSemicolonAfterBlock = true)
        {
            // Check for 'forward' declarations with no block of any kind
            if (this.CurrentToken.Kind == SyntaxKind.SemicolonToken)
            {
                blockBody = null;
                expressionBody = null;
                semicolon = this.EatToken(SyntaxKind.SemicolonToken);
                return;
            }

            blockBody = null;
            expressionBody = null;

            if (this.CurrentToken.Kind == SyntaxKind.OpenBraceToken)
            {
                blockBody = this.ParseBlock(isMethodBody: true);
            }

            if (this.CurrentToken.Kind == SyntaxKind.EqualsGreaterThanToken)
            {
                expressionBody = this.ParseArrowExpressionClause();
                expressionBody = CheckFeatureAvailability(expressionBody, MessageID.IDS_FeatureExpressionBodiedMethod);
            }

            semicolon = null;
            // Expression-bodies need semicolons and native behavior
            // expects a semicolon if there is no body
            if (expressionBody != null || blockBody == null)
            {
                semicolon = this.EatToken(SyntaxKind.SemicolonToken);
            }
            // Check for bad semicolon after block body
            else if (parseSemicolonAfterBlock && this.CurrentToken.Kind == SyntaxKind.SemicolonToken)
            {
                semicolon = this.EatTokenWithPrejudice(ErrorCode.ERR_UnexpectedSemicolon);
            }
        }

        private T CheckForBlockAndExpressionBody<T>(
            CSharpSyntaxNode block,
            CSharpSyntaxNode expression,
            T syntax)
            where T : CSharpSyntaxNode
        {
            if (block != null && expression != null)
            {
                ErrorCode code;
                if (syntax is BaseMethodDeclarationSyntax)
                {
                    code = ErrorCode.ERR_BlockBodyAndExpressionBody;
                }
                else
                {
                    Debug.Assert(syntax is BasePropertyDeclarationSyntax);
                    code = ErrorCode.ERR_AccessorListAndExpressionBody;
                }
                return AddError(syntax, code);
            }
            return syntax;
        }

        private void ParseBodyOrSemicolon(out BlockSyntax body, out SyntaxToken semicolon)
        {
            if (this.CurrentToken.Kind == SyntaxKind.OpenBraceToken)
            {
                body = this.ParseBlock(isMethodBody: true);

                semicolon = null;
                if (this.CurrentToken.Kind == SyntaxKind.SemicolonToken)
                {
                    semicolon = this.EatTokenWithPrejudice(ErrorCode.ERR_UnexpectedSemicolon);
                }
            }
            else
            {
                semicolon = this.EatToken(SyntaxKind.SemicolonToken);
                body = null;
            }
        }

        private bool IsEndOfTypeParameterList()
        {
            if (this.CurrentToken.Kind == SyntaxKind.OpenParenToken)
            {
                // void Foo<T (
                return true;
            }

            if (this.CurrentToken.Kind == SyntaxKind.ColonToken)
            {
                // class C<T :
                return true;
            }

            if (this.CurrentToken.Kind == SyntaxKind.OpenBraceToken)
            {
                // class C<T {
                return true;
            }

            if (IsPossibleTypeParameterConstraintClauseStart())
            {
                // class C<T where T :
                return true;
            }

            return false;
        }

        private bool IsEndOfMethodSignature()
        {
            return this.CurrentToken.Kind == SyntaxKind.SemicolonToken || this.CurrentToken.Kind == SyntaxKind.OpenBraceToken;
        }

        private bool IsEndOfNameInExplicitInterface()
        {
            return this.CurrentToken.Kind == SyntaxKind.DotToken || this.CurrentToken.Kind == SyntaxKind.ColonColonToken;
        }

        private MethodDeclarationSyntax ParseMethodDeclaration(
            SyntaxListBuilder<AttributeListSyntax> attributes,
            SyntaxListBuilder modifiers,
            SyntaxToken refKeyword,
            TypeSyntax type,
            ExplicitInterfaceSpecifierSyntax explicitInterfaceOpt,
            SyntaxToken identifier,
            TypeParameterListSyntax typeParameterList)
        {
            // Parse the name (it could be qualified)
            var saveTerm = _termState;
            _termState |= TerminatorState.IsEndOfMethodSignature;

            var paramList = this.ParseParenthesizedParameterList(allowThisKeyword: true, allowDefaults: true, allowAttributes: true);

            var constraints = default(SyntaxListBuilder<TypeParameterConstraintClauseSyntax>);
            try
            {
                if (this.CurrentToken.ContextualKind == SyntaxKind.WhereKeyword)
                {
                    constraints = _pool.Allocate<TypeParameterConstraintClauseSyntax>();
                    this.ParseTypeParameterConstraintClauses(typeParameterList != null, constraints);
                }
                else if (this.CurrentToken.Kind == SyntaxKind.ColonToken)
                {
                    // Use else if, rather than if, because if we see both a constructor initializer and a constraint clause, we're too lost to recover.
                    var colonToken = this.CurrentToken;
                    // Set isStatic to false because pretending we're in a static constructor will just result in more errors.
                    ConstructorInitializerSyntax initializer = this.ParseConstructorInitializer(identifier.ValueText, isStatic: false);
                    initializer = this.AddErrorToFirstToken(initializer, ErrorCode.ERR_UnexpectedToken, colonToken.Text);
                    paramList = AddTrailingSkippedSyntax(paramList, initializer);

                    // CONSIDER: Parsing an invalid constructor initializer could, conceivably, get us way
                    // off track.  If this becomes a problem, an alternative approach would be to generalize
                    // EatTokenWithPrejudice in such a way that we can just skip everything until we recognize
                    // our context again (perhaps an open brace).
                }

                // When a generic method overrides a generic method declared in a base
                // class, or is an explicit interface member implementation of a method in
                // a base interface, the method shall not specify any type-parameter-
                // constraints-clauses. In these cases, the type parameters of the method
                // inherit constraints from the method being overridden or implemented
                if (!constraints.IsNull && constraints.Count > 0 &&
                    ((explicitInterfaceOpt != null) || (modifiers != null && modifiers.Any(SyntaxKind.OverrideKeyword))))
                {
                    constraints[0] = this.AddErrorToFirstToken(constraints[0], ErrorCode.ERR_OverrideWithConstraints);
                }

                _termState = saveTerm;

                BlockSyntax blockBody;
                ArrowExpressionClauseSyntax expressionBody;
                SyntaxToken semicolon;

                // Method declarations cannot be nested or placed inside async lambdas, and so cannot occur in an
                // asynchronous context. Therefore the IsInAsync state of the parent scope is not saved and
                // restored, just assumed to be false and reset accordingly after parsing the method body.
                Debug.Assert(!IsInAsync);

                IsInAsync = modifiers.Any(SyntaxKind.AsyncKeyword);

                this.ParseBlockAndExpressionBodiesWithSemicolon(out blockBody, out expressionBody, out semicolon);

                IsInAsync = false;

                var decl = _syntaxFactory.MethodDeclaration(
                    attributes,
                    modifiers.ToTokenList(),
                    refKeyword,
                    type,
                    explicitInterfaceOpt,
                    identifier,
                    typeParameterList,
                    paramList,
                    constraints,
                    blockBody,
                    expressionBody,
                    semicolon);

                return CheckForBlockAndExpressionBody(blockBody, expressionBody, decl);
            }
            finally
            {
                if (!constraints.IsNull)
                {
                    _pool.Free(constraints);
                }
            }
        }

        private TypeSyntax ParseReturnType()
        {
            var saveTerm = _termState;
            _termState |= TerminatorState.IsEndOfReturnType;
            var type = this.ParseTypeOrVoid();
            _termState = saveTerm;
            return type;
        }

        private bool IsEndOfReturnType()
        {
            switch (this.CurrentToken.Kind)
            {
                case SyntaxKind.OpenParenToken:
                case SyntaxKind.OpenBraceToken:
                case SyntaxKind.SemicolonToken:
                    return true;
                default:
                    return false;
            }
        }

        private ConversionOperatorDeclarationSyntax ParseConversionOperatorDeclaration(SyntaxListBuilder<AttributeListSyntax> attributes, SyntaxListBuilder modifiers)
        {
            SyntaxToken style;
            if (this.CurrentToken.Kind == SyntaxKind.ImplicitKeyword || this.CurrentToken.Kind == SyntaxKind.ExplicitKeyword)
            {
                style = this.EatToken();
            }
            else
            {
                style = this.EatToken(SyntaxKind.ExplicitKeyword);
            }

            SyntaxToken opKeyword = this.EatToken(SyntaxKind.OperatorKeyword);

            var type = this.ParseType(parentIsParameter: false);

            var paramList = this.ParseParenthesizedParameterList(allowThisKeyword: false, allowDefaults: true, allowAttributes: true);
            if (paramList.Parameters.Count != 1)
            {
                paramList = this.AddErrorToFirstToken(paramList, ErrorCode.ERR_OvlUnaryOperatorExpected);
            }

            BlockSyntax blockBody;
            ArrowExpressionClauseSyntax expressionBody;
            SyntaxToken semicolon;
            this.ParseBlockAndExpressionBodiesWithSemicolon(out blockBody, out expressionBody, out semicolon);

            var decl = _syntaxFactory.ConversionOperatorDeclaration(
                attributes,
                modifiers.ToTokenList(),
                style,
                opKeyword,
                type,
                paramList,
                blockBody,
                expressionBody,
                semicolon);

            return CheckForBlockAndExpressionBody(blockBody, expressionBody, decl);
        }

        private OperatorDeclarationSyntax ParseOperatorDeclaration(
            SyntaxListBuilder<AttributeListSyntax> attributes,
            SyntaxListBuilder modifiers,
            TypeSyntax type)
        {
            var opKeyword = this.EatToken(SyntaxKind.OperatorKeyword);
            SyntaxToken opToken;
            int opTokenErrorOffset;
            int opTokenErrorWidth;

            if (SyntaxFacts.IsAnyOverloadableOperator(this.CurrentToken.Kind))
            {
                opToken = this.EatToken();
                Debug.Assert(!opToken.IsMissing);
                opTokenErrorOffset = opToken.GetLeadingTriviaWidth();
                opTokenErrorWidth = opToken.Width;
            }
            else
            {
                if (this.CurrentToken.Kind == SyntaxKind.ImplicitKeyword || this.CurrentToken.Kind == SyntaxKind.ExplicitKeyword)
                {
                    // Grab the offset and width before we consume the invalid keyword and change our position.
                    GetDiagnosticSpanForMissingToken(out opTokenErrorOffset, out opTokenErrorWidth);
                    opToken = this.ConvertToMissingWithTrailingTrivia(this.EatToken(), SyntaxKind.PlusToken);
                    Debug.Assert(opToken.IsMissing); //Which is why we used GetDiagnosticSpanForMissingToken above.

                    Debug.Assert(type != null); // How could it be?  The only caller got it from ParseReturnType.

                    if (type.IsMissing)
                    {
                        SyntaxDiagnosticInfo diagInfo = MakeError(opTokenErrorOffset, opTokenErrorWidth, ErrorCode.ERR_BadOperatorSyntax, SyntaxFacts.GetText(SyntaxKind.PlusToken));
                        opToken = WithAdditionalDiagnostics(opToken, diagInfo);
                    }
                    else
                    {
                        // Dev10 puts this error on the type (if there is one).
                        type = this.AddError(type, ErrorCode.ERR_BadOperatorSyntax, SyntaxFacts.GetText(SyntaxKind.PlusToken));
                    }
                }
                else
                {
                    //Consume whatever follows the operator keyword as the operator token.  If it is not
                    //we'll add an error below (when we can guess the arity).
                    opToken = EatToken();
                    Debug.Assert(!opToken.IsMissing);
                    opTokenErrorOffset = opToken.GetLeadingTriviaWidth();
                    opTokenErrorWidth = opToken.Width;
                }
            }

            // check for >>
            var opKind = opToken.Kind;
            var tk = this.CurrentToken;
            if (opToken.Kind == SyntaxKind.GreaterThanToken && tk.Kind == SyntaxKind.GreaterThanToken)
            {
                // no trailing trivia and no leading trivia
                if (opToken.GetTrailingTriviaWidth() == 0 && tk.GetLeadingTriviaWidth() == 0)
                {
                    var opToken2 = this.EatToken();
                    opToken = SyntaxFactory.Token(opToken.GetLeadingTrivia(), SyntaxKind.GreaterThanGreaterThanToken, opToken2.GetTrailingTrivia());
                }
            }

            var paramList = this.ParseParenthesizedParameterList(allowThisKeyword: false, allowDefaults: true, allowAttributes: true);

            switch (paramList.Parameters.Count)
            {
                case 1:
                    if (opToken.IsMissing || !SyntaxFacts.IsOverloadableUnaryOperator(opKind))
                    {
                        SyntaxDiagnosticInfo diagInfo = MakeError(opTokenErrorOffset, opTokenErrorWidth, ErrorCode.ERR_OvlUnaryOperatorExpected);
                        opToken = WithAdditionalDiagnostics(opToken, diagInfo);
                    }

                    break;
                case 2:
                    if (opToken.IsMissing || !SyntaxFacts.IsOverloadableBinaryOperator(opKind))
                    {
                        SyntaxDiagnosticInfo diagInfo = MakeError(opTokenErrorOffset, opTokenErrorWidth, ErrorCode.ERR_OvlBinaryOperatorExpected);
                        opToken = WithAdditionalDiagnostics(opToken, diagInfo);
                    }

                    break;
                default:
                    if (opToken.IsMissing)
                    {
                        SyntaxDiagnosticInfo diagInfo = MakeError(opTokenErrorOffset, opTokenErrorWidth, ErrorCode.ERR_OvlOperatorExpected);
                        opToken = WithAdditionalDiagnostics(opToken, diagInfo);
                    }
                    else if (SyntaxFacts.IsOverloadableBinaryOperator(opKind))
                    {
                        opToken = this.AddError(opToken, ErrorCode.ERR_BadBinOpArgs, SyntaxFacts.GetText(opKind));
                    }
                    else if (SyntaxFacts.IsOverloadableUnaryOperator(opKind))
                    {
                        opToken = this.AddError(opToken, ErrorCode.ERR_BadUnOpArgs, SyntaxFacts.GetText(opKind));
                    }
                    else
                    {
                        opToken = this.AddError(opToken, ErrorCode.ERR_OvlOperatorExpected);
                    }

                    break;
            }

            BlockSyntax blockBody;
            ArrowExpressionClauseSyntax expressionBody;
            SyntaxToken semicolon;
            this.ParseBlockAndExpressionBodiesWithSemicolon(out blockBody, out expressionBody, out semicolon);

            // if the operator is invalid, then switch it to plus (which will work either way) so that
            // we can finish building the tree
            if (!(opKind == SyntaxKind.IsKeyword ||
                  SyntaxFacts.IsOverloadableUnaryOperator(opKind) ||
                  SyntaxFacts.IsOverloadableBinaryOperator(opKind)))
            {
                opToken = ConvertToMissingWithTrailingTrivia(opToken, SyntaxKind.PlusToken);
            }

            var decl = _syntaxFactory.OperatorDeclaration(
                attributes,
                modifiers.ToTokenList(),
                type,
                opKeyword,
                opToken,
                paramList,
                blockBody,
                expressionBody,
                semicolon);

            return CheckForBlockAndExpressionBody(blockBody, expressionBody, decl);
        }

        private MemberDeclarationSyntax ParseIndexerDeclaration(
            SyntaxListBuilder<AttributeListSyntax> attributes,
            SyntaxListBuilder modifiers,
            SyntaxToken refKeyword,
            TypeSyntax type,
            ExplicitInterfaceSpecifierSyntax explicitInterfaceOpt,
            SyntaxToken thisKeyword,
            TypeParameterListSyntax typeParameterList)
        {
            Debug.Assert(thisKeyword.Kind == SyntaxKind.ThisKeyword);

            // check to see if the user tried to create a generic indexer.
            if (typeParameterList != null)
            {
                thisKeyword = AddTrailingSkippedSyntax(thisKeyword, typeParameterList);
                thisKeyword = this.AddError(thisKeyword, ErrorCode.ERR_UnexpectedGenericName);
            }

            var parameterList = this.ParseBracketedParameterList();
            // TODO: ReportExtensionMethods(parameters, retval);
            if (parameterList.Parameters.Count == 0)
            {
                parameterList = this.AddErrorToLastToken(parameterList, ErrorCode.ERR_IndexerNeedsParam);
            }

            AccessorListSyntax accessorList = null;
            ArrowExpressionClauseSyntax expressionBody = null;
            SyntaxToken semicolon = null;
            // Try to parse accessor list unless there is an expression
            // body and no accessor list
            if (this.CurrentToken.Kind == SyntaxKind.EqualsGreaterThanToken)
            {
                expressionBody = this.ParseArrowExpressionClause();
                expressionBody = CheckFeatureAvailability(expressionBody, MessageID.IDS_FeatureExpressionBodiedIndexer);
                semicolon = this.EatToken(SyntaxKind.SemicolonToken);
            }
            else
            {
                accessorList = this.ParseAccessorList(isEvent: false);
                if (this.CurrentToken.Kind == SyntaxKind.SemicolonToken)
                {
                    semicolon = this.EatTokenWithPrejudice(ErrorCode.ERR_UnexpectedSemicolon);
                }
            }

            // If the user has erroneously provided both an accessor list
            // and an expression body, but no semicolon, we want to parse
            // the expression body and report the error (which is done later)
            if (this.CurrentToken.Kind == SyntaxKind.EqualsGreaterThanToken
                && semicolon == null)
            {
                expressionBody = this.ParseArrowExpressionClause();
                expressionBody = CheckFeatureAvailability(expressionBody, MessageID.IDS_FeatureExpressionBodiedIndexer);
                semicolon = this.EatToken(SyntaxKind.SemicolonToken);
            }

            var decl = _syntaxFactory.IndexerDeclaration(
                attributes,
                modifiers.ToTokenList(),
                refKeyword,
                type,
                explicitInterfaceOpt,
                thisKeyword,
                parameterList,
                accessorList,
                expressionBody,
                semicolon);

            return CheckForBlockAndExpressionBody(accessorList, expressionBody, decl);
        }

        private PropertyDeclarationSyntax ParsePropertyDeclaration(
            SyntaxListBuilder<AttributeListSyntax> attributes,
            SyntaxListBuilder modifiers,
            SyntaxToken refKeyword,
            TypeSyntax type,
            ExplicitInterfaceSpecifierSyntax explicitInterfaceOpt,
            SyntaxToken identifier,
            TypeParameterListSyntax typeParameterList)
        {
            // check to see if the user tried to create a generic property.
            if (typeParameterList != null)
            {
                identifier = AddTrailingSkippedSyntax(identifier, typeParameterList);
                identifier = this.AddError(identifier, ErrorCode.ERR_UnexpectedGenericName);
            }

            // We know we are parsing a property because we have seen either an
            // open brace or an arrow token
            Debug.Assert(this.CurrentToken.Kind == SyntaxKind.EqualsGreaterThanToken ||
                         this.CurrentToken.Kind == SyntaxKind.OpenBraceToken);

            AccessorListSyntax accessorList = null;
            if (this.CurrentToken.Kind == SyntaxKind.OpenBraceToken)
            {
                accessorList = this.ParseAccessorList(isEvent: false);
            }

            ArrowExpressionClauseSyntax expressionBody = null;
            EqualsValueClauseSyntax initializer = null;

            // Check for expression body
            if (this.CurrentToken.Kind == SyntaxKind.EqualsGreaterThanToken)
            {
                expressionBody = this.ParseArrowExpressionClause();
                expressionBody = CheckFeatureAvailability(expressionBody, MessageID.IDS_FeatureExpressionBodiedProperty);
            }
            // Check if we have an initializer
            else if (this.CurrentToken.Kind == SyntaxKind.EqualsToken)
            {
                var equals = this.EatToken(SyntaxKind.EqualsToken);
                var value = this.ParseVariableInitializer(allowStackAlloc: false);
                initializer = _syntaxFactory.EqualsValueClause(equals, refKeyword: null, value: value);
                initializer = CheckFeatureAvailability(initializer, MessageID.IDS_FeatureAutoPropertyInitializer);
            }

            SyntaxToken semicolon = null;
            if (expressionBody != null || initializer != null)
            {
                semicolon = this.EatToken(SyntaxKind.SemicolonToken);
            }
            else if (this.CurrentToken.Kind == SyntaxKind.SemicolonToken)
            {
                semicolon = this.EatTokenWithPrejudice(ErrorCode.ERR_UnexpectedSemicolon);
            }

            var decl = _syntaxFactory.PropertyDeclaration(
                attributes,
                modifiers.ToTokenList(),
                refKeyword,
                type,
                explicitInterfaceOpt,
                identifier,
                accessorList,
                expressionBody,
                initializer,
                semicolon);

            return CheckForBlockAndExpressionBody(accessorList, expressionBody, decl);
        }

        private AccessorListSyntax ParseAccessorList(bool isEvent)
        {
            var openBrace = this.EatToken(SyntaxKind.OpenBraceToken);
            var accessors = default(SyntaxList<AccessorDeclarationSyntax>);

            if (!openBrace.IsMissing || !this.IsTerminator())
            {
                // parse property accessors
                var builder = _pool.Allocate<AccessorDeclarationSyntax>();
                try
                {
                    bool hasGetOrAdd = false;
                    bool hasSetOrRemove = false;

                    while (true)
                    {
                        if (this.CurrentToken.Kind == SyntaxKind.CloseBraceToken)
                        {
                            break;
                        }
                        else if (this.IsPossibleAccessor())
                        {
                            var acc = this.ParseAccessorDeclaration(isEvent, ref hasGetOrAdd, ref hasSetOrRemove);
                            builder.Add(acc);
                        }
                        else if (this.SkipBadAccessorListTokens(ref openBrace, builder,
                            isEvent ? ErrorCode.ERR_AddOrRemoveExpected : ErrorCode.ERR_GetOrSetExpected) == PostSkipAction.Abort)
                        {
                            break;
                        }
                    }

                    accessors = builder.ToList();
                }
                finally
                {
                    _pool.Free(builder);
                }
            }

            var closeBrace = this.EatToken(SyntaxKind.CloseBraceToken);
            return _syntaxFactory.AccessorList(openBrace, accessors, closeBrace);
        }

        private ArrowExpressionClauseSyntax ParseArrowExpressionClause()
        {
            var arrowToken = this.EatToken(SyntaxKind.EqualsGreaterThanToken);

            var refKeyword = default(SyntaxToken);
            if (this.CurrentToken.Kind == SyntaxKind.RefKeyword)
            {
                refKeyword = this.EatToken();
                refKeyword = CheckFeatureAvailability(refKeyword, MessageID.IDS_FeatureRefLocalsReturns);
            }

            return _syntaxFactory.ArrowExpressionClause(arrowToken, refKeyword, this.ParseExpressionCore());
        }

        private PostSkipAction SkipBadAccessorListTokens(ref SyntaxToken openBrace, SyntaxListBuilder<AccessorDeclarationSyntax> list, ErrorCode error)
        {
            return this.SkipBadListTokensWithErrorCode(ref openBrace, list,
                p => p.CurrentToken.Kind != SyntaxKind.CloseBraceToken && !p.IsPossibleAccessor(),
                p => p.IsTerminator(),
                error);
        }

        private bool IsPossibleAccessor()
        {
            return this.CurrentToken.Kind == SyntaxKind.IdentifierToken
                || IsPossibleAttributeDeclaration()
                || SyntaxFacts.GetAccessorDeclarationKind(this.CurrentToken.ContextualKind) != SyntaxKind.None
                || this.CurrentToken.Kind == SyntaxKind.OpenBraceToken  // for accessor blocks w/ missing keyword
                || this.CurrentToken.Kind == SyntaxKind.SemicolonToken // for empty body accessors w/ missing keyword
                || IsPossibleAccessorModifier();
        }

        private bool IsPossibleAccessorModifier()
        {
            // We only want to accept a modifier as the start of an accessor if the modifiers are
            // actually followed by "get/set/add/remove".  Otherwise, we might thing think we're 
            // starting an accessor when we're actually starting a normal class member.  For example:
            //
            //      class C {
            //          public int Prop { get { this.
            //          private DateTime x;
            //
            // We don't want to think of the "private" in "private DateTime x" as starting an accessor
            // here.  If we do, we'll get totally thrown off in parsing the remainder and that will
            // throw off the rest of the features that depend on a good syntax tree.
            // 
            // Note: we allow all modifiers here.  That's because we want to parse things like
            // "abstract get" as an accessor.  This way we can provide a good error message
            // to the user that this is not allowed.
            if (IsPossibleModifier())
            {
                var peekIndex = 1;
                while (IsPossibleModifier(this.PeekToken(peekIndex)))
                {
                    peekIndex++;
                }

                var token = this.PeekToken(peekIndex);
                if (token.Kind == SyntaxKind.CloseBraceToken || token.Kind == SyntaxKind.EndOfFileToken)
                {
                    // If we see "{ get { } public }
                    // then we will think that "public" likely starts an accessor.
                    return true;
                }

                switch (token.ContextualKind)
                {
                    case SyntaxKind.GetKeyword:
                    case SyntaxKind.SetKeyword:
                    case SyntaxKind.AddKeyword:
                    case SyntaxKind.RemoveKeyword:
                        return true;
                }
            }

            return false;
        }

        private enum PostSkipAction
        {
            Continue,
            Abort
        }

        private PostSkipAction SkipBadSeparatedListTokensWithExpectedKind<T, TNode>(
            ref T startToken,
            SeparatedSyntaxListBuilder<TNode> list,
            Func<LanguageParser, bool> isNotExpectedFunction,
            Func<LanguageParser, bool> abortFunction,
            SyntaxKind expected)
            where T : CSharpSyntaxNode
            where TNode : CSharpSyntaxNode
        {
            // We're going to cheat here and pass the underlying SyntaxListBuilder of "list" to the helper method so that
            // it can append skipped trivia to the last element, regardless of whether that element is a node or a token.
            CSharpSyntaxNode trailingTrivia;
            var action = this.SkipBadListTokensWithExpectedKindHelper(list.UnderlyingBuilder, isNotExpectedFunction, abortFunction, expected, out trailingTrivia);
            if (trailingTrivia != null)
            {
                startToken = AddTrailingSkippedSyntax(startToken, trailingTrivia);
            }
            return action;
        }

        private PostSkipAction SkipBadListTokensWithErrorCode<T, TNode>(
            ref T startToken,
            SyntaxListBuilder<TNode> list,
            Func<LanguageParser, bool> isNotExpectedFunction,
            Func<LanguageParser, bool> abortFunction,
            ErrorCode error)
            where T : CSharpSyntaxNode
            where TNode : CSharpSyntaxNode
        {
            CSharpSyntaxNode trailingTrivia;
            var action = this.SkipBadListTokensWithErrorCodeHelper(list, isNotExpectedFunction, abortFunction, error, out trailingTrivia);
            if (trailingTrivia != null)
            {
                startToken = AddTrailingSkippedSyntax(startToken, trailingTrivia);
            }
            return action;
        }

        /// <remarks>
        /// WARNING: it is possible that "list" is really the underlying builder of a SeparateSyntaxListBuilder,
        /// so it is important that we not add anything to the list.
        /// </remarks>
        private PostSkipAction SkipBadListTokensWithExpectedKindHelper(
            SyntaxListBuilder list,
            Func<LanguageParser, bool> isNotExpectedFunction,
            Func<LanguageParser, bool> abortFunction,
            SyntaxKind expected,
            out CSharpSyntaxNode trailingTrivia)
        {
            if (list.Count == 0)
            {
                return SkipBadTokensWithExpectedKind(isNotExpectedFunction, abortFunction, expected, out trailingTrivia);
            }
            else
            {
                CSharpSyntaxNode lastItemTrailingTrivia;
                var action = SkipBadTokensWithExpectedKind(isNotExpectedFunction, abortFunction, expected, out lastItemTrailingTrivia);
                if (lastItemTrailingTrivia != null)
                {
                    list[list.Count - 1] = AddTrailingSkippedSyntax(list[list.Count - 1], lastItemTrailingTrivia);
                }
                trailingTrivia = null;
                return action;
            }
        }

        private PostSkipAction SkipBadListTokensWithErrorCodeHelper<TNode>(
            SyntaxListBuilder<TNode> list,
            Func<LanguageParser, bool> isNotExpectedFunction,
            Func<LanguageParser, bool> abortFunction,
            ErrorCode error,
            out CSharpSyntaxNode trailingTrivia) where TNode : CSharpSyntaxNode
        {
            if (list.Count == 0)
            {
                return SkipBadTokensWithErrorCode(isNotExpectedFunction, abortFunction, error, out trailingTrivia);
            }
            else
            {
                CSharpSyntaxNode lastItemTrailingTrivia;
                var action = SkipBadTokensWithErrorCode(isNotExpectedFunction, abortFunction, error, out lastItemTrailingTrivia);
                if (lastItemTrailingTrivia != null)
                {
                    list[list.Count - 1] = AddTrailingSkippedSyntax(list[list.Count - 1], lastItemTrailingTrivia);
                }
                trailingTrivia = null;
                return action;
            }
        }

        private PostSkipAction SkipBadTokensWithExpectedKind(
            Func<LanguageParser, bool> isNotExpectedFunction,
            Func<LanguageParser, bool> abortFunction,
            SyntaxKind expected,
            out CSharpSyntaxNode trailingTrivia)
        {
            var nodes = _pool.Allocate();
            try
            {
                bool first = true;
                var action = PostSkipAction.Continue;
                while (isNotExpectedFunction(this))
                {
                    if (abortFunction(this))
                    {
                        action = PostSkipAction.Abort;
                        break;
                    }

                    var token = (first && !this.CurrentToken.ContainsDiagnostics) ? this.EatTokenWithPrejudice(expected) : this.EatToken();
                    first = false;
                    nodes.Add(token);
                }

                trailingTrivia = (nodes.Count > 0) ? nodes.ToListNode() : null;
                return action;
            }
            finally
            {
                _pool.Free(nodes);
            }
        }

        private PostSkipAction SkipBadTokensWithErrorCode(
            Func<LanguageParser, bool> isNotExpectedFunction,
            Func<LanguageParser, bool> abortFunction,
            ErrorCode errorCode,
            out CSharpSyntaxNode trailingTrivia)
        {
            var nodes = _pool.Allocate();
            try
            {
                bool first = true;
                var action = PostSkipAction.Continue;
                while (isNotExpectedFunction(this))
                {
                    if (abortFunction(this))
                    {
                        action = PostSkipAction.Abort;
                        break;
                    }

                    var token = (first && !this.CurrentToken.ContainsDiagnostics) ? this.EatTokenWithPrejudice(errorCode) : this.EatToken();
                    first = false;
                    nodes.Add(token);
                }

                trailingTrivia = (nodes.Count > 0) ? nodes.ToListNode() : null;
                return action;
            }
            finally
            {
                _pool.Free(nodes);
            }
        }

        private AccessorDeclarationSyntax ParseAccessorDeclaration(
            bool isEvent,
            ref bool hasGetOrAdd,
            ref bool hasSetOrRemove)
        {
            if (this.IsIncrementalAndFactoryContextMatches && CanReuseAccessorDeclaration(isEvent))
            {
                return (AccessorDeclarationSyntax)this.EatNode();
            }

            var accAttrs = _pool.Allocate<AttributeListSyntax>();
            var accMods = _pool.Allocate();
            try
            {
                this.ParseAttributeDeclarations(accAttrs);
                this.ParseModifiers(accMods);

                if (isEvent)
                {
                    if (accMods != null && accMods.Count > 0)
                    {
                        accMods[0] = this.AddError(accMods[0], ErrorCode.ERR_NoModifiersOnAccessor);
                    }
                }
                else
                {
                    if (accMods != null && accMods.Count > 0)
                    {
                        accMods[0] = CheckFeatureAvailability(accMods[0], MessageID.IDS_FeaturePropertyAccessorMods);
                    }
                }

                bool validAccName;
                SyntaxToken accessorName;
                SyntaxKind accessorKind;

                if (this.CurrentToken.Kind == SyntaxKind.IdentifierToken)
                {
                    accessorName = this.EatToken();

                    // Only convert the identifier to a keyword if it's a valid one.  Otherwise any
                    // other contextual keyword (like 'partial') will be converted into a keyword
                    // and will be invalid.
                    switch (accessorName.ContextualKind)
                    {
                        case SyntaxKind.GetKeyword:
                        case SyntaxKind.SetKeyword:
                        case SyntaxKind.AddKeyword:
                        case SyntaxKind.RemoveKeyword:
                            accessorName = ConvertToKeyword(accessorName);
                            break;
                    }

                    if (isEvent)
                    {
                        bool isAdd = IsNameAdd(accessorName);
                        bool isRemove = IsNameRemove(accessorName);
                        validAccName = isAdd || isRemove;
                        if (!validAccName)
                        {
                            accessorName = this.AddError(accessorName, ErrorCode.ERR_AddOrRemoveExpected);
                            accessorKind = SyntaxKind.UnknownAccessorDeclaration;
                        }
                        else
                        {
                            if ((isAdd && hasGetOrAdd) || (isRemove && hasSetOrRemove))
                            {
                                accessorName = this.AddError(accessorName, ErrorCode.ERR_DuplicateAccessor);
                            }

                            hasGetOrAdd |= isAdd;
                            hasSetOrRemove |= isRemove;
                            accessorKind = isRemove ? SyntaxKind.RemoveAccessorDeclaration : SyntaxKind.AddAccessorDeclaration;
                        }
                    }
                    else
                    {
                        // Regular property
                        bool isGet = IsNameGet(accessorName);
                        bool isSet = IsNameSet(accessorName);
                        validAccName = isGet || isSet;
                        if (!validAccName)
                        {
                            accessorName = this.AddError(accessorName, ErrorCode.ERR_GetOrSetExpected);
                            accessorKind = SyntaxKind.UnknownAccessorDeclaration;
                        }
                        else
                        {
                            if ((isGet && hasGetOrAdd) || (isSet && hasSetOrRemove))
                            {
                                accessorName = this.AddError(accessorName, ErrorCode.ERR_DuplicateAccessor);
                            }

                            hasGetOrAdd |= isGet;
                            hasSetOrRemove |= isSet;
                            accessorKind = isSet ? SyntaxKind.SetAccessorDeclaration : SyntaxKind.GetAccessorDeclaration;
                        }
                    }
                }
                else
                {
                    validAccName = false;
                    accessorName = SyntaxFactory.MissingToken(SyntaxKind.IdentifierToken);
                    accessorName = this.AddError(accessorName, isEvent ? ErrorCode.ERR_AddOrRemoveExpected : ErrorCode.ERR_GetOrSetExpected);
                    accessorKind = SyntaxKind.UnknownAccessorDeclaration;
                }

                BlockSyntax body = null;
                SyntaxToken semicolon = null;
                bool currentTokenIsSemicolon = this.CurrentToken.Kind == SyntaxKind.SemicolonToken;
                if (this.CurrentToken.Kind == SyntaxKind.OpenBraceToken || (validAccName && !currentTokenIsSemicolon && !IsTerminator()))
                {
                    body = this.ParseBlock(isMethodBody: true, isAccessorBody: true);
                }
                else if (currentTokenIsSemicolon || validAccName)
                {
                    semicolon = this.EatToken(SyntaxKind.SemicolonToken, ErrorCode.ERR_SemiOrLBraceExpected);

                    if (isEvent)
                    {
                        semicolon = this.AddError(semicolon, ErrorCode.ERR_AddRemoveMustHaveBody);
                    }
                }

                return _syntaxFactory.AccessorDeclaration(accessorKind, accAttrs, accMods.ToTokenList(), accessorName, body, semicolon);
            }
            finally
            {
                _pool.Free(accMods);
                _pool.Free(accAttrs);
            }
        }

        private bool CanReuseAccessorDeclaration(bool isEvent)
        {
            var parent = GetOldParent(this.CurrentNode);
            switch (this.CurrentNodeKind)
            {
                case SyntaxKind.AddAccessorDeclaration:
                case SyntaxKind.RemoveAccessorDeclaration:
                    if (isEvent && parent != null && parent.Kind() == SyntaxKind.EventDeclaration)
                    {
                        return true;
                    }

                    break;
                case SyntaxKind.GetAccessorDeclaration:
                case SyntaxKind.SetAccessorDeclaration:
                    if (!isEvent && parent != null && parent.Kind() == SyntaxKind.PropertyDeclaration)
                    {
                        return true;
                    }

                    break;
            }

            return false;
        }

        internal ParameterListSyntax ParseParenthesizedParameterList(bool allowThisKeyword, bool allowDefaults, bool allowAttributes)
        {
            if (this.IsIncrementalAndFactoryContextMatches && CanReuseParameterList(this.CurrentNode as CSharp.Syntax.ParameterListSyntax))
            {
                return (ParameterListSyntax)this.EatNode();
            }

            var parameters = _pool.AllocateSeparated<ParameterSyntax>();

            try
            {
                var openKind = SyntaxKind.OpenParenToken;
                var closeKind = SyntaxKind.CloseParenToken;

                SyntaxToken open;
                SyntaxToken close;
                this.ParseParameterList(out open, parameters, out close, openKind, closeKind, allowThisKeyword, allowDefaults, allowAttributes);
                return _syntaxFactory.ParameterList(open, parameters, close);
            }
            finally
            {
                _pool.Free(parameters);
            }
        }

        internal BracketedParameterListSyntax ParseBracketedParameterList(bool allowDefaults = true)
        {
            if (this.IsIncrementalAndFactoryContextMatches && CanReuseBracketedParameterList(this.CurrentNode as CSharp.Syntax.BracketedParameterListSyntax))
            {
                return (BracketedParameterListSyntax)this.EatNode();
            }

            var parameters = _pool.AllocateSeparated<ParameterSyntax>();

            try
            {
                var openKind = SyntaxKind.OpenBracketToken;
                var closeKind = SyntaxKind.CloseBracketToken;

                SyntaxToken open;
                SyntaxToken close;
                this.ParseParameterList(out open, parameters, out close, openKind, closeKind, allowThisKeyword: false, allowDefaults: allowDefaults, allowAttributes: true);
                return _syntaxFactory.BracketedParameterList(open, parameters, close);
            }
            finally
            {
                _pool.Free(parameters);
            }
        }

        private static bool CanReuseParameterList(CSharp.Syntax.ParameterListSyntax list)
        {
            if (list == null)
            {
                return false;
            }

            if (list.OpenParenToken.IsMissing)
            {
                return false;
            }

            if (list.CloseParenToken.IsMissing)
            {
                return false;
            }

            foreach (var parameter in list.Parameters)
            {
                if (!CanReuseParameter(parameter))
                {
                    return false;
                }
            }

            return true;
        }

        private static bool CanReuseBracketedParameterList(CSharp.Syntax.BracketedParameterListSyntax list)
        {
            if (list == null)
            {
                return false;
            }

            if (list.OpenBracketToken.IsMissing)
            {
                return false;
            }

            if (list.CloseBracketToken.IsMissing)
            {
                return false;
            }

            foreach (var parameter in list.Parameters)
            {
                if (!CanReuseParameter(parameter))
                {
                    return false;
                }
            }

            return true;
        }

        private void ParseParameterList(
            out SyntaxToken open,
            SeparatedSyntaxListBuilder<ParameterSyntax> nodes,
            out SyntaxToken close,
            SyntaxKind openKind,
            SyntaxKind closeKind,
            bool allowThisKeyword,
            bool allowDefaults,
            bool allowAttributes)
        {
            open = this.EatToken(openKind);

            var saveTerm = _termState;
            _termState |= TerminatorState.IsEndOfParameterList;

            var attributes = _pool.Allocate<AttributeListSyntax>();
            var modifiers = _pool.Allocate();
            try
            {
                if (this.CurrentToken.Kind != closeKind)
                {
tryAgain:
                    int mustBeLastIndex = -1;
                    bool mustBeLastHadParams = false;
                    bool hasParams = false;
                    bool hasArgList = false;

                    if (this.IsPossibleParameter(allowThisKeyword) || this.CurrentToken.Kind == SyntaxKind.CommaToken)
                    {
                        // first parameter
                        attributes.Clear();
                        modifiers.Clear();
                        var parameter = this.ParseParameter(attributes, modifiers, allowThisKeyword, allowDefaults, allowAttributes);
                        nodes.Add(parameter);
                        hasParams = modifiers.Any(SyntaxKind.ParamsKeyword);
                        hasArgList = parameter.Identifier.Kind == SyntaxKind.ArgListKeyword;
                        bool mustBeLast = hasParams || hasArgList;
                        if (mustBeLast && mustBeLastIndex == -1)
                        {
                            mustBeLastIndex = nodes.Count - 1;
                            mustBeLastHadParams = hasParams;
                        }

                        // additional parameters
                        while (true)
                        {
                            if (this.CurrentToken.Kind == closeKind)
                            {
                                break;
                            }
                            else if (this.CurrentToken.Kind == SyntaxKind.CommaToken || this.IsPossibleParameter(allowThisKeyword))
                            {
                                nodes.AddSeparator(this.EatToken(SyntaxKind.CommaToken));
                                attributes.Clear();
                                modifiers.Clear();
                                parameter = this.ParseParameter(attributes, modifiers, allowThisKeyword, allowDefaults, allowAttributes);
                                nodes.Add(parameter);
                                hasParams = modifiers.Any(SyntaxKind.ParamsKeyword);
                                hasArgList = parameter.Identifier.Kind == SyntaxKind.ArgListKeyword;
                                mustBeLast = hasParams || hasArgList;
                                if (mustBeLast && mustBeLastIndex == -1)
                                {
                                    mustBeLastIndex = nodes.Count - 1;
                                    mustBeLastHadParams = hasParams;
                                }

                                continue;
                            }
                            else if (this.SkipBadParameterListTokens(ref open, nodes, SyntaxKind.CommaToken, closeKind, allowThisKeyword) == PostSkipAction.Abort)
                            {
                                break;
                            }
                        }
                    }
                    else if (this.SkipBadParameterListTokens(ref open, nodes, SyntaxKind.IdentifierToken, closeKind, allowThisKeyword) == PostSkipAction.Continue)
                    {
                        goto tryAgain;
                    }

                    if (mustBeLastIndex >= 0 && mustBeLastIndex < nodes.Count - 1)
                    {
                        nodes[mustBeLastIndex] = this.AddError(nodes[mustBeLastIndex], mustBeLastHadParams ? ErrorCode.ERR_ParamsLast : ErrorCode.ERR_VarargsLast);
                    }
                }

                _termState = saveTerm;
                close = this.EatToken(closeKind);
            }
            finally
            {
                _pool.Free(modifiers);
                _pool.Free(attributes);
            }
        }

        private bool IsEndOfParameterList()
        {
            return this.CurrentToken.Kind == SyntaxKind.CloseParenToken
                || this.CurrentToken.Kind == SyntaxKind.CloseBracketToken;
        }

        private PostSkipAction SkipBadParameterListTokens(ref SyntaxToken open, SeparatedSyntaxListBuilder<ParameterSyntax> list, SyntaxKind expected, SyntaxKind closeKind, bool allowThisKeyword)
        {
            return this.SkipBadSeparatedListTokensWithExpectedKind(ref open, list,
                p => p.CurrentToken.Kind != SyntaxKind.CommaToken && !p.IsPossibleParameter(allowThisKeyword),
                p => p.CurrentToken.Kind == closeKind || p.IsTerminator(),
                expected);
        }

        private bool IsPossibleParameter(bool allowThisKeyword)
        {
            switch (this.CurrentToken.Kind)
            {
                case SyntaxKind.OpenBracketToken: // attribute
                case SyntaxKind.RefKeyword:
                case SyntaxKind.OutKeyword:
                case SyntaxKind.ParamsKeyword:
                case SyntaxKind.ArgListKeyword:
                case SyntaxKind.OpenParenToken:   // tuple
                    return true;

                case SyntaxKind.ThisKeyword:
                    return allowThisKeyword;

                case SyntaxKind.IdentifierToken:
                    return this.IsTrueIdentifier();

                default:
                    return IsPredefinedType(this.CurrentToken.Kind);
            }
        }

        private static bool CanReuseParameter(CSharp.Syntax.ParameterSyntax parameter, SyntaxListBuilder<AttributeListSyntax> attributes, SyntaxListBuilder modifiers)
        {
            if (parameter == null)
            {
                return false;
            }

            // cannot reuse parameter if it had attributes.
            //
            // TODO(cyrusn): Why?  We can reuse other constructs if they have attributes.
            if (attributes.Count != 0 || parameter.AttributeLists.Count != 0)
            {
                return false;
            }

            // cannot reuse parameter if it had modifiers.
            if ((modifiers != null && modifiers.Count != 0) || parameter.Modifiers.Count != 0)
            {
                return false;
            }

            return CanReuseParameter(parameter);
        }

        private static bool CanReuseParameter(CSharp.Syntax.ParameterSyntax parameter)
        {
            // cannot reuse a node that possibly ends in an expression
            if (parameter.Default != null)
            {
                return false;
            }

            // cannot reuse lambda parameters as normal parameters (parsed with
            // different rules)
            CSharp.CSharpSyntaxNode parent = parameter.Parent;
            if (parent != null)
            {
                if (parent.Kind() == SyntaxKind.SimpleLambdaExpression)
                {
                    return false;
                }

                CSharp.CSharpSyntaxNode grandparent = parent.Parent;
                if (grandparent != null && grandparent.Kind() == SyntaxKind.ParenthesizedLambdaExpression)
                {
                    Debug.Assert(parent.Kind() == SyntaxKind.ParameterList);
                    return false;
                }
            }

            return true;
        }

        private ParameterSyntax ParseParameter(
            SyntaxListBuilder<AttributeListSyntax> attributes,
            SyntaxListBuilder modifiers,
            bool allowThisKeyword,
            bool allowDefaults,
            bool allowAttributes)
        {
            if (this.IsIncrementalAndFactoryContextMatches && CanReuseParameter(this.CurrentNode as CSharp.Syntax.ParameterSyntax, attributes, modifiers))
            {
                return (ParameterSyntax)this.EatNode();
            }

            this.ParseAttributeDeclarations(attributes, allowAttributes);
            this.ParseParameterModifiers(modifiers, allowThisKeyword);

            var hasArgList = this.CurrentToken.Kind == SyntaxKind.ArgListKeyword;

            TypeSyntax type = null;
            if (!hasArgList)
            {
                type = this.ParseType(true);
            }
            else if (this.IsPossibleType())
            {
                type = this.ParseType(true);
                type = WithAdditionalDiagnostics(type, this.GetExpectedTokenError(SyntaxKind.CloseParenToken, SyntaxKind.IdentifierToken, 0, type.Width));
            }

            SyntaxToken name = null;
            if (!hasArgList)
            {
                name = this.ParseIdentifierToken();

                // When the user type "int foo[]", give them a useful error
                if (this.CurrentToken.Kind == SyntaxKind.OpenBracketToken && this.PeekToken(1).Kind == SyntaxKind.CloseBracketToken)
                {
                    var open = this.EatToken();
                    var close = this.EatToken();
                    open = this.AddError(open, ErrorCode.ERR_BadArraySyntax);
                    name = AddTrailingSkippedSyntax(name, SyntaxList.List(open, close));
                }
            }
            else if (this.IsPossibleName())
            {
                // Current token is an identifier token, we expected a CloseParenToken.
                // Get the expected token error for the missing token with correct diagnostic
                // span and then parse the identifier token.

                SyntaxDiagnosticInfo diag = this.GetExpectedTokenError(SyntaxKind.CloseParenToken, SyntaxKind.IdentifierToken);
                name = this.ParseIdentifierToken();
                name = WithAdditionalDiagnostics(name, diag);
            }
            else
            {
                // name is not optional on ParameterSyntax
                name = this.EatToken(SyntaxKind.ArgListKeyword);
            }

            EqualsValueClauseSyntax def = null;
            if (this.CurrentToken.Kind == SyntaxKind.EqualsToken)
            {
                var equals = this.EatToken(SyntaxKind.EqualsToken);
                var value = this.ParseExpressionCore();
                def = _syntaxFactory.EqualsValueClause(equals, refKeyword: null, value: value);

                if (!allowDefaults)
                {
                    def = this.AddError(def, equals, ErrorCode.ERR_DefaultValueNotAllowed);
                }
                else
                {
                    def = CheckFeatureAvailability(def, MessageID.IDS_FeatureOptionalParameter);
                }
            }

            return _syntaxFactory.Parameter(attributes, modifiers.ToTokenList(), type, name, def);
        }

        private static bool IsParameterModifier(SyntaxKind kind, bool allowThisKeyword)
        {
            return GetParamFlags(kind, allowThisKeyword) != ParamFlags.None;
        }

        [Flags]
        private enum ParamFlags
        {
            None = 0x00,
            This = 0x01,
            Ref = 0x02,
            Out = 0x04,
            Params = 0x08,
        }

        private static ParamFlags GetParamFlags(SyntaxKind kind, bool allowThisKeyword)
        {
            switch (kind)
            {
                case SyntaxKind.ThisKeyword:
                    // if (this.IsCSharp3Enabled)
                    return (allowThisKeyword ? ParamFlags.This : ParamFlags.None);

                // goto default;
                case SyntaxKind.RefKeyword:
                    return ParamFlags.Ref;
                case SyntaxKind.OutKeyword:
                    return ParamFlags.Out;
                case SyntaxKind.ParamsKeyword:
                    return ParamFlags.Params;
                default:
                    return ParamFlags.None;
            }
        }

        private void ParseParameterModifiers(SyntaxListBuilder modifiers, bool allowThisKeyword)
        {
            var flags = ParamFlags.None;

            while (IsParameterModifier(this.CurrentToken.Kind, allowThisKeyword))
            {
                var mod = this.EatToken();

                if (mod.Kind == SyntaxKind.ThisKeyword ||
                    mod.Kind == SyntaxKind.RefKeyword ||
                    mod.Kind == SyntaxKind.OutKeyword ||
                    mod.Kind == SyntaxKind.ParamsKeyword)
                {
                    if (mod.Kind == SyntaxKind.ThisKeyword)
                    {
                        mod = CheckFeatureAvailability(mod, MessageID.IDS_FeatureExtensionMethod);

                        if ((flags & ParamFlags.This) != 0)
                        {
                            mod = this.AddError(mod, ErrorCode.ERR_DupParamMod, SyntaxFacts.GetText(SyntaxKind.ThisKeyword));
                        }
                        else if ((flags & ParamFlags.Out) != 0)
                        {
                            mod = this.AddError(mod, ErrorCode.ERR_BadOutWithThis);
                        }
                        else if ((flags & ParamFlags.Ref) != 0)
                        {
                            mod = this.AddError(mod, ErrorCode.ERR_BadRefWithThis);
                        }
                        else if ((flags & ParamFlags.Params) != 0)
                        {
                            mod = this.AddError(mod, ErrorCode.ERR_BadParamModThis);
                        }
                        else
                        {
                            flags |= ParamFlags.This;
                        }
                    }
                    else if (mod.Kind == SyntaxKind.RefKeyword)
                    {
                        if ((flags & ParamFlags.Ref) != 0)
                        {
                            mod = this.AddError(mod, ErrorCode.ERR_DupParamMod, SyntaxFacts.GetText(SyntaxKind.RefKeyword));
                        }
                        else if ((flags & ParamFlags.This) != 0)
                        {
                            mod = this.AddError(mod, ErrorCode.ERR_BadRefWithThis);
                        }
                        else if ((flags & ParamFlags.Params) != 0)
                        {
                            mod = this.AddError(mod, ErrorCode.ERR_ParamsCantBeRefOut);
                        }
                        else if ((flags & ParamFlags.Out) != 0)
                        {
                            mod = this.AddError(mod, ErrorCode.ERR_MultiParamMod);
                        }
                        else
                        {
                            flags |= ParamFlags.Ref;
                        }
                    }
                    else if (mod.Kind == SyntaxKind.OutKeyword)
                    {
                        if ((flags & ParamFlags.Out) != 0)
                        {
                            mod = this.AddError(mod, ErrorCode.ERR_DupParamMod, SyntaxFacts.GetText(SyntaxKind.OutKeyword));
                        }
                        else if ((flags & ParamFlags.This) != 0)
                        {
                            mod = this.AddError(mod, ErrorCode.ERR_BadOutWithThis);
                        }
                        else if ((flags & ParamFlags.Params) != 0)
                        {
                            mod = this.AddError(mod, ErrorCode.ERR_ParamsCantBeRefOut);
                        }
                        else if ((flags & ParamFlags.Ref) != 0)
                        {
                            mod = this.AddError(mod, ErrorCode.ERR_MultiParamMod);
                        }
                        else
                        {
                            flags |= ParamFlags.Out;
                        }
                    }
                    else if (mod.Kind == SyntaxKind.ParamsKeyword)
                    {
                        if ((flags & ParamFlags.Params) != 0)
                        {
                            mod = this.AddError(mod, ErrorCode.ERR_DupParamMod, SyntaxFacts.GetText(SyntaxKind.ParamsKeyword));
                        }
                        else if ((flags & ParamFlags.This) != 0)
                        {
                            mod = this.AddError(mod, ErrorCode.ERR_BadParamModThis);
                        }
                        else if ((flags & (ParamFlags.Ref | ParamFlags.Out | ParamFlags.This)) != 0)
                        {
                            mod = this.AddError(mod, ErrorCode.ERR_MultiParamMod);
                        }
                        else
                        {
                            flags |= ParamFlags.Params;
                        }
                    }
                }

                modifiers.Add(mod);
            }
        }

        private MemberDeclarationSyntax ParseFixedSizeBufferDeclaration(
            SyntaxListBuilder<AttributeListSyntax> attributes,
            SyntaxListBuilder modifiers,
            SyntaxKind parentKind)
        {
            Debug.Assert(this.CurrentToken.Kind == SyntaxKind.FixedKeyword);

            var fixedToken = this.EatToken();
            fixedToken = CheckFeatureAvailability(fixedToken, MessageID.IDS_FeatureFixedBuffer);
            modifiers.Add(fixedToken);

            var type = this.ParseType(parentIsParameter: false);

            var saveTerm = _termState;
            _termState |= TerminatorState.IsEndOfFieldDeclaration;
            var variables = _pool.AllocateSeparated<VariableDeclaratorSyntax>();
            try
            {
                this.ParseVariableDeclarators(type, VariableFlags.Fixed, variables, parentKind);

                var semicolon = this.EatToken(SyntaxKind.SemicolonToken);

                return _syntaxFactory.FieldDeclaration(
                    attributes, modifiers.ToTokenList(),
                    _syntaxFactory.VariableDeclaration(type, variables, deconstruction: null),
                    semicolon);
            }
            finally
            {
                _termState = saveTerm;
                _pool.Free(variables);
            }
        }

        private MemberDeclarationSyntax ParseEventDeclaration(
            SyntaxListBuilder<AttributeListSyntax> attributes,
            SyntaxListBuilder modifiers,
            SyntaxKind parentKind)
        {
            Debug.Assert(this.CurrentToken.Kind == SyntaxKind.EventKeyword);

            var eventToken = this.EatToken();
            var type = this.ParseType(parentIsParameter: false);

            if (IsFieldDeclaration(isEvent: true))
            {
                return this.ParseEventFieldDeclaration(attributes, modifiers, eventToken, type, parentKind);
            }
            else
            {
                return this.ParseEventDeclarationWithAccessors(attributes, modifiers, eventToken, type);
            }
        }

        private MemberDeclarationSyntax ParseEventDeclarationWithAccessors(
            SyntaxListBuilder<AttributeListSyntax> attributes,
            SyntaxListBuilder modifiers,
            SyntaxToken eventToken,
            TypeSyntax type)
        {
            ExplicitInterfaceSpecifierSyntax explicitInterfaceOpt;
            SyntaxToken identifierOrThisOpt;
            TypeParameterListSyntax typeParameterList;

            this.ParseMemberName(out explicitInterfaceOpt, out identifierOrThisOpt, out typeParameterList, isEvent: true);

            // If we got an explicitInterfaceOpt but not an identifier, then we're in the special
            // case for ERR_ExplicitEventFieldImpl (see ParseMemberName for details).
            if (explicitInterfaceOpt != null && identifierOrThisOpt == null)
            {
                Debug.Assert(typeParameterList == null, "Exit condition of ParseMemberName in this scenario");

                // No need for a diagnostic, ParseMemberName has already added one.
                var missingIdentifier = CreateMissingIdentifierToken();

                var missingAccessorList =
                    _syntaxFactory.AccessorList(
                        SyntaxFactory.MissingToken(SyntaxKind.OpenBraceToken),
                        default(SyntaxList<AccessorDeclarationSyntax>),
                        SyntaxFactory.MissingToken(SyntaxKind.CloseBraceToken));

                return _syntaxFactory.EventDeclaration(
                    attributes,
                    modifiers.ToTokenList(),
                    eventToken,
                    type,
                    explicitInterfaceOpt, //already has an appropriate error attached
                    missingIdentifier,
                    missingAccessorList);
            }

            SyntaxToken identifier;

            if (identifierOrThisOpt == null)
            {
                identifier = CreateMissingIdentifierToken();
            }
            else if (identifierOrThisOpt.Kind != SyntaxKind.IdentifierToken)
            {
                Debug.Assert(identifierOrThisOpt.Kind == SyntaxKind.ThisKeyword);
                identifier = ConvertToMissingWithTrailingTrivia(identifierOrThisOpt, SyntaxKind.IdentifierToken);
            }
            else
            {
                identifier = identifierOrThisOpt;
            }

            Debug.Assert(identifier != null);
            Debug.Assert(identifier.Kind == SyntaxKind.IdentifierToken);

            if (identifier.IsMissing && !type.IsMissing)
            {
                identifier = this.AddError(identifier, ErrorCode.ERR_IdentifierExpected);
            }

            if (typeParameterList != null) // check to see if the user tried to create a generic event.
            {
                identifier = AddTrailingSkippedSyntax(identifier, typeParameterList);
                identifier = this.AddError(identifier, ErrorCode.ERR_UnexpectedGenericName);
            }

            var accessorList = this.ParseAccessorList(isEvent: true);

            var decl = _syntaxFactory.EventDeclaration(
                attributes,
                modifiers.ToTokenList(),
                eventToken,
                type,
                explicitInterfaceOpt,
                identifier,
                accessorList);

            decl = EatUnexpectedTrailingSemicolon(decl);

            return decl;
        }

        private TNode EatUnexpectedTrailingSemicolon<TNode>(TNode decl) where TNode : CSharpSyntaxNode
        {
            // allow for case of one unexpected semicolon...
            if (this.CurrentToken.Kind == SyntaxKind.SemicolonToken)
            {
                var semi = this.EatToken();
                semi = this.AddError(semi, ErrorCode.ERR_UnexpectedSemicolon);
                decl = AddTrailingSkippedSyntax(decl, semi);
            }

            return decl;
        }

        private FieldDeclarationSyntax ParseNormalFieldDeclaration(
            SyntaxListBuilder<AttributeListSyntax> attributes,
            SyntaxListBuilder modifiers,
            TypeSyntax type,
            SyntaxKind parentKind)
        {
            var saveTerm = _termState;
            _termState |= TerminatorState.IsEndOfFieldDeclaration;
            var variables = _pool.AllocateSeparated<VariableDeclaratorSyntax>();
            try
            {
                this.ParseVariableDeclarators(type, flags: 0, variables: variables, parentKind: parentKind);

                var semicolon = this.EatToken(SyntaxKind.SemicolonToken);
                return _syntaxFactory.FieldDeclaration(
                    attributes,
                    modifiers.ToTokenList(),
                    _syntaxFactory.VariableDeclaration(type, variables, deconstruction: null),
                    semicolon);
            }
            finally
            {
                _termState = saveTerm;
                _pool.Free(variables);
            }
        }

        private MemberDeclarationSyntax ParseEventFieldDeclaration(
            SyntaxListBuilder<AttributeListSyntax> attributes,
            SyntaxListBuilder modifiers,
            SyntaxToken eventToken,
            TypeSyntax type,
            SyntaxKind parentKind)
        {
            // An attribute specified on an event declaration that omits event accessors can apply
            // to the event being declared, to the associated field (if the event is not abstract),
            // or to the associated add and remove methods. In the absence of an
            // attribute-target-specifier, the attribute applies to the event. The presence of the
            // event attribute-target-specifier indicates that the attribute applies to the event;
            // the presence of the field attribute-target-specifier indicates that the attribute
            // applies to the field; and the presence of the method attribute-target-specifier
            // indicates that the attribute applies to the methods.
            //
            // NOTE(cyrusn): We allow more than the above here.  Specifically, even if the event is
            // abstract, we allow the attribute to specify that it belongs to a field.  Later, in the
            // semantic pass, we will disallow this.

            var saveTerm = _termState;
            _termState |= TerminatorState.IsEndOfFieldDeclaration;
            var variables = _pool.AllocateSeparated<VariableDeclaratorSyntax>();
            try
            {
                this.ParseVariableDeclarators(type, flags: 0, variables: variables, parentKind: parentKind);

                if (this.CurrentToken.Kind == SyntaxKind.DotToken)
                {
                    eventToken = this.AddError(eventToken, ErrorCode.ERR_ExplicitEventFieldImpl);  // Better error message for confusing event situation.
                }

                var semicolon = this.EatToken(SyntaxKind.SemicolonToken);
                return _syntaxFactory.EventFieldDeclaration(
                    attributes,
                    modifiers.ToTokenList(),
                    eventToken,
                    _syntaxFactory.VariableDeclaration(type, variables, deconstruction: null),
                    semicolon);
            }
            finally
            {
                _termState = saveTerm;
                _pool.Free(variables);
            }
        }

        private bool IsEndOfFieldDeclaration()
        {
            return this.CurrentToken.Kind == SyntaxKind.SemicolonToken;
        }

        private void ParseVariableDeclarators(TypeSyntax type, VariableFlags flags, SeparatedSyntaxListBuilder<VariableDeclaratorSyntax> variables, SyntaxKind parentKind)
        {
            // Although we try parse variable declarations in contexts where they are not allowed (non-interactive top-level or a namespace) 
            // the reported errors should take into consideration whether or not one expects them in the current context.
            bool variableDeclarationsExpected =
                parentKind != SyntaxKind.NamespaceDeclaration &&
                (parentKind != SyntaxKind.CompilationUnit || IsScript);

            LocalFunctionStatementSyntax localFunction;
            ParseVariableDeclarators(
                type,
                flags,
                variables,
                variableDeclarationsExpected,
                false,
                default(SyntaxList<SyntaxToken>),
                default(SyntaxToken),
                out localFunction);

            Debug.Assert(localFunction == null);
        }

        private void ParseVariableDeclarators(
            TypeSyntax type,
            VariableFlags flags,
            SeparatedSyntaxListBuilder<VariableDeclaratorSyntax> variables,
            bool variableDeclarationsExpected,
            bool allowLocalFunctions,
            SyntaxList<SyntaxToken> mods,
            SyntaxToken refTokenOpt,
            out LocalFunctionStatementSyntax localFunction)
        {
            variables.Add(
                this.ParseVariableDeclarator(
                    type,
                    flags,
                    isFirst: true,
                    allowLocalFunctions: allowLocalFunctions,
                    mods: mods,
                    refTokenOpt: refTokenOpt,
                    localFunction: out localFunction));

            if (localFunction != null)
            {
                // ParseVariableDeclarator returns null, so it is not added to variables
                Debug.Assert(variables.Count == 0);
                return;
            }

            while (true)
            {
                if (this.CurrentToken.Kind == SyntaxKind.SemicolonToken)
                {
                    break;
                }
                else if (this.CurrentToken.Kind == SyntaxKind.CommaToken)
                {
                    variables.AddSeparator(this.EatToken(SyntaxKind.CommaToken));
                    variables.Add(
                        this.ParseVariableDeclarator(
                            type,
                            flags,
                            isFirst: false,
                            allowLocalFunctions: false,
                            mods: mods,
                            refTokenOpt: refTokenOpt,
                            localFunction: out localFunction));
                }
                else if (!variableDeclarationsExpected || this.SkipBadVariableListTokens(variables, SyntaxKind.CommaToken) == PostSkipAction.Abort)
                {
                    break;
                }
            }
        }

        private PostSkipAction SkipBadVariableListTokens(SeparatedSyntaxListBuilder<VariableDeclaratorSyntax> list, SyntaxKind expected)
        {
            CSharpSyntaxNode tmp = null;
            Debug.Assert(list.Count > 0);
            return this.SkipBadSeparatedListTokensWithExpectedKind(ref tmp, list,
                p => this.CurrentToken.Kind != SyntaxKind.CommaToken,
                p => this.CurrentToken.Kind == SyntaxKind.SemicolonToken || this.IsTerminator(),
                expected);
        }

        [Flags]
        private enum VariableFlags
        {
            Fixed = 0x01,
            Const = 0x02,
            Local = 0x04
        }

        private static SyntaxTokenList GetOriginalModifiers(CSharp.CSharpSyntaxNode decl)
        {
            if (decl != null)
            {
                switch (decl.Kind())
                {
                    case SyntaxKind.FieldDeclaration:
                        return ((CSharp.Syntax.FieldDeclarationSyntax)decl).Modifiers;
                    case SyntaxKind.MethodDeclaration:
                        return ((CSharp.Syntax.MethodDeclarationSyntax)decl).Modifiers;
                    case SyntaxKind.ConstructorDeclaration:
                        return ((CSharp.Syntax.ConstructorDeclarationSyntax)decl).Modifiers;
                    case SyntaxKind.DestructorDeclaration:
                        return ((CSharp.Syntax.DestructorDeclarationSyntax)decl).Modifiers;
                    case SyntaxKind.PropertyDeclaration:
                        return ((CSharp.Syntax.PropertyDeclarationSyntax)decl).Modifiers;
                    case SyntaxKind.EventFieldDeclaration:
                        return ((CSharp.Syntax.EventFieldDeclarationSyntax)decl).Modifiers;
                    case SyntaxKind.AddAccessorDeclaration:
                    case SyntaxKind.RemoveAccessorDeclaration:
                    case SyntaxKind.GetAccessorDeclaration:
                    case SyntaxKind.SetAccessorDeclaration:
                        return ((CSharp.Syntax.AccessorDeclarationSyntax)decl).Modifiers;
                    case SyntaxKind.ClassDeclaration:
                    case SyntaxKind.StructDeclaration:
                    case SyntaxKind.InterfaceDeclaration:
                        return ((CSharp.Syntax.TypeDeclarationSyntax)decl).Modifiers;
                    case SyntaxKind.DelegateDeclaration:
                        return ((CSharp.Syntax.DelegateDeclarationSyntax)decl).Modifiers;
                }
            }

            return default(SyntaxTokenList);
        }

        private static bool WasFirstVariable(CSharp.Syntax.VariableDeclaratorSyntax variable)
        {
            var parent = GetOldParent(variable) as CSharp.Syntax.VariableDeclarationSyntax;
            if (parent != null)
            {
                return parent.Variables[0] == variable;
            }

            return false;
        }

        private static VariableFlags GetOriginalVariableFlags(CSharp.Syntax.VariableDeclaratorSyntax old)
        {
            var parent = GetOldParent(old);
            var mods = GetOriginalModifiers(parent);
            VariableFlags flags = default(VariableFlags);
            if (mods.Any(SyntaxKind.FixedKeyword))
            {
                flags |= VariableFlags.Fixed;
            }

            if (mods.Any(SyntaxKind.ConstKeyword))
            {
                flags |= VariableFlags.Const;
            }

            if (parent != null && (parent.Kind() == SyntaxKind.VariableDeclaration || parent.Kind() == SyntaxKind.LocalDeclarationStatement))
            {
                flags |= VariableFlags.Local;
            }

            return flags;
        }

        private static bool CanReuseVariableDeclarator(CSharp.Syntax.VariableDeclaratorSyntax old, VariableFlags flags, bool isFirst)
        {
            if (old == null)
            {
                return false;
            }

            SyntaxKind oldKind;

            return (flags == GetOriginalVariableFlags(old))
                && (isFirst == WasFirstVariable(old))
                && old.Initializer == null  // can't reuse node that possibly ends in an expression
                && (oldKind = GetOldParent(old).Kind()) != SyntaxKind.VariableDeclaration // or in a method body
                && oldKind != SyntaxKind.LocalDeclarationStatement;
        }

        private VariableDeclaratorSyntax ParseVariableDeclarator(
            TypeSyntax parentType,
            VariableFlags flags,
            bool isFirst,
            bool allowLocalFunctions,
            SyntaxList<SyntaxToken> mods,
            SyntaxToken refTokenOpt,
            out LocalFunctionStatementSyntax localFunction,
            bool isExpressionContext = false)
        {
            if (this.IsIncrementalAndFactoryContextMatches && CanReuseVariableDeclarator(this.CurrentNode as CSharp.Syntax.VariableDeclaratorSyntax, flags, isFirst))
            {
                localFunction = null;
                return (VariableDeclaratorSyntax)this.EatNode();
            }

            if (!isExpressionContext)
            {
                // Check for the common pattern of:
                //
                // C                    //<-- here
                // Console.WriteLine();
                //
                // Standard greedy parsing will assume that this should be parsed as a variable
                // declaration: "C Console".  We want to avoid that as it can confused parts of the
                // system further up.  So, if we see certain things following the identifier, then we can
                // assume it's not the actual name.  
                // 
                // So, if we're after a newline and we see a name followed by the list below, then we
                // assume that we're accidentally consuming too far into the next statement.
                //
                // <dot>, <arrow>, any binary operator (except =), <question>.  None of these characters
                // are allowed in a normal variable declaration.  This also provides a more useful error
                // message to the user.  Instead of telling them that a semicolon is expected after the
                // following token, then instead get a useful message about an identifier being missing.
                // The above list prevents:
                //
                // C                    //<-- here
                // Console.WriteLine();
                //
                // C                    //<-- here 
                // Console->WriteLine();
                //
                // C 
                // A + B;
                //
                // C 
                // A ? B : D;
                //
                // C 
                // A()
                var resetPoint = this.GetResetPoint();
                try
                {
                    var currentTokenKind = this.CurrentToken.Kind;
                    if (currentTokenKind == SyntaxKind.IdentifierToken && !parentType.IsMissing)
                    {
                        var isAfterNewLine = parentType.GetLastToken().TrailingTrivia.Any(SyntaxKind.EndOfLineTrivia);
                        if (isAfterNewLine)
                        {
                            int offset, width;
                            this.GetDiagnosticSpanForMissingToken(out offset, out width);

                            this.EatToken();
                            currentTokenKind = this.CurrentToken.Kind;

                            var isNonEqualsBinaryToken =
                                currentTokenKind != SyntaxKind.EqualsToken &&
                                SyntaxFacts.IsBinaryExpressionOperatorToken(currentTokenKind);

                            if (currentTokenKind == SyntaxKind.DotToken ||
                                currentTokenKind == SyntaxKind.OpenParenToken ||
                                currentTokenKind == SyntaxKind.MinusGreaterThanToken ||
                                isNonEqualsBinaryToken)
                            {
                                var missingIdentifier = CreateMissingIdentifierToken();
                                missingIdentifier = this.AddError(missingIdentifier, offset, width, ErrorCode.ERR_IdentifierExpected);

                                localFunction = null;
                                return _syntaxFactory.VariableDeclarator(missingIdentifier, null, null);
                            }
                        }
                    }
                }
                finally
                {
                    this.Reset(ref resetPoint);
                    this.Release(ref resetPoint);
                }
            }

            // NOTE: Diverges from Dev10.
            //
            // When we see parse an identifier and we see the partial contextual keyword, we check
            // to see whether it is already attached to a partial class or partial method
            // declaration.  However, in the specific case of variable declarators, Dev10
            // specifically treats it as a variable name, even if it could be interpreted as a
            // keyword.
            var name = this.ParseIdentifierToken();
            BracketedArgumentListSyntax argumentList = null;
            EqualsValueClauseSyntax initializer = null;
            TerminatorState saveTerm = _termState;
            bool isFixed = (flags & VariableFlags.Fixed) != 0;
            bool isConst = (flags & VariableFlags.Const) != 0;
            bool isLocal = (flags & VariableFlags.Local) != 0;

            // Give better error message in the case where the user did something like:
            //
            // X x = 1, Y y = 2; 
            // using (X x = expr1, Y y = expr2) ...
            //
            // The superfluous type name is treated as variable (it is an identifier) and a missing ',' is injected after it.
            if (!isFirst && this.IsTrueIdentifier())
            {
                name = this.AddError(name, ErrorCode.ERR_MultiTypeInDeclaration);
            }

            switch (this.CurrentToken.Kind)
            {
                case SyntaxKind.EqualsToken:
                    if (isFixed)
                    {
                        goto default;
                    }

                    var equals = this.EatToken();

                    SyntaxToken refKeyword = null;
                    if (isLocal && !isConst &&
                        this.CurrentToken.Kind == SyntaxKind.RefKeyword)
                    {
                        refKeyword = this.EatToken();
                        refKeyword = CheckFeatureAvailability(refKeyword, MessageID.IDS_FeatureRefLocalsReturns);
                    }

                    var init = this.ParseVariableInitializer(isLocal && !isConst);
                    initializer = _syntaxFactory.EqualsValueClause(equals, refKeyword, init);
                    break;

                case SyntaxKind.LessThanToken:
                    if (allowLocalFunctions && isFirst)
                    {
                        localFunction = TryParseLocalFunctionStatementBody(mods, refTokenOpt, parentType, name);
                        if (localFunction != null)
                        {
                            return null;
                        }
                    }
                    goto default;

                case SyntaxKind.OpenParenToken:
                    if (allowLocalFunctions && isFirst)
                    {
                        localFunction = TryParseLocalFunctionStatementBody(mods, refTokenOpt, parentType, name);
                        if (localFunction != null)
                        {
                            return null;
                        }
                    }

                    // Special case for accidental use of C-style constructors
                    // Fake up something to hold the arguments.
                    _termState |= TerminatorState.IsPossibleEndOfVariableDeclaration;
                    argumentList = this.ParseBracketedArgumentList();
                    _termState = saveTerm;
                    argumentList = this.AddError(argumentList, ErrorCode.ERR_BadVarDecl);
                    break;

                case SyntaxKind.OpenBracketToken:
                    bool sawNonOmittedSize;
                    _termState |= TerminatorState.IsPossibleEndOfVariableDeclaration;
                    var specifier = this.ParseArrayRankSpecifier(isArrayCreation: false, expectSizes: flags == VariableFlags.Fixed, sawNonOmittedSize: out sawNonOmittedSize);
                    _termState = saveTerm;
                    var open = specifier.OpenBracketToken;
                    var sizes = specifier.Sizes;
                    var close = specifier.CloseBracketToken;
                    if (isFixed && !sawNonOmittedSize)
                    {
                        close = this.AddError(close, ErrorCode.ERR_ValueExpected);
                    }

                    var args = _pool.AllocateSeparated<ArgumentSyntax>();
                    try
                    {
                        var withSeps = sizes.GetWithSeparators();
                        foreach (var item in withSeps)
                        {
                            var expression = item as ExpressionSyntax;
                            if (expression != null)
                            {
                                args.Add(_syntaxFactory.Argument(null, default(SyntaxToken), expression));
                            }
                            else
                            {
                                args.AddSeparator((SyntaxToken)item);
                            }
                        }

                        argumentList = _syntaxFactory.BracketedArgumentList(open, args, close);
                        if (!isFixed)
                        {
                            argumentList = this.AddError(argumentList, ErrorCode.ERR_CStyleArray);
                            // If we have "int x[] = new int[10];" then parse the initializer.
                            if (this.CurrentToken.Kind == SyntaxKind.EqualsToken)
                            {
                                goto case SyntaxKind.EqualsToken;
                            }
                        }
                    }
                    finally
                    {
                        _pool.Free(args);
                    }

                    break;

                default:
                    if (isConst)
                    {
                        name = this.AddError(name, ErrorCode.ERR_ConstValueRequired);  // Error here for missing constant initializers
                    }
                    else if (isFixed)
                    {
                        if (parentType.Kind == SyntaxKind.ArrayType)
                        {
                            // They accidentally put the array before the identifier
                            name = this.AddError(name, ErrorCode.ERR_FixedDimsRequired);
                        }
                        else
                        {
                            goto case SyntaxKind.OpenBracketToken;
                        }
                    }

                    break;
            }

            localFunction = null;
            return _syntaxFactory.VariableDeclarator(name, argumentList, initializer);
        }

        private bool IsPossibleEndOfVariableDeclaration()
        {
            switch (this.CurrentToken.Kind)
            {
                case SyntaxKind.CommaToken:
                case SyntaxKind.SemicolonToken:
                    return true;
                default:
                    return false;
            }
        }

        private ExpressionSyntax ParseVariableInitializer(bool allowStackAlloc)
        {
            switch (this.CurrentToken.Kind)
            {
                case SyntaxKind.StackAllocKeyword:
                    StackAllocArrayCreationExpressionSyntax stackAllocExpr = this.ParseStackAllocExpression();
                    if (!allowStackAlloc)
                    {
                        // CONSIDER: this is what dev10 reports (assuming unsafe constructs are allowed at all),
                        // but we could add a more specific error code.
                        stackAllocExpr = this.AddErrorToFirstToken(stackAllocExpr, ErrorCode.ERR_InvalidExprTerm, SyntaxFacts.GetText(SyntaxKind.StackAllocKeyword));
                    }
                    return stackAllocExpr;
                case SyntaxKind.OpenBraceToken:
                    return this.ParseArrayInitializer();
                default:
                    return this.ParseElementInitializer();
            }
        }

        private bool IsPossibleVariableInitializer(bool allowStack)
        {
            return (allowStack && this.CurrentToken.Kind == SyntaxKind.StackAllocKeyword)
                || this.CurrentToken.Kind == SyntaxKind.OpenBraceToken
                || this.IsPossibleExpression();
        }

        private FieldDeclarationSyntax ParseConstantFieldDeclaration(SyntaxListBuilder<AttributeListSyntax> attributes, SyntaxListBuilder modifiers, SyntaxKind parentKind)
        {
            var constToken = this.EatToken(SyntaxKind.ConstKeyword);
            modifiers.Add(constToken);

            var type = this.ParseType(false);

            var variables = _pool.AllocateSeparated<VariableDeclaratorSyntax>();
            try
            {
                this.ParseVariableDeclarators(type, VariableFlags.Const, variables, parentKind);
                var semicolon = this.EatToken(SyntaxKind.SemicolonToken);
                return _syntaxFactory.FieldDeclaration(
                    attributes,
                    modifiers.ToTokenList(),
                    _syntaxFactory.VariableDeclaration(type, variables, deconstruction: null),
                    semicolon);
            }
            finally
            {
                _pool.Free(variables);
            }
        }

        private DelegateDeclarationSyntax ParseDelegateDeclaration(SyntaxListBuilder<AttributeListSyntax> attributes, SyntaxListBuilder modifiers)
        {
            Debug.Assert(this.CurrentToken.Kind == SyntaxKind.DelegateKeyword);

            var delegateToken = this.EatToken(SyntaxKind.DelegateKeyword);

            SyntaxToken refKeyword = null;
            if (this.CurrentToken.Kind == SyntaxKind.RefKeyword)
            {
                refKeyword = this.EatToken();
                refKeyword = CheckFeatureAvailability(refKeyword, MessageID.IDS_FeatureRefLocalsReturns);
            }

            var type = this.ParseReturnType();

            var saveTerm = _termState;
            _termState |= TerminatorState.IsEndOfMethodSignature;
            var name = this.ParseIdentifierToken();
            var typeParameters = this.ParseTypeParameterList(allowVariance: true);
            var parameterList = this.ParseParenthesizedParameterList(allowThisKeyword: false, allowDefaults: true, allowAttributes: true);
            var constraints = default(SyntaxListBuilder<TypeParameterConstraintClauseSyntax>);
            try
            {
                if (this.CurrentToken.ContextualKind == SyntaxKind.WhereKeyword)
                {
                    constraints = _pool.Allocate<TypeParameterConstraintClauseSyntax>();
                    this.ParseTypeParameterConstraintClauses(typeParameters != null, constraints);
                }

                _termState = saveTerm;

                var semicolon = this.EatToken(SyntaxKind.SemicolonToken);
                return _syntaxFactory.DelegateDeclaration(attributes, modifiers.ToTokenList(), delegateToken, refKeyword, type, name, typeParameters, parameterList, constraints, semicolon);
            }
            finally
            {
                if (!constraints.IsNull)
                {
                    _pool.Free(constraints);
                }
            }
        }

        private EnumDeclarationSyntax ParseEnumDeclaration(SyntaxListBuilder<AttributeListSyntax> attributes, SyntaxListBuilder modifiers)
        {
            Debug.Assert(this.CurrentToken.Kind == SyntaxKind.EnumKeyword);

            var enumToken = this.EatToken(SyntaxKind.EnumKeyword);
            var name = this.ParseIdentifierToken();

            // check to see if the user tried to create a generic enum.
            var typeParameters = this.ParseTypeParameterList(allowVariance: true);

            if (typeParameters != null)
            {
                name = AddTrailingSkippedSyntax(name, typeParameters);
                name = this.AddError(name, ErrorCode.ERR_UnexpectedGenericName);
            }

            BaseListSyntax baseList = null;
            if (this.CurrentToken.Kind == SyntaxKind.ColonToken)
            {
                var colon = this.EatToken(SyntaxKind.ColonToken);
                var type = this.ParseType(false);
                var tmpList = _pool.AllocateSeparated<BaseTypeSyntax>();
                tmpList.Add(_syntaxFactory.SimpleBaseType(type));
                baseList = _syntaxFactory.BaseList(colon, tmpList);
                _pool.Free(tmpList);
            }

            var members = default(SeparatedSyntaxList<EnumMemberDeclarationSyntax>);
            var openBrace = this.EatToken(SyntaxKind.OpenBraceToken);

            if (!openBrace.IsMissing)
            {
                var builder = _pool.AllocateSeparated<EnumMemberDeclarationSyntax>();
                try
                {
                    this.ParseEnumMemberDeclarations(ref openBrace, builder);
                    members = builder.ToList();
                }
                finally
                {
                    _pool.Free(builder);
                }
            }

            var closeBrace = this.EatToken(SyntaxKind.CloseBraceToken);

            SyntaxToken semicolon = null;
            if (this.CurrentToken.Kind == SyntaxKind.SemicolonToken)
            {
                semicolon = this.EatToken();
            }

            return _syntaxFactory.EnumDeclaration(
                attributes,
                modifiers.ToTokenList(),
                enumToken,
                name,
                baseList,
                openBrace,
                members,
                closeBrace,
                semicolon);
        }

        private void ParseEnumMemberDeclarations(
            ref SyntaxToken openBrace,
            SeparatedSyntaxListBuilder<EnumMemberDeclarationSyntax> members)
        {
            if (this.CurrentToken.Kind != SyntaxKind.CloseBraceToken)
            {
tryAgain:

                if (this.IsPossibleEnumMemberDeclaration() || this.CurrentToken.Kind == SyntaxKind.CommaToken || this.CurrentToken.Kind == SyntaxKind.SemicolonToken)
                {
                    // first member
                    members.Add(this.ParseEnumMemberDeclaration());

                    // additional members
                    while (true)
                    {
                        if (this.CurrentToken.Kind == SyntaxKind.CloseBraceToken)
                        {
                            break;
                        }
                        else if (this.CurrentToken.Kind == SyntaxKind.CommaToken || this.CurrentToken.Kind == SyntaxKind.SemicolonToken || this.IsPossibleEnumMemberDeclaration())
                        {
                            if (this.CurrentToken.Kind == SyntaxKind.SemicolonToken)
                            {
                                // semicolon instead of comma.. consume it with error and act as if it were a comma.
                                members.AddSeparator(this.EatTokenWithPrejudice(SyntaxKind.CommaToken));
                            }
                            else
                            {
                                members.AddSeparator(this.EatToken(SyntaxKind.CommaToken));
                            }

                            // check for exit case after legal trailing comma
                            if (this.CurrentToken.Kind == SyntaxKind.CloseBraceToken)
                            {
                                break;
                            }
                            else if (!this.IsPossibleEnumMemberDeclaration())
                            {
                                goto tryAgain;
                            }

                            members.Add(this.ParseEnumMemberDeclaration());
                            continue;
                        }
                        else if (this.SkipBadEnumMemberListTokens(ref openBrace, members, SyntaxKind.CommaToken) == PostSkipAction.Abort)
                        {
                            break;
                        }
                    }
                }
                else if (this.SkipBadEnumMemberListTokens(ref openBrace, members, SyntaxKind.IdentifierToken) == PostSkipAction.Continue)
                {
                    goto tryAgain;
                }
            }
        }

        private PostSkipAction SkipBadEnumMemberListTokens(ref SyntaxToken openBrace, SeparatedSyntaxListBuilder<EnumMemberDeclarationSyntax> list, SyntaxKind expected)
        {
            return this.SkipBadSeparatedListTokensWithExpectedKind(ref openBrace, list,
                p => p.CurrentToken.Kind != SyntaxKind.CommaToken && p.CurrentToken.Kind != SyntaxKind.SemicolonToken && !p.IsPossibleEnumMemberDeclaration(),
                p => p.CurrentToken.Kind == SyntaxKind.CloseBraceToken || p.IsTerminator(),
                expected);
        }

        private EnumMemberDeclarationSyntax ParseEnumMemberDeclaration()
        {
            if (this.IsIncrementalAndFactoryContextMatches && this.CurrentNodeKind == SyntaxKind.EnumMemberDeclaration)
            {
                return (EnumMemberDeclarationSyntax)this.EatNode();
            }

            var memberAttrs = _pool.Allocate<AttributeListSyntax>();
            try
            {
                this.ParseAttributeDeclarations(memberAttrs);
                var memberName = this.ParseIdentifierToken();
                EqualsValueClauseSyntax equalsValue = null;
                if (this.CurrentToken.Kind == SyntaxKind.EqualsToken)
                {
                    var equals = this.EatToken(SyntaxKind.EqualsToken);
                    ExpressionSyntax value;
                    if (this.CurrentToken.Kind == SyntaxKind.CommaToken || this.CurrentToken.Kind == SyntaxKind.CloseBraceToken)
                    {
                        value = this.CreateMissingIdentifierName(); //an identifier is a valid expression
                        value = this.AddErrorToFirstToken(value, ErrorCode.ERR_ConstantExpected);
                    }
                    else
                    {
                        value = this.ParseExpressionCore();
                    }

                    equalsValue = _syntaxFactory.EqualsValueClause(equals, refKeyword: null, value: value);
                }

                return _syntaxFactory.EnumMemberDeclaration(memberAttrs, memberName, equalsValue);
            }
            finally
            {
                _pool.Free(memberAttrs);
            }
        }

        private bool IsPossibleEnumMemberDeclaration()
        {
            return this.CurrentToken.Kind == SyntaxKind.OpenBracketToken || this.IsTrueIdentifier();
        }

        private bool IsDotOrColonColon()
        {
            return this.CurrentToken.Kind == SyntaxKind.DotToken || this.CurrentToken.Kind == SyntaxKind.ColonColonToken;
        }

        // This is public and parses open types. You probably don't want to use it.
        public NameSyntax ParseName()
        {
            return this.ParseQualifiedName();
        }

        private IdentifierNameSyntax CreateMissingIdentifierName()
        {
            return _syntaxFactory.IdentifierName(CreateMissingIdentifierToken());
        }

        private static SyntaxToken CreateMissingIdentifierToken()
        {
            return SyntaxFactory.MissingToken(SyntaxKind.IdentifierToken);
        }

        [Flags]
        private enum NameOptions
        {
            None = 0,
            InExpression = 1 << 0, // Used to influence parser ambiguity around "<" and generics vs. expressions. Used in ParseSimpleName.
            InTypeList = 1 << 1, // Allows attributes to appear within the generic type argument list. Used during ParseInstantiation.
        }

        /// <summary>
        /// True if current identifier token is not really some contextual keyword
        /// </summary>
        /// <returns></returns>
        private bool IsTrueIdentifier()
        {
            if (this.CurrentToken.Kind == SyntaxKind.IdentifierToken)
            {
                if (!IsCurrentTokenPartialKeywordOfPartialMethodOrType() &&
                    !IsCurrentTokenExtensionKeywordOfExtensionType() &&
                    !IsCurrentTokenQueryKeywordInQuery())
                {
                    return true;
                }
            }

            return false;
        }

        private IdentifierNameSyntax ParseIdentifierName()
        {
            if (this.IsIncrementalAndFactoryContextMatches && this.CurrentNodeKind == SyntaxKind.IdentifierName)
            {
                if (!SyntaxFacts.IsContextualKeyword(((CSharp.Syntax.IdentifierNameSyntax)this.CurrentNode).Identifier.Kind()))
                {
                    return (IdentifierNameSyntax)this.EatNode();
                }
            }

            var tk = ParseIdentifierToken();
            return SyntaxFactory.IdentifierName(tk);
        }

        private SyntaxToken ParseIdentifierToken()
        {
            var ctk = this.CurrentToken.Kind;
            if (ctk == SyntaxKind.IdentifierToken)
            {
                // Error tolerance for IntelliSense. Consider the following case: [EditorBrowsable( partial class Foo {
                // } Because we're parsing an attribute argument we'll end up consuming the "partial" identifier and
                // we'll eventually end up in an pretty confused state.  Because of that it becomes very difficult to
                // show the correct parameter help in this case.  So, when we see "partial" we check if it's being used
                // as an identifier or as a contextual keyword.  If it's the latter then we bail out.  See
                // Bug: vswhidbey/542125
                if (IsCurrentTokenPartialKeywordOfPartialMethodOrType() ||
                    IsCurrentTokenExtensionKeywordOfExtensionType() ||
                    IsCurrentTokenQueryKeywordInQuery())
                {
                    var result = CreateMissingIdentifierToken();
                    result = this.AddError(result, ErrorCode.ERR_InvalidExprTerm, this.CurrentToken.Text);
                    return result;
                }

                SyntaxToken identifierToken = this.EatToken();

                if (this.IsInAsync && identifierToken.ContextualKind == SyntaxKind.AwaitKeyword)
                {
                    identifierToken = this.AddError(identifierToken, ErrorCode.ERR_BadAwaitAsIdentifier);
                }

                return identifierToken;
            }
            else
            {
                var name = CreateMissingIdentifierToken();
                name = this.AddError(name, ErrorCode.ERR_IdentifierExpected);
                return name;
            }
        }

        private bool IsCurrentTokenQueryKeywordInQuery()
        {
            return this.IsInQuery && this.IsCurrentTokenQueryContextualKeyword;
        }

        private bool IsCurrentTokenPartialKeywordOfPartialMethodOrType()
        {
            if (this.CurrentToken.ContextualKind == SyntaxKind.PartialKeyword)
            {
                if (this.IsPartialType() || this.IsPartialMember())
                {
                    return true;
                }
            }

            return false;
        }

        private bool IsCurrentTokenExtensionKeywordOfExtensionType()
        {
            if (this.CurrentToken.ContextualKind == SyntaxKind.ExtensionKeyword)
            {
                if (this.IsExtensionType())
                {
                    return true;
                }
            }

            return false;
        }

        private TypeParameterListSyntax ParseTypeParameterList(bool allowVariance)
        {
            if (this.CurrentToken.Kind != SyntaxKind.LessThanToken)
            {
                return null;
            }

            var saveTerm = _termState;
            _termState |= TerminatorState.IsEndOfTypeParameterList;
            try
            {
                var parameters = _pool.AllocateSeparated<TypeParameterSyntax>();
                var open = this.EatToken(SyntaxKind.LessThanToken);
                open = CheckFeatureAvailability(open, MessageID.IDS_FeatureGenerics);

                // first parameter
                parameters.Add(this.ParseTypeParameter(allowVariance));

                // remaining parameter & commas
                while (true)
                {
                    if (this.CurrentToken.Kind == SyntaxKind.GreaterThanToken || this.IsPossibleTypeParameterConstraintClauseStart())
                    {
                        break;
                    }
                    else if (this.CurrentToken.Kind == SyntaxKind.CommaToken)
                    {
                        parameters.AddSeparator(this.EatToken(SyntaxKind.CommaToken));
                        parameters.Add(this.ParseTypeParameter(allowVariance));
                    }
                    else if (this.SkipBadTypeParameterListTokens(parameters, SyntaxKind.CommaToken) == PostSkipAction.Abort)
                    {
                        break;
                    }
                }

                var close = this.EatToken(SyntaxKind.GreaterThanToken);

                return _syntaxFactory.TypeParameterList(open, parameters, close);
            }
            finally
            {
                _termState = saveTerm;
            }
        }

        private PostSkipAction SkipBadTypeParameterListTokens(SeparatedSyntaxListBuilder<TypeParameterSyntax> list, SyntaxKind expected)
        {
            CSharpSyntaxNode tmp = null;
            Debug.Assert(list.Count > 0);
            return this.SkipBadSeparatedListTokensWithExpectedKind(ref tmp, list,
                p => this.CurrentToken.Kind != SyntaxKind.CommaToken,
                p => this.CurrentToken.Kind == SyntaxKind.GreaterThanToken || this.IsTerminator(),
                expected);
        }

        private TypeParameterSyntax ParseTypeParameter(bool allowVariance)
        {
            if (this.IsPossibleTypeParameterConstraintClauseStart())
            {
                return _syntaxFactory.TypeParameter(
                    default(SyntaxList<AttributeListSyntax>),
                    default(SyntaxToken),
                    this.AddError(CreateMissingIdentifierToken(), ErrorCode.ERR_IdentifierExpected));
            }

            var attrs = _pool.Allocate<AttributeListSyntax>();
            try
            {
                if (this.CurrentToken.Kind == SyntaxKind.OpenBracketToken && this.PeekToken(1).Kind != SyntaxKind.CloseBracketToken)
                {
                    var saveTerm = _termState;
                    _termState = TerminatorState.IsEndOfTypeArgumentList;
                    this.ParseAttributeDeclarations(attrs);
                    _termState = saveTerm;
                }

                SyntaxToken varianceToken = null;
                if (this.CurrentToken.Kind == SyntaxKind.InKeyword || this.CurrentToken.Kind == SyntaxKind.OutKeyword)
                {
                    // Again, we always recognize the variance syntax, but give an error if
                    // it is not appropriate. 

                    varianceToken = this.EatToken();
                    varianceToken = CheckFeatureAvailability(varianceToken, MessageID.IDS_FeatureTypeVariance);

                    if (!allowVariance)
                    {
                        varianceToken = this.AddError(varianceToken, ErrorCode.ERR_IllegalVarianceSyntax);
                    }
                }

                return _syntaxFactory.TypeParameter(attrs, varianceToken, this.ParseIdentifierToken());
            }
            finally
            {
                _pool.Free(attrs);
            }
        }

        // Parses the parts of the names between Dots and ColonColons.
        private SimpleNameSyntax ParseSimpleName(NameOptions options = NameOptions.None)
        {
            var id = this.ParseIdentifierName();
            if (id.Identifier.IsMissing)
            {
                return id;
            }

            // You can pass ignore generics if you don't even want the parser to consider generics at all.
            // The name parsing will then stop at the first "<". It doesn't make sense to pass both Generic and IgnoreGeneric.

            SimpleNameSyntax name = id;
            if (this.CurrentToken.Kind == SyntaxKind.LessThanToken)
            {
                var pt = this.GetResetPoint();
                var kind = this.ScanTypeArgumentList((options & NameOptions.InExpression) != 0);
                this.Reset(ref pt);
                this.Release(ref pt);

                if (kind == ScanTypeArgumentListKind.DefiniteTypeArgumentList || (kind == ScanTypeArgumentListKind.PossibleTypeArgumentList && (options & NameOptions.InTypeList) != 0))
                {
                    Debug.Assert(this.CurrentToken.Kind == SyntaxKind.LessThanToken);
                    SyntaxToken open;
                    var types = _pool.AllocateSeparated<TypeSyntax>();
                    SyntaxToken close;
                    this.ParseTypeArgumentList(out open, types, out close);
                    name = _syntaxFactory.GenericName(id.Identifier,
                        _syntaxFactory.TypeArgumentList(open, types, close));
                    _pool.Free(types);
                }
            }

            return name;
        }

        private enum ScanTypeArgumentListKind
        {
            NotTypeArgumentList,
            PossibleTypeArgumentList,
            DefiniteTypeArgumentList
        }

        private ScanTypeArgumentListKind ScanTypeArgumentList(bool inExpression)
        {
            if (this.CurrentToken.Kind == SyntaxKind.LessThanToken)
            {
                if (inExpression)
                {
                    // Scan for a type argument list. If we think it's a type argument list
                    // then assume it is unless we see specific tokens following it.
                    if (this.ScanPossibleTypeArgumentList())
                    {
                        var tokenID = this.CurrentToken.Kind;
                        if (tokenID != SyntaxKind.OpenParenToken &&
                            tokenID != SyntaxKind.CloseParenToken &&
                            tokenID != SyntaxKind.CloseBracketToken &&
                            tokenID != SyntaxKind.ColonToken &&
                            tokenID != SyntaxKind.SemicolonToken &&
                            tokenID != SyntaxKind.CommaToken &&
                            tokenID != SyntaxKind.DotToken &&
                            tokenID != SyntaxKind.QuestionToken &&
                            tokenID != SyntaxKind.EqualsEqualsToken &&
                            tokenID != SyntaxKind.ExclamationEqualsToken &&

                            // The preceding tokens are from 7.5.4.2 Grammar Ambiguities;
                            // the following tokens are not.
                            tokenID != SyntaxKind.AmpersandAmpersandToken &&
                            tokenID != SyntaxKind.BarBarToken &&
                            tokenID != SyntaxKind.CaretToken &&
                            tokenID != SyntaxKind.BarToken &&
                            tokenID != SyntaxKind.CloseBraceToken &&
                            tokenID != SyntaxKind.EndOfFileToken)
                        {
                            return ScanTypeArgumentListKind.PossibleTypeArgumentList;
                        }
                        else
                        {
                            return ScanTypeArgumentListKind.DefiniteTypeArgumentList;
                        }
                    }
                }
                else
                {
                    return ScanTypeArgumentListKind.DefiniteTypeArgumentList;
                }
            }

            return ScanTypeArgumentListKind.NotTypeArgumentList;
        }

        private bool ScanPossibleTypeArgumentList()
        {
            SyntaxToken lastTokenOfList = null;
            return ScanPossibleTypeArgumentList(ref lastTokenOfList) != ScanTypeFlags.NotType;
        }

        private ScanTypeFlags ScanPossibleTypeArgumentList(ref SyntaxToken lastTokenOfList)
        {
            if (this.CurrentToken.Kind == SyntaxKind.LessThanToken)
            {
                ScanTypeFlags result = ScanTypeFlags.GenericTypeOrExpression;

                do
                {
                    lastTokenOfList = this.EatToken();

                    // We currently do not have the ability to scan attributes, so if this is an open square, we early out and assume it is an attribute
                    if (this.CurrentToken.Kind == SyntaxKind.OpenBracketToken)
                    {
                        return result;
                    }

                    if (this.CurrentToken.Kind == SyntaxKind.GreaterThanToken)
                    {
                        lastTokenOfList = EatToken();
                        return result;
                    }

                    switch (this.ScanType(out lastTokenOfList))
                    {
                        case ScanTypeFlags.NotType:
                            lastTokenOfList = null;
                            return ScanTypeFlags.NotType;

                        case ScanTypeFlags.MustBeType:
                        case ScanTypeFlags.GenericTypeOrMethod:
                            result = ScanTypeFlags.GenericTypeOrMethod;
                            break;
                    }
                }
                while (this.CurrentToken.Kind == SyntaxKind.CommaToken);

                if (this.CurrentToken.Kind != SyntaxKind.GreaterThanToken)
                {
                    lastTokenOfList = null;
                    return ScanTypeFlags.NotType;
                }

                lastTokenOfList = this.EatToken();
                return result;
            }

            return ScanTypeFlags.NonGenericTypeOrExpression;
        }

        // ParseInstantiation: Parses the generic argument/parameter parts of the name.
        private void ParseTypeArgumentList(out SyntaxToken open, SeparatedSyntaxListBuilder<TypeSyntax> types, out SyntaxToken close)
        {
            Debug.Assert(this.CurrentToken.Kind == SyntaxKind.LessThanToken);
            open = this.EatToken(SyntaxKind.LessThanToken);
            open = CheckFeatureAvailability(open, MessageID.IDS_FeatureGenerics);

            if (this.IsOpenName())
            {
                // NOTE: trivia will be attached to comma, not omitted type argument
                var omittedTypeArgumentInstance = _syntaxFactory.OmittedTypeArgument(SyntaxFactory.Token(SyntaxKind.OmittedTypeArgumentToken));
                types.Add(omittedTypeArgumentInstance);
                while (this.CurrentToken.Kind == SyntaxKind.CommaToken)
                {
                    types.AddSeparator(this.EatToken(SyntaxKind.CommaToken));
                    types.Add(omittedTypeArgumentInstance);
                }

                close = this.EatToken(SyntaxKind.GreaterThanToken);

                return;
            }

            // first type
            types.Add(this.ParseTypeArgument());

            // remaining types & commas
            while (true)
            {
                if (this.CurrentToken.Kind == SyntaxKind.GreaterThanToken || this.IsPossibleTypeParameterConstraintClauseStart())
                {
                    break;
                }
                else if (this.CurrentToken.Kind == SyntaxKind.CommaToken || this.IsPossibleType())
                {
                    types.AddSeparator(this.EatToken(SyntaxKind.CommaToken));
                    types.Add(this.ParseTypeArgument());
                }
                else if (this.SkipBadTypeArgumentListTokens(types, SyntaxKind.CommaToken) == PostSkipAction.Abort)
                {
                    break;
                }
            }

            close = this.EatToken(SyntaxKind.GreaterThanToken);
        }

        private PostSkipAction SkipBadTypeArgumentListTokens(SeparatedSyntaxListBuilder<TypeSyntax> list, SyntaxKind expected)
        {
            CSharpSyntaxNode tmp = null;
            Debug.Assert(list.Count > 0);
            return this.SkipBadSeparatedListTokensWithExpectedKind(ref tmp, list,
                p => this.CurrentToken.Kind != SyntaxKind.CommaToken && !this.IsPossibleType(),
                p => this.CurrentToken.Kind == SyntaxKind.GreaterThanToken || this.IsTerminator(),
                expected);
        }

        // Parses the individual generic parameter/arguments in a name.
        private TypeSyntax ParseTypeArgument()
        {
            if (this.IsPossibleTypeParameterConstraintClauseStart())
            {
                return this.AddError(this.CreateMissingIdentifierName(), ErrorCode.ERR_TypeExpected);
            }

            var attrs = _pool.Allocate<AttributeListSyntax>();
            try
            {
                if (this.CurrentToken.Kind == SyntaxKind.OpenBracketToken && this.PeekToken(1).Kind != SyntaxKind.CloseBracketToken)
                {
                    // Here, if we see a "[" that looks like it has something in it, we parse
                    // it as an attribute and then later put an error on the whole type if
                    // it turns out that attributes are not allowed. 
                    // TODO: should there be another flag that controls this behavior? we have
                    // "allowAttrs" but should there also be a "recognizeAttrs" that we can
                    // set to false in an expression context?

                    var saveTerm = _termState;
                    _termState = TerminatorState.IsEndOfTypeArgumentList;
                    this.ParseAttributeDeclarations(attrs);
                    _termState = saveTerm;
                }

                SyntaxToken varianceToken = null;
                if (this.CurrentToken.Kind == SyntaxKind.InKeyword || this.CurrentToken.Kind == SyntaxKind.OutKeyword)
                {
                    // Recognize the variance syntax, but give an error as it's
                    // only appropriate in a type parameter list.
                    varianceToken = this.EatToken();
                    varianceToken = CheckFeatureAvailability(varianceToken, MessageID.IDS_FeatureTypeVariance);
                    varianceToken = this.AddError(varianceToken, ErrorCode.ERR_IllegalVarianceSyntax);
                }

                var result = this.ParseType(parentIsParameter: false);

                // Consider the case where someone supplies an invalid type argument
                // Such as Action<0> or Action<static>.  In this case we generate a missing 
                // identifer in ParseType, but if we continue as is we'll immediately start to 
                // interpret 0 as the start of a new expression when we can tell it's most likely
                // meant to be part of the type list.  
                //
                // To solve this we check if the current token is not comma or greater than and 
                // the next token is a comma or greater than. If so we assume that the found 
                // token is part of this expression and we attempt to recover. This does open 
                // the door for cases where we have an  incomplete line to be interpretted as 
                // a single expression.  For example:
                //
                // Action< // Incomplete line
                // a>b;
                //
                // However, this only happens when the following expression is of the form a>... 
                // or a,... which  means this case should happen less frequently than what we're 
                // trying to solve here so we err on the side of better error messages
                // for the majority of cases.
                SyntaxKind nextTokenKind = SyntaxKind.None;

                if (result.IsMissing &&
                    (this.CurrentToken.Kind != SyntaxKind.CommaToken && this.CurrentToken.Kind != SyntaxKind.GreaterThanToken) &&
                    ((nextTokenKind = this.PeekToken(1).Kind) == SyntaxKind.CommaToken || nextTokenKind == SyntaxKind.GreaterThanToken))
                {
                    // Eat the current token and add it as skipped so we recover
                    result = AddTrailingSkippedSyntax(result, this.EatToken());
                }

                if (varianceToken != null)
                {
                    result = AddLeadingSkippedSyntax(result, varianceToken);
                }

                if (attrs.Count > 0)
                {
                    result = AddLeadingSkippedSyntax(result, attrs.ToListNode());
                    result = this.AddError(result, ErrorCode.ERR_TypeExpected);
                }

                return result;
            }
            finally
            {
                _pool.Free(attrs);
            }
        }

        private bool IsEndOfTypeArgumentList()
        {
            return this.CurrentToken.Kind == SyntaxKind.GreaterThanToken;
        }

        private bool IsOpenName()
        {
            bool isOpen = true;
            int n = 0;
            while (this.PeekToken(n).Kind == SyntaxKind.CommaToken)
            {
                n++;
            }

            if (this.PeekToken(n).Kind != SyntaxKind.GreaterThanToken)
            {
                isOpen = false;
            }

            return isOpen;
        }

        private void ParseMemberName(
            out ExplicitInterfaceSpecifierSyntax explicitInterfaceOpt,
            out SyntaxToken identifierOrThisOpt,
            out TypeParameterListSyntax typeParameterListOpt,
            bool isEvent)
        {
            identifierOrThisOpt = null;
            explicitInterfaceOpt = null;
            typeParameterListOpt = null;

            if (!IsPossibleMemberName())
            {
                // No clue what this is.  Just bail.  Our caller will have to
                // move forward and try again.
                return;
            }

            NameSyntax explicitInterfaceName = null;
            SyntaxToken separator = null;

            ResetPoint beforeIdentifierPoint = default(ResetPoint);
            bool beforeIdentifierPointSet = false;

            try
            {
                while (true)
                {
                    // Check if we got 'this'.  If so, then we have an indexer.
                    // Note: we parse out type parameters here as well so that
                    // we can give a useful error about illegal generic indexers.
                    if (this.CurrentToken.Kind == SyntaxKind.ThisKeyword)
                    {
                        beforeIdentifierPoint = GetResetPoint();
                        beforeIdentifierPointSet = true;
                        identifierOrThisOpt = this.EatToken();
                        typeParameterListOpt = this.ParseTypeParameterList(allowVariance: false);
                        break;
                    }

                    // now, scan past the next name.  if it's followed by a dot then
                    // it's part of the explicit name we're building up.  Otherwise,
                    // it's the name of the member.
                    var point = GetResetPoint();
                    bool isMemberName;
                    try
                    {
                        ScanNamedTypePart();
                        isMemberName = !IsDotOrColonColon();
                    }
                    finally
                    {
                        this.Reset(ref point);
                        this.Release(ref point);
                    }

                    if (isMemberName)
                    {
                        // We're past any explicit interface portion and We've 
                        // gotten to the member name.  
                        beforeIdentifierPoint = GetResetPoint();
                        beforeIdentifierPointSet = true;

                        if (separator != null && separator.Kind == SyntaxKind.ColonColonToken)
                        {
                            separator = this.AddError(separator, ErrorCode.ERR_AliasQualAsExpression);
                            separator = this.ConvertToMissingWithTrailingTrivia(separator, SyntaxKind.DotToken);
                        }

                        identifierOrThisOpt = this.ParseIdentifierToken();
                        typeParameterListOpt = this.ParseTypeParameterList(allowVariance: false);
                        break;
                    }
                    else
                    {
                        // If we saw a . or :: then we must have something explicit.
                        // first parse the upcoming name portion.

                        var saveTerm = _termState;
                        _termState |= TerminatorState.IsEndOfNameInExplicitInterface;

                        if (explicitInterfaceName == null)
                        {
                            // If this is the first time, then just get the next simple
                            // name and store it as the explicit interface name.
                            explicitInterfaceName = this.ParseSimpleName(NameOptions.InTypeList);

                            // Now, get the next separator.
                            separator = this.CurrentToken.Kind == SyntaxKind.ColonColonToken
                                ? this.EatToken() // fine after the first identifier
                                : this.EatToken(SyntaxKind.DotToken);
                        }
                        else
                        {
                            // Parse out the next part and combine it with the 
                            // current explicit name to form the new explicit name.
                            var tmp = this.ParseQualifiedNameRight(NameOptions.InTypeList, explicitInterfaceName, separator);
                            Debug.Assert(!ReferenceEquals(tmp, explicitInterfaceName), "We should have consumed something and updated explicitInterfaceName");
                            explicitInterfaceName = tmp;

                            // Now, get the next separator.
                            separator = this.CurrentToken.Kind == SyntaxKind.ColonColonToken
                                ? this.ConvertToMissingWithTrailingTrivia(this.EatToken(), SyntaxKind.DotToken)
                                : this.EatToken(SyntaxKind.DotToken);
                        }

                        _termState = saveTerm;
                    }
                }

                if (explicitInterfaceName != null)
                {
                    if (separator.Kind != SyntaxKind.DotToken)
                    {
                        separator = WithAdditionalDiagnostics(separator, GetExpectedTokenError(SyntaxKind.DotToken, separator.Kind, separator.GetLeadingTriviaWidth(), separator.Width));
                        separator = ConvertToMissingWithTrailingTrivia(separator, SyntaxKind.DotToken);
                    }

                    if (isEvent && this.CurrentToken.Kind != SyntaxKind.OpenBraceToken)
                    {
                        // CS0071: If you're explicitly implementing an event field, you have to use the accessor form
                        //
                        // Good:
                        //   event EventDelegate Parent.E
                        //   {
                        //      add { ... }
                        //      remove { ... }
                        //   }
                        //
                        // Bad:
                        //   event EventDelegate Parent.E; //(or anything else where the next token isn't open brace
                        //
                        // To recover: rollback to before the name of the field was parsed (just the part after the last
                        // dot), insert a missing identifier for the field name, insert missing accessors, and then treat
                        // the event name that's actually there as the beginning of a new member. e.g.
                        //
                        //   event EventDelegate Parent./*Missing nodes here*/
                        //
                        //   E;
                        //
                        // Rationale: The identifier could be the name of a type at the beginning of an existing member
                        // declaration (above which someone has started to type an explicit event implementation).

                        explicitInterfaceOpt = _syntaxFactory.ExplicitInterfaceSpecifier(
                            explicitInterfaceName,
                            AddError(separator, ErrorCode.ERR_ExplicitEventFieldImpl));

                        Debug.Assert(beforeIdentifierPointSet);
                        Reset(ref beforeIdentifierPoint);

                        //clear fields that were populated after the reset point
                        identifierOrThisOpt = null;
                        typeParameterListOpt = null;
                    }
                    else
                    {
                        explicitInterfaceOpt = _syntaxFactory.ExplicitInterfaceSpecifier(explicitInterfaceName, separator);
                    }
                }
            }
            finally
            {
                if (beforeIdentifierPointSet)
                {
                    Release(ref beforeIdentifierPoint);
                }
            }
        }

        private NameSyntax ParseAliasQualifiedName(NameOptions allowedParts = NameOptions.None)
        {
            NameSyntax name = this.ParseSimpleName(allowedParts);
            if (this.CurrentToken.Kind == SyntaxKind.ColonColonToken)
            {
                var token = this.EatToken();

                name = ParseQualifiedNameRight(allowedParts, name, token);
            }
            return name;
        }

        private NameSyntax ParseQualifiedName(NameOptions options = NameOptions.None)
        {
            NameSyntax name = this.ParseAliasQualifiedName(options);

            while (this.IsDotOrColonColon())
            {
                if (this.PeekToken(1).Kind == SyntaxKind.ThisKeyword)
                {
                    break;
                }

                var separator = this.EatToken();
                name = ParseQualifiedNameRight(options, name, separator);
            }

            return name;
        }

        private NameSyntax ParseQualifiedNameRight(
            NameOptions options,
            NameSyntax left,
            SyntaxToken separator)
        {
            var right = this.ParseSimpleName(options);

            if (separator.Kind == SyntaxKind.DotToken)
            {
                return _syntaxFactory.QualifiedName(left, separator, right);
            }
            else if (separator.Kind == SyntaxKind.ColonColonToken)
            {
                if (left.Kind != SyntaxKind.IdentifierName)
                {
                    separator = this.AddError(separator, ErrorCode.ERR_UnexpectedAliasedName, separator.ToString());
                }

                // If the left hand side is not an identifier name then the user has done
                // something like Foo.Bar::Blah. We've already made an error node for the
                // ::, so just pretend that they typed Foo.Bar.Blah and continue on.

                var identifierLeft = left as IdentifierNameSyntax;
                if (identifierLeft == null)
                {
                    separator = this.ConvertToMissingWithTrailingTrivia(separator, SyntaxKind.DotToken);
                    return _syntaxFactory.QualifiedName(left, separator, right);
                }
                else
                {
                    if (identifierLeft.Identifier.ContextualKind == SyntaxKind.GlobalKeyword)
                    {
                        identifierLeft = _syntaxFactory.IdentifierName(ConvertToKeyword(identifierLeft.Identifier));
                    }

                    identifierLeft = CheckFeatureAvailability(identifierLeft, MessageID.IDS_FeatureGlobalNamespace);

                    // If the name on the right had errors or warnings then we need to preserve
                    // them in the tree.
                    return WithAdditionalDiagnostics(_syntaxFactory.AliasQualifiedName(identifierLeft, separator, right), left.GetDiagnostics());
                }
            }
            else
            {
                return left;
            }
        }

        private SyntaxToken ConvertToMissingWithTrailingTrivia(SyntaxToken token, SyntaxKind expectedKind)
        {
            var newToken = SyntaxFactory.MissingToken(expectedKind);
            newToken = AddTrailingSkippedSyntax(newToken, token);
            return newToken;
        }

        private enum ScanTypeFlags
        {
            /// <summary>
            /// Definitely not a type name.
            /// </summary>
            NotType,

            /// <summary>
            /// Definitely a type name: either a predefined type (int, string, etc.) or an array type name (ending with a bracket).
            /// </summary>
            MustBeType,

            /// <summary>
            /// Might be a generic (qualified) type name or a method name.
            /// </summary>
            GenericTypeOrMethod,

            /// <summary>
            /// Might be a generic (qualified) type name or an expression or a method name.
            /// </summary>
            GenericTypeOrExpression,

            /// <summary>
            /// Might be a non-generic (qualified) type name or an expression.
            /// </summary>
            NonGenericTypeOrExpression,

            /// <summary>
            /// A type name with alias prefix (Alias::Name)
            /// </summary>
            AliasQualifiedName,

            /// <summary>
            /// Nullable type (ending with ?).
            /// </summary>
            NullableType,

            /// <summary>
            /// Might be a pointer type or a multiplication.
            /// </summary>
            PointerOrMultiplication,

            /// <summary>
            /// Might be a tuple type.
            /// </summary>
            TupleType,
        }

        private bool IsPossibleType()
        {
            var tk = this.CurrentToken.Kind;
            return IsPredefinedType(tk) || this.IsTrueIdentifier();
        }

        private bool IsPossibleName()
        {
            return this.IsTrueIdentifier();
        }

        private ScanTypeFlags ScanType()
        {
            SyntaxToken lastTokenOfType;
            return ScanType(out lastTokenOfType);
        }

        private ScanTypeFlags ScanType(out SyntaxToken lastTokenOfType)
        {
            ScanTypeFlags result = this.ScanNonArrayType(out lastTokenOfType);

            if (result == ScanTypeFlags.NotType)
            {
                return result;
            }

            // Finally, check for array types and nullables.
            while (this.CurrentToken.Kind == SyntaxKind.OpenBracketToken)
            {
                this.EatToken();
                if (this.CurrentToken.Kind != SyntaxKind.CloseBracketToken)
                {
                    while (this.CurrentToken.Kind == SyntaxKind.CommaToken)
                    {
                        this.EatToken();
                    }

                    if (this.CurrentToken.Kind != SyntaxKind.CloseBracketToken)
                    {
                        lastTokenOfType = null;
                        return ScanTypeFlags.NotType;
                    }
                }

                lastTokenOfType = this.EatToken();
                result = ScanTypeFlags.MustBeType;
            }

            return result;
        }

        private void ScanNamedTypePart()
        {
            SyntaxToken lastTokenOfType;
            ScanNamedTypePart(out lastTokenOfType);
        }

        private ScanTypeFlags ScanNamedTypePart(out SyntaxToken lastTokenOfType)
        {
            if (this.CurrentToken.Kind != SyntaxKind.IdentifierToken || !this.IsTrueIdentifier())
            {
                lastTokenOfType = null;
                return ScanTypeFlags.NotType;
            }

            lastTokenOfType = this.EatToken();
            if (this.CurrentToken.Kind == SyntaxKind.LessThanToken)
            {
                return this.ScanPossibleTypeArgumentList(ref lastTokenOfType);
            }
            else
            {
                return ScanTypeFlags.NonGenericTypeOrExpression;
            }
        }

        private ScanTypeFlags ScanNonArrayType()
        {
            SyntaxToken lastTokenOfType;
            return ScanNonArrayType(out lastTokenOfType);
        }

        private ScanTypeFlags ScanNonArrayType(out SyntaxToken lastTokenOfType)
        {
            ScanTypeFlags result;

            if (this.CurrentToken.Kind == SyntaxKind.IdentifierToken)
            {
                result = this.ScanNamedTypePart(out lastTokenOfType);
                if (result == ScanTypeFlags.NotType)
                {
                    return ScanTypeFlags.NotType;
                }

                bool isAlias = this.CurrentToken.Kind == SyntaxKind.ColonColonToken;

                // Scan a name
                for (bool firstLoop = true; IsDotOrColonColon(); firstLoop = false)
                {
                    if (!firstLoop && isAlias)
                    {
                        isAlias = false;
                    }

                    lastTokenOfType = this.EatToken();

                    result = this.ScanNamedTypePart(out lastTokenOfType);
                    if (result == ScanTypeFlags.NotType)
                    {
                        return ScanTypeFlags.NotType;
                    }
                }

                if (isAlias)
                {
                    result = ScanTypeFlags.AliasQualifiedName;
                }
            }
            else if (IsPredefinedType(this.CurrentToken.Kind))
            {
                // Simple type...
                lastTokenOfType = this.EatToken();
                result = ScanTypeFlags.MustBeType;
            }
            else if (this.CurrentToken.Kind == SyntaxKind.OpenParenToken)
            {
                lastTokenOfType = this.EatToken();

                result = this.ScanTupleType(out lastTokenOfType);
                if (result == ScanTypeFlags.NotType)
                {
                    return ScanTypeFlags.NotType;
                }
            }
            else
            {
                // Can't be a type!
                lastTokenOfType = null;
                return ScanTypeFlags.NotType;
            }

            if (this.CurrentToken.Kind == SyntaxKind.QuestionToken)
            {
                lastTokenOfType = this.EatToken();
                result = ScanTypeFlags.NullableType;
            }

            // Now check for pointer type(s)
            while (this.CurrentToken.Kind == SyntaxKind.AsteriskToken)
            {
                lastTokenOfType = this.EatToken();
                if (result == ScanTypeFlags.GenericTypeOrExpression || result == ScanTypeFlags.NonGenericTypeOrExpression)
                {
                    result = ScanTypeFlags.PointerOrMultiplication;
                }
                else if (result == ScanTypeFlags.GenericTypeOrMethod)
                {
                    result = ScanTypeFlags.MustBeType;
                }
            }

            return result;
        }

        /// <summary>
        /// Returns TupleType when a possible tuple type is found.
        /// Note that this is not MustBeType, so that the caller can consider deconstruction syntaxes.
        /// The caller is expected to have consumed the opening paren.
        /// </summary>
        private ScanTypeFlags ScanTupleType(out SyntaxToken lastTokenOfType)
        {
            bool mustBeType = false;

            var tupleElementType = ScanType(out lastTokenOfType);
            if (tupleElementType != ScanTypeFlags.NotType)
            {
                if (this.CurrentToken.Kind == SyntaxKind.IdentifierToken)
                {
                    lastTokenOfType = this.EatToken();
                }

                if (this.CurrentToken.Kind == SyntaxKind.CommaToken)
                {
                    do
                    {
                        lastTokenOfType = this.EatToken();
                        tupleElementType = ScanType(out lastTokenOfType);

                        if (tupleElementType == ScanTypeFlags.NotType)
                        {
                            lastTokenOfType = this.EatToken();
                            return ScanTypeFlags.NotType;
                        }
                        else if (tupleElementType == ScanTypeFlags.MustBeType)
                        {
                            mustBeType = true;
                        }

                        if (this.CurrentToken.Kind == SyntaxKind.IdentifierToken)
                        {
                            lastTokenOfType = this.EatToken();
                        }
                    }
                    while (this.CurrentToken.Kind == SyntaxKind.CommaToken);

                    if (this.CurrentToken.Kind == SyntaxKind.CloseParenToken)
                    {
                        lastTokenOfType = this.EatToken();

                        if (mustBeType)
                        {
                            return ScanTypeFlags.MustBeType;
                        }
                        else
                        {
                            return ScanTypeFlags.TupleType;
                        }
                    }
                }
            }
            // Can't be a type!
            lastTokenOfType = null;
            return ScanTypeFlags.NotType;
        }

        private static bool IsPredefinedType(SyntaxKind keyword)
        {
            return SyntaxFacts.IsPredefinedType(keyword);
        }

        public TypeSyntax ParseTypeName()
        {
            return ParseType(parentIsParameter: false);
        }

        private TypeSyntax ParseTypeOrVoid()
        {
            if (this.CurrentToken.Kind == SyntaxKind.VoidKeyword && this.PeekToken(1).Kind != SyntaxKind.AsteriskToken)
            {
                // Must be 'void' type, so create such a type node and return it.
                return _syntaxFactory.PredefinedType(this.EatToken());
            }

            return this.ParseType(parentIsParameter: false);
        }

        private TypeSyntax ParseType(bool parentIsParameter)
        {
            return ParseTypeCore(parentIsParameter, isOrAs: false, expectSizes: false, isArrayCreation: false);
        }

        private bool IsTerm()
        {
            switch (this.CurrentToken.Kind)
            {
                case SyntaxKind.ArgListKeyword:
                case SyntaxKind.MakeRefKeyword:
                case SyntaxKind.RefTypeKeyword:
                case SyntaxKind.RefValueKeyword:
                case SyntaxKind.BaseKeyword:
                case SyntaxKind.CheckedKeyword:
                case SyntaxKind.DefaultKeyword:
                case SyntaxKind.DelegateKeyword:
                case SyntaxKind.FalseKeyword:
                case SyntaxKind.NewKeyword:
                case SyntaxKind.NullKeyword:
                case SyntaxKind.SizeOfKeyword:
                case SyntaxKind.ThisKeyword:
                case SyntaxKind.TrueKeyword:
                case SyntaxKind.TypeOfKeyword:
                case SyntaxKind.UncheckedKeyword:
                case SyntaxKind.NumericLiteralToken:
                case SyntaxKind.StringKeyword:
                case SyntaxKind.StringLiteralToken:
                case SyntaxKind.CharacterLiteralToken:
                case SyntaxKind.OpenParenToken:
                case SyntaxKind.EqualsGreaterThanToken:
                case SyntaxKind.InterpolatedStringToken:
                case SyntaxKind.InterpolatedStringStartToken:
                    return true;
                case SyntaxKind.IdentifierToken:
                    return this.IsTrueIdentifier();
                default:
                    return false;
            }
        }

        private TypeSyntax ParseTypeCore(
            bool parentIsParameter,
            bool isOrAs,
            bool expectSizes,
            bool isArrayCreation)
        {
            var type = this.ParseUnderlyingType(parentIsParameter);

            if (this.CurrentToken.Kind == SyntaxKind.QuestionToken)
            {
                var resetPoint = this.GetResetPoint();
                try
                {
                    var question = this.EatToken();

                    if (isOrAs && (IsTerm() || IsPredefinedType(this.CurrentToken.Kind) || SyntaxFacts.IsAnyUnaryExpression(this.CurrentToken.Kind)))
                    {
                        this.Reset(ref resetPoint);

                        Debug.Assert(type != null);
                        return type;
                    }

                    question = CheckFeatureAvailability(question, MessageID.IDS_FeatureNullable);
                    type = _syntaxFactory.NullableType(type, question);
                }
                finally
                {
                    this.Release(ref resetPoint);
                }
            }

            // Check for pointer types (only if pType is NOT an array type)
            type = this.ParsePointerTypeMods(type);

            // Now check for arrays.
            if (this.IsPossibleRankAndDimensionSpecifier())
            {
                var ranks = _pool.Allocate<ArrayRankSpecifierSyntax>();
                try
                {
                    while (this.IsPossibleRankAndDimensionSpecifier())
                    {
                        bool unused;
                        var rank = this.ParseArrayRankSpecifier(isArrayCreation, expectSizes, out unused);
                        ranks.Add(rank);
                        expectSizes = false;
                    }

                    type = _syntaxFactory.ArrayType(type, ranks);
                }
                finally
                {
                    _pool.Free(ranks);
                }
            }

            Debug.Assert(type != null);
            return type;
        }

        private bool IsPossibleRankAndDimensionSpecifier()
        {
            if (this.CurrentToken.Kind == SyntaxKind.OpenBracketToken)
            {
                // When specifying rank and dimension, only commas and close square
                // brackets are valid after an open square bracket. However, we accept
                // numbers as well as the user might (mistakenly) try to specify the
                // array size here. This way, when the parser actually consumes these
                // tokens it will be able to specify an appropriate error message.
                /*
                SyntaxKind k = this.PeekToken(1).Kind;
                if (k == SyntaxKind.Comma ||
                    k == SyntaxKind.CloseBracket ||
                    k == SyntaxKind.NumericLiteral)
                {
                    return true;
                }
                 */
                return true;
            }

            return false;
        }

        private ArrayRankSpecifierSyntax ParseArrayRankSpecifier(bool isArrayCreation, bool expectSizes, out bool sawNonOmittedSize)
        {
            sawNonOmittedSize = false;
            bool sawOmittedSize = false;
            var open = this.EatToken(SyntaxKind.OpenBracketToken);
            var list = _pool.AllocateSeparated<ExpressionSyntax>();
            try
            {
                var omittedArraySizeExpressionInstance = _syntaxFactory.OmittedArraySizeExpression(SyntaxFactory.Token(SyntaxKind.OmittedArraySizeExpressionToken));
                while (this.CurrentToken.Kind != SyntaxKind.CloseBracketToken)
                {
                    if (this.CurrentToken.Kind == SyntaxKind.CommaToken)
                    {
                        // NOTE: trivia will be attached to comma, not omitted array size
                        sawOmittedSize = true;
                        list.Add(omittedArraySizeExpressionInstance);
                        list.AddSeparator(this.EatToken());
                    }
                    else if (this.IsPossibleExpression())
                    {
                        var size = this.ParseExpressionCore();
                        sawNonOmittedSize = true;
                        if (!expectSizes)
                        {
                            size = this.AddError(size, isArrayCreation ? ErrorCode.ERR_InvalidArray : ErrorCode.ERR_ArraySizeInDeclaration);
                        }

                        list.Add(size);

                        if (this.CurrentToken.Kind != SyntaxKind.CloseBracketToken)
                        {
                            list.AddSeparator(this.EatToken(SyntaxKind.CommaToken));
                        }
                    }
                    else if (this.SkipBadArrayRankSpecifierTokens(ref open, list, SyntaxKind.CommaToken) == PostSkipAction.Abort)
                    {
                        break;
                    }
                }

                // Don't end on a comma.
                // If the omitted size would be the only element, then skip it unless sizes were expected.
                if (((list.Count & 1) == 0))
                {
                    sawOmittedSize = true;
                    list.Add(omittedArraySizeExpressionInstance);
                }

                // Never mix omitted and non-omitted array sizes.  If there were non-omitted array sizes,
                // then convert all of the omitted array sizes to missing identifiers.
                if (sawOmittedSize && sawNonOmittedSize)
                {
                    for (int i = 0; i < list.Count; i++)
                    {
                        if (list[i].Kind == SyntaxKind.OmittedArraySizeExpression)
                        {
                            int width = list[i].Width;
                            int offset = list[i].GetLeadingTriviaWidth();
                            list[i] = this.AddError(this.CreateMissingIdentifierName(), offset, width, ErrorCode.ERR_ValueExpected);
                        }
                    }
                }

                // Eat the close brace and we're done.
                var close = this.EatToken(SyntaxKind.CloseBracketToken);

                return _syntaxFactory.ArrayRankSpecifier(open, list, close);
            }
            finally
            {
                _pool.Free(list);
            }
        }

        private TupleTypeSyntax ParseTupleType()
        {
            var open = this.EatToken(SyntaxKind.OpenParenToken);
            var list = _pool.AllocateSeparated<TupleElementSyntax>();
            try
            {
                if (this.CurrentToken.Kind != SyntaxKind.CloseParenToken)
                {
                    var element = ParseTupleElement();
                    list.Add(element);

                    while (this.CurrentToken.Kind == SyntaxKind.CommaToken)
                    {
                        var comma = this.EatToken(SyntaxKind.CommaToken);
                        list.AddSeparator(comma);

                        element = ParseTupleElement();
                        list.Add(element);
                    }
                }

                var close = this.EatToken(SyntaxKind.CloseParenToken);
                var result = _syntaxFactory.TupleType(open, list, close);

                if (!result.ContainsDiagnostics && list.Count < 2)
                {
                    result = this.AddError(result, ErrorCode.ERR_TupleTooFewElements);
                }

                result = CheckFeatureAvailability(result, MessageID.IDS_FeatureTuples);

                return result;
            }
            finally
            {
                _pool.Free(list);
            }
        }

        private TupleElementSyntax ParseTupleElement()
        {
            var type = ParseType(parentIsParameter: false);
            IdentifierNameSyntax name = null;

            if (CurrentToken.Kind == SyntaxKind.IdentifierToken)
            {
                name = ParseIdentifierName();
            }

            return _syntaxFactory.TupleElement(type, name);
        }

        private PostSkipAction SkipBadArrayRankSpecifierTokens(ref SyntaxToken openBracket, SeparatedSyntaxListBuilder<ExpressionSyntax> list, SyntaxKind expected)
        {
            return this.SkipBadSeparatedListTokensWithExpectedKind(ref openBracket, list,
                p => p.CurrentToken.Kind != SyntaxKind.CommaToken && !p.IsPossibleExpression(),
                p => p.CurrentToken.Kind == SyntaxKind.CloseBracketToken || p.IsTerminator(),
                expected);
        }

        private TypeSyntax ParseUnderlyingType(bool parentIsParameter)
        {
            if (IsPredefinedType(this.CurrentToken.Kind))
            {
                // This is a predefined type
                var token = this.EatToken();
                if (token.Kind == SyntaxKind.VoidKeyword && this.CurrentToken.Kind != SyntaxKind.AsteriskToken)
                {
                    token = this.AddError(token, parentIsParameter ? ErrorCode.ERR_NoVoidParameter : ErrorCode.ERR_NoVoidHere);
                }

                return _syntaxFactory.PredefinedType(token);
            }
            else if (this.CurrentToken.Kind == SyntaxKind.IdentifierToken)
            {
                return this.ParseQualifiedName();
            }
            else if (this.CurrentToken.Kind == SyntaxKind.OpenParenToken)
            {
                return this.ParseTupleType();
            }
            else
            {
                var name = this.CreateMissingIdentifierName();
                return this.AddError(name, ErrorCode.ERR_TypeExpected);
            }
        }

        private TypeSyntax ParsePointerTypeMods(TypeSyntax type)
        {
            // Check for pointer types
            while (this.CurrentToken.Kind == SyntaxKind.AsteriskToken)
            {
                type = _syntaxFactory.PointerType(type, this.EatToken());
            }

            return type;
        }

        public StatementSyntax ParseStatement()
        {
            return ParseWithStackGuard(
                ParseStatementCore,
                () => SyntaxFactory.EmptyStatement(SyntaxFactory.MissingToken(SyntaxKind.SemicolonToken)));
        }

        private StatementSyntax ParseStatementCore()
        {
            try
            {
                _recursionDepth++;
                StackGuard.EnsureSufficientExecutionStack(_recursionDepth);

                if (this.IsIncrementalAndFactoryContextMatches && this.CurrentNode is CSharp.Syntax.StatementSyntax)
                {
                    return (StatementSyntax)this.EatNode();
                }

                // First, try to parse as a non-declaration statement. If the statement is a single
                // expression then we only allow legal expression statements. (That is, "new C();",
                // "C();", "x = y;" and so on.)

                StatementSyntax result = ParseStatementNoDeclaration(allowAnyExpression: false);
                if (result != null)
                {
                    return result;
                }

                // We could not successfully parse the statement as a non-declaration. Try to parse
                // it as either a declaration or as an "await X();" statement that is in a non-async
                // method. 

                return ParsePossibleDeclarationOrBadAwaitStatement();
            }
            finally
            {
                _recursionDepth--;
            }
        }

        private StatementSyntax ParsePossibleDeclarationOrBadAwaitStatement()
        {
            ResetPoint resetPointBeforeStatement = this.GetResetPoint();
            StatementSyntax result = ParsePossibleDeclarationOrBadAwaitStatement(ref resetPointBeforeStatement);
            this.Release(ref resetPointBeforeStatement);
            return result;
        }

        private StatementSyntax ParsePossibleDeclarationOrBadAwaitStatement(ref ResetPoint resetPointBeforeStatement)
        {
            // Precondition: We have already attempted to parse the statement as a non-declaration and failed.
            //
            // That means that we are in one of the following cases:
            //
            // 1) This is not a statement. This can happen if the start of the statement was an
            //    accessibility modifier, but the rest of the statement did not parse as a local
            //    function. If there was an accessibility modifier and the statement parsed as
            //    local function, that should be marked as a mistake with local function visibility.
            //    Otherwise, it's likely the user just forgot a closing brace on their method.
            // 2) This is a perfectly mundane and correct local declaration statement like "int x;"
            // 3) This is a perfectly mundane but erroneous local declaration statement, like "int X();"
            // 4) We are in the rare case of the code containing "await x;" and the intention is that
            //    "await" is the type of "x".  This only works in a non-async method.
            // 5) We have what would be a legal await statement, like "await X();", but we are not in
            //    an async method, so the parse failed. (Had we been in an async method then the parse
            //    attempt done by our caller would have succeeded.)
            // 6) The statement begins with "await" but is not a legal local declaration and not a legal
            //    await expression regardless of whether the method is marked as "async".

            bool beginsWithAwait = this.CurrentToken.ContextualKind == SyntaxKind.AwaitKeyword;
            StatementSyntax result = ParseLocalDeclarationStatement();

            // Case (1)
            if (result == null)
            {
                this.Reset(ref resetPointBeforeStatement);
                return null;
            }

            // Cases (2), (3) and (4):
            if (!beginsWithAwait || !result.ContainsDiagnostics)
            {
                return result;
            }

            // The statement begins with "await" and could not be parsed as a legal declaration statement.
            // We know from our precondition that it is not a legal "await X();" statement, though it is
            // possible that it was only not legal because we were not in an async context.

            Debug.Assert(!IsInAsync);

            // Let's see if we're in case (5). Pretend that we're in an async method and see if parsing
            // a non-declaration statement would have succeeded.

            this.Reset(ref resetPointBeforeStatement);
            IsInAsync = true;
            result = ParseStatementNoDeclaration(allowAnyExpression: false);
            IsInAsync = false;

            if (!result.ContainsDiagnostics)
            {
                // We are in case (5). We do not report that we have an "await" expression in a non-async
                // method at parse time; rather we do that in BindAwait(), during the initial round of
                // semantic analysis.
                return result;
            }

            // We are in case (6); we can't figure out what is going on here. Our best guess is that it is
            // a malformed local declaration, so back up and re-parse it.

            this.Reset(ref resetPointBeforeStatement);
            result = ParseLocalDeclarationStatement();
            Debug.Assert(result.ContainsDiagnostics);

            return result;
        }

        /// <summary>
        /// Parses any statement but a declaration statement. Returns null if the lookahead looks like a declaration.
        /// </summary>
        /// <remarks>
        /// Variable declarations in global code are parsed as field declarations so we need to fallback if we encounter a declaration statement.
        /// </remarks>
        private StatementSyntax ParseStatementNoDeclaration(bool allowAnyExpression)
        {
            switch (this.CurrentToken.Kind)
            {
                case SyntaxKind.FixedKeyword:
                    return this.ParseFixedStatement();
                case SyntaxKind.BreakKeyword:
                    return this.ParseBreakStatement();
                case SyntaxKind.ContinueKeyword:
                    return this.ParseContinueStatement();
                case SyntaxKind.TryKeyword:
                case SyntaxKind.CatchKeyword:
                case SyntaxKind.FinallyKeyword:
                    return this.ParseTryStatement();
                case SyntaxKind.CheckedKeyword:
                case SyntaxKind.UncheckedKeyword:
                    return this.ParseCheckedStatement();
                case SyntaxKind.ConstKeyword:
                    return null;
                case SyntaxKind.DoKeyword:
                    return this.ParseDoStatement();
                case SyntaxKind.ForKeyword:
                case SyntaxKind.ForEachKeyword:
                    return this.ParseForOrForEachStatement();
                case SyntaxKind.GotoKeyword:
                    return this.ParseGotoStatement();
                case SyntaxKind.IfKeyword:
                    return this.ParseIfStatement();
                case SyntaxKind.LockKeyword:
                    return this.ParseLockStatement();
                case SyntaxKind.ReturnKeyword:
                    return this.ParseReturnStatement();
                case SyntaxKind.SwitchKeyword:
                    return this.ParseSwitchStatement();
                case SyntaxKind.ThrowKeyword:
                    return this.ParseThrowStatement();
                case SyntaxKind.UnsafeKeyword:
                    // Checking for brace to disambiguate between unsafe statement and unsafe local function
                    if (this.IsPossibleUnsafeStatement())
                    {
                        return this.ParseUnsafeStatement();
                    }
                    goto default;
                case SyntaxKind.UsingKeyword:
                    return this.ParseUsingStatement();
                case SyntaxKind.WhileKeyword:
                    return this.ParseWhileStatement();
                case SyntaxKind.OpenBraceToken:
                    return this.ParseBlock();
                case SyntaxKind.SemicolonToken:
                    return _syntaxFactory.EmptyStatement(this.EatToken());
                case SyntaxKind.IdentifierToken:
                    if (this.IsPossibleLabeledStatement())
                    {
                        return this.ParseLabeledStatement();
                    }
                    else if (this.IsPossibleYieldStatement())
                    {
                        return this.ParseYieldStatement();
                    }
                    else if (this.IsPossibleAwaitExpressionStatement())
                    {
                        return this.ParseExpressionStatement();
                    }
                    else if (this.IsQueryExpression(mayBeVariableDeclaration: true, mayBeMemberDeclaration: allowAnyExpression))
                    {
                        return this.ParseExpressionStatement(this.ParseQueryExpression(0));
                    }
                    else
                    {
                        goto default;
                    }

                default:
                    if (this.IsPossibleLocalDeclarationStatement(allowAnyExpression))
                    {
                        return null;
                    }
                    else
                    {
                        return this.ParseExpressionStatement();
                    }
            }
        }

        private bool IsPossibleLabeledStatement()
        {
            return this.PeekToken(1).Kind == SyntaxKind.ColonToken && this.IsTrueIdentifier();
        }

        private bool IsPossibleUnsafeStatement()
        {
            return this.PeekToken(1).Kind == SyntaxKind.OpenBraceToken;
        }

        private bool IsPossibleYieldStatement()
        {
            return this.CurrentToken.ContextualKind == SyntaxKind.YieldKeyword && (this.PeekToken(1).Kind == SyntaxKind.ReturnKeyword || this.PeekToken(1).Kind == SyntaxKind.BreakKeyword);
        }

        private bool IsPossibleLocalDeclarationStatement(bool allowAnyExpression)
        {
            // This method decides whether to parse a statement as a
            // declaration or as an expression statement. In the old
            // compiler it would simple call IsLocalDeclaration.

            var tk = this.CurrentToken.ContextualKind;
            if (tk == SyntaxKind.RefKeyword ||
                (SyntaxFacts.IsPredefinedType(tk) && this.PeekToken(1).Kind != SyntaxKind.DotToken) || IsDeclarationModifier(tk) || IsAdditionalLocalFunctionModifier(tk) &&
                (tk != SyntaxKind.AsyncKeyword || (this.PeekToken(1).Kind != SyntaxKind.DelegateKeyword && !ScanAsyncLambda(0))))
            {
                return true;
            }

            bool? typedIdentifier = IsPossibleTypedIdentifierStart(this.CurrentToken, this.PeekToken(1), allowThisKeyword: false);
            if (typedIdentifier != null)
            {
                return typedIdentifier.Value;
            }

            bool deconstruction = IsPossibleDeconstructionDeclaration();
            if (deconstruction)
            {
                return true;
            }

            var resetPoint = this.GetResetPoint();
            try
            {
                ScanTypeFlags st = this.ScanType();

                // We could always return true for st == AliasQualName in addition to MustBeType on the first line, however, we want it to return false in the case where
                // CurrentToken.Kind != SyntaxKind.Identifier so that error cases, like: A::N(), are not parsed as variable declarations and instead are parsed as A.N() where we can give
                // a better error message saying "did you meant to use a '.'?"
                if (st == ScanTypeFlags.MustBeType && this.CurrentToken.Kind != SyntaxKind.DotToken)
                {
                    return true;
                }

                if (st == ScanTypeFlags.NotType || this.CurrentToken.Kind != SyntaxKind.IdentifierToken)
                {
                    return false;
                }

                // T? and T* might start an expression, we need to parse further to disambiguate:
                if (allowAnyExpression)
                {
                    if (st == ScanTypeFlags.PointerOrMultiplication)
                    {
                        return false;
                    }
                    else if (st == ScanTypeFlags.NullableType)
                    {
                        return IsPossibleDeclarationStatementFollowingNullableType();
                    }
                }

                return true;
            }
            finally
            {
                this.Reset(ref resetPoint);
                this.Release(ref resetPoint);
            }
        }

        // Looks ahead for a declaration of a field, property or method declaration following a nullable type T?.
        private bool IsPossibleDeclarationStatementFollowingNullableType()
        {
            if (IsFieldDeclaration(isEvent: false))
            {
                return IsPossibleFieldDeclarationFollowingNullableType();
            }

            ExplicitInterfaceSpecifierSyntax explicitInterfaceOpt;
            SyntaxToken identifierOrThisOpt;
            TypeParameterListSyntax typeParameterListOpt;
            this.ParseMemberName(out explicitInterfaceOpt, out identifierOrThisOpt, out typeParameterListOpt, isEvent: false);

            if (explicitInterfaceOpt == null && identifierOrThisOpt == null && typeParameterListOpt == null)
            {
                return false;
            }

            // looks like a property:
            if (this.CurrentToken.Kind == SyntaxKind.OpenBraceToken)
            {
                return true;
            }

            // don't accept indexers:
            if (identifierOrThisOpt.Kind == SyntaxKind.ThisKeyword)
            {
                return false;
            }

            return IsPossibleMethodDeclarationFollowingNullableType();
        }

        // At least one variable declaration terminated by a semicolon or a comma.
        //   idf;
        //   idf,
        //   idf = <expr>;
        //   idf = <expr>, 
        private bool IsPossibleFieldDeclarationFollowingNullableType()
        {
            if (this.CurrentToken.Kind != SyntaxKind.IdentifierToken)
            {
                return false;
            }

            this.EatToken();

            if (this.CurrentToken.Kind == SyntaxKind.EqualsToken)
            {
                var saveTerm = _termState;
                _termState |= TerminatorState.IsEndOfFieldDeclaration;
                this.EatToken();
                this.ParseVariableInitializer(allowStackAlloc: false);
                _termState = saveTerm;
            }

            return this.CurrentToken.Kind == SyntaxKind.CommaToken || this.CurrentToken.Kind == SyntaxKind.SemicolonToken;
        }

        private bool IsPossibleMethodDeclarationFollowingNullableType()
        {
            var saveTerm = _termState;
            _termState |= TerminatorState.IsEndOfMethodSignature;

            var paramList = this.ParseParenthesizedParameterList(allowThisKeyword: true, allowDefaults: true, allowAttributes: true);

            _termState = saveTerm;
            var separatedParameters = paramList.Parameters.GetWithSeparators();

            // parsed full signature:
            if (!paramList.CloseParenToken.IsMissing)
            {
                // (...) {
                // (...) where
                if (this.CurrentToken.Kind == SyntaxKind.OpenBraceToken || this.CurrentToken.ContextualKind == SyntaxKind.WhereKeyword)
                {
                    return true;
                }

                // disambiguates conditional expressions
                // (...) :
                if (this.CurrentToken.Kind == SyntaxKind.ColonToken)
                {
                    return false;
                }
            }

            // no parameters, just an open paren followed by a token that doesn't belong to a parameter definition:
            if (separatedParameters.Count == 0)
            {
                return false;
            }

            var parameter = (ParameterSyntax)separatedParameters[0];

            // has an attribute:
            //   ([Attr]
            if (parameter.AttributeLists.Count > 0)
            {
                return true;
            }

            // has params modifier:
            //   (params
            for (int i = 0; i < parameter.Modifiers.Count; i++)
            {
                if (parameter.Modifiers[i].Kind == SyntaxKind.ParamsKeyword)
                {
                    return true;
                }
            }

            if (parameter.Type == null)
            {
                // has arglist:
                //   (__arglist
                if (parameter.Identifier.Kind == SyntaxKind.ArgListKeyword)
                {
                    return true;
                }
            }
            else if (parameter.Type.Kind == SyntaxKind.NullableType)
            {
                // nullable type with modifiers
                //   (ref T?
                //   (out T?
                if (parameter.Modifiers.Count > 0)
                {
                    return true;
                }

                // nullable type, identifier, and separator or closing parent
                //   (T ? idf,
                //   (T ? idf)
                if (!parameter.Identifier.IsMissing &&
                    (separatedParameters.Count >= 2 && !separatedParameters[1].IsMissing ||
                     separatedParameters.Count == 1 && !paramList.CloseParenToken.IsMissing))
                {
                    return true;
                }
            }
            else if (parameter.Type.Kind == SyntaxKind.IdentifierName &&
                    ((IdentifierNameSyntax)parameter.Type).Identifier.ContextualKind == SyntaxKind.FromKeyword)
            {
                // assume that "from" is meant to be a query start ("from" bound to a type is rare):
                // (from
                return false;
            }
            else
            {
                // has a name and a non-nullable type:
                //   (T idf
                //   (ref T idf
                //   (out T idf
                if (!parameter.Identifier.IsMissing)
                {
                    return true;
                }
            }

            return false;
        }

        private bool IsPossibleNewExpression()
        {
            Debug.Assert(this.CurrentToken.Kind == SyntaxKind.NewKeyword);

            // skip new
            SyntaxToken nextToken = PeekToken(1);

            // new { }
            // new [ ]
            switch (nextToken.Kind)
            {
                case SyntaxKind.OpenBraceToken:
                case SyntaxKind.OpenBracketToken:
                    return true;
            }

            //
            // Declaration with new modifier vs. new expression
            // Parse it as an expression if the type is not followed by an identifier or this keyword.
            //
            // Member declarations:
            //   new T Idf ...
            //   new T this ...
            //   new partial Idf    ("partial" as a type name)
            //   new partial this   ("partial" as a type name)
            //   new partial T Idf
            //   new partial T this
            //   new <modifier>
            //   new <class|interface|struct|enum>
            //   new partial <class|interface|struct|enum>
            //
            // New expressions:
            //   new T []
            //   new T { }
            //   new <non-type>
            //
            if (SyntaxFacts.GetBaseTypeDeclarationKind(nextToken.Kind) != SyntaxKind.None)
            {
                return false;
            }

            SyntaxModifier modifier = GetModifier(nextToken);
            if (modifier == SyntaxModifier.Partial)
            {
                if (SyntaxFacts.IsPredefinedType(PeekToken(2).Kind))
                {
                    return false;
                }

                // class, struct, enum, interface keywords, but also other modifiers that are not allowed after 
                // partial keyword but start class declaration, so we can assume the user just swapped them.
                if (IsPossibleStartOfTypeDeclaration(PeekToken(2).ContextualKind))
                {
                    return false;
                }
            }
            else if (modifier != SyntaxModifier.None)
            {
                return false;
            }

            bool? typedIdentifier = IsPossibleTypedIdentifierStart(nextToken, PeekToken(2), allowThisKeyword: true);
            if (typedIdentifier != null)
            {
                // new Idf Idf
                // new Idf .
                // new partial T
                // new partial .
                return !typedIdentifier.Value;
            }

            var resetPoint = this.GetResetPoint();
            try
            {
                // skips new keyword
                EatToken();

                ScanTypeFlags st = this.ScanType();

                return !IsPossibleMemberName() || st == ScanTypeFlags.NotType;
            }
            finally
            {
                this.Reset(ref resetPoint);
                this.Release(ref resetPoint);
            }
        }

        /// <returns>
        /// true if the current token can be the first token of a typed identifier (a type name followed by an identifier),
        /// false if it definitely can't be,
        /// null if we need to scan further to find out.
        /// </returns>
        private static bool? IsPossibleTypedIdentifierStart(SyntaxToken current, SyntaxToken next, bool allowThisKeyword)
        {
            if (current.Kind == SyntaxKind.IdentifierToken)
            {
                switch (next.Kind)
                {
                    // tokens that can be in type names...
                    case SyntaxKind.DotToken:
                    case SyntaxKind.AsteriskToken:
                    case SyntaxKind.QuestionToken:
                    case SyntaxKind.OpenBracketToken:
                    case SyntaxKind.LessThanToken:
                    case SyntaxKind.ColonColonToken:
                        return null;

                    case SyntaxKind.OpenParenToken:
                        if (current.IsVar())
                        {
                            // potential deconstruction-declaration
                            return null;
                        }
                        else
                        {
                            return false;
                        }

                    case SyntaxKind.IdentifierToken:
                        return true;

                    case SyntaxKind.ThisKeyword:
                        return allowThisKeyword;

                    default:
                        return false;
                }
            }

            return null;
        }

        // If "isMethodBody" is true, then this is the immediate body of a method/accessor.
        // In this case, we create a many-child list if the body is not a small single statement.
        // This then allows a "with many weak children" red node when the red node is created.
        // If "isAccessorBody" is true, then we produce a special diagnostic if the open brace is
        // missing.  Also, "isMethodBody" must be true.
        private BlockSyntax ParseBlock(bool isMethodBody = false, bool isAccessorBody = false)
        {
            // This makes logical sense, but isn't actually required.
            Debug.Assert(!isAccessorBody || isMethodBody, "An accessor body is a method body.");

            // Check again for incremental re-use, since ParseBlock is called from a bunch of places
            // other than ParseStatementCore()
            if (this.IsIncrementalAndFactoryContextMatches && this.CurrentNodeKind == SyntaxKind.Block)
            {
                return (BlockSyntax)this.EatNode();
            }

            // There's a special error code for a missing token after an accessor keyword
            var openBrace = isAccessorBody && this.CurrentToken.Kind != SyntaxKind.OpenBraceToken
                ? this.AddError(SyntaxFactory.MissingToken(SyntaxKind.OpenBraceToken), ErrorCode.ERR_SemiOrLBraceExpected)
                : this.EatToken(SyntaxKind.OpenBraceToken);

            var statements = _pool.Allocate<StatementSyntax>();
            try
            {
                CSharpSyntaxNode tmp = openBrace;
                this.ParseStatements(ref tmp, statements, stopOnSwitchSections: false);
                openBrace = (SyntaxToken)tmp;
                var closeBrace = this.EatToken(SyntaxKind.CloseBraceToken);

                SyntaxList<StatementSyntax> statementList;
                if (isMethodBody && IsLargeEnoughNonEmptyStatementList(statements))
                {
                    // Force creation a many-children list, even if only 1, 2, or 3 elements in the statement list.
                    statementList = new SyntaxList<StatementSyntax>(SyntaxList.List(((SyntaxListBuilder)statements).ToArray()));
                }
                else
                {
                    statementList = statements;
                }

                return _syntaxFactory.Block(openBrace, statementList, closeBrace);
            }
            finally
            {
                _pool.Free(statements);
            }
        }

        // Is this statement list non-empty, and large enough to make using weak children beneficial?
        private static bool IsLargeEnoughNonEmptyStatementList(SyntaxListBuilder<StatementSyntax> statements)
        {
            if (statements.Count == 0)
            {
                return false;
            }
            else if (statements.Count == 1)
            {
                // If we have a single statement, it might be small, like "return null", or large,
                // like a loop or if or switch with many statements inside. Use the width as a proxy for
                // how big it is. If it's small, its better to forgo a many children list anyway, since the
                // weak reference would consume as much memory as is saved.
                return statements[0].Width > 60;
            }
            else
            {
                // For 2 or more statements, go ahead and create a many-children lists.
                return true;
            }
        }

        private void ParseStatements(ref CSharpSyntaxNode previousNode, SyntaxListBuilder<StatementSyntax> statements, bool stopOnSwitchSections)
        {
            var saveTerm = _termState;
            _termState |= TerminatorState.IsPossibleStatementStartOrStop; // partial statements can abort if a new statement starts
            if (stopOnSwitchSections)
            {
                _termState |= TerminatorState.IsSwitchSectionStart;
            }

            while (this.CurrentToken.Kind != SyntaxKind.CloseBraceToken
                && this.CurrentToken.Kind != SyntaxKind.EndOfFileToken
                && !(stopOnSwitchSections && this.IsPossibleSwitchSection()))
            {
                if (this.IsPossibleStatement(acceptAccessibilityMods: true))
                {
                    var statement = this.ParseStatementCore();
                    if (statement != null)
                    {
                        statements.Add(statement);
                        continue;
                    }
                }

                CSharpSyntaxNode trailingTrivia;
                var action = this.SkipBadStatementListTokens(statements, SyntaxKind.CloseBraceToken, out trailingTrivia);
                if (trailingTrivia != null)
                {
                    previousNode = AddTrailingSkippedSyntax(previousNode, trailingTrivia);
                }

                if (action == PostSkipAction.Abort)
                {
                    break;
                }
            }

            _termState = saveTerm;
        }

        private bool IsPossibleStatementStartOrStop()
        {
            return this.CurrentToken.Kind == SyntaxKind.SemicolonToken
                || this.IsPossibleStatement(acceptAccessibilityMods: true);
        }

        private PostSkipAction SkipBadStatementListTokens(SyntaxListBuilder<StatementSyntax> statements, SyntaxKind expected, out CSharpSyntaxNode trailingTrivia)
        {
            return this.SkipBadListTokensWithExpectedKindHelper(
                statements,
                // We know we have a bad statement, so it can't be a local
                // function, meaning we shouldn't consider accessibility
                // modifiers to be the start of a statement
                p => !p.IsPossibleStatement(acceptAccessibilityMods: false),
                p => p.CurrentToken.Kind == SyntaxKind.CloseBraceToken || p.IsTerminator(),
                expected,
                out trailingTrivia
            );
        }

        private bool IsPossibleStatement(bool acceptAccessibilityMods)
        {
            var tk = this.CurrentToken.Kind;
            switch (tk)
            {
                case SyntaxKind.FixedKeyword:
                case SyntaxKind.BreakKeyword:
                case SyntaxKind.ContinueKeyword:
                case SyntaxKind.TryKeyword:
                case SyntaxKind.CheckedKeyword:
                case SyntaxKind.UncheckedKeyword:
                case SyntaxKind.ConstKeyword:
                case SyntaxKind.DoKeyword:
                case SyntaxKind.ForKeyword:
                case SyntaxKind.ForEachKeyword:
                case SyntaxKind.GotoKeyword:
                case SyntaxKind.IfKeyword:
                case SyntaxKind.LockKeyword:
                case SyntaxKind.ReturnKeyword:
                case SyntaxKind.SwitchKeyword:
                case SyntaxKind.ThrowKeyword:
                case SyntaxKind.UnsafeKeyword:
                case SyntaxKind.UsingKeyword:
                case SyntaxKind.WhileKeyword:
                case SyntaxKind.OpenBraceToken:
                case SyntaxKind.SemicolonToken:
                case SyntaxKind.StaticKeyword:
                case SyntaxKind.ReadOnlyKeyword:
                case SyntaxKind.VolatileKeyword:
                case SyntaxKind.RefKeyword:
                    return true;

                case SyntaxKind.IdentifierToken:
                    return IsTrueIdentifier();

                case SyntaxKind.CatchKeyword:
                case SyntaxKind.FinallyKeyword:
                    return !_isInTry;

                // Accessibility modifiers are not legal in a statement,
                // but a common mistake for local functions. Parse to give a
                // better error message.
                case SyntaxKind.PublicKeyword:
                case SyntaxKind.InternalKeyword:
                case SyntaxKind.ProtectedKeyword:
                case SyntaxKind.PrivateKeyword:
                    return acceptAccessibilityMods;

                default:
                    return IsPredefinedType(tk)
                        || IsPossibleExpression();
            }
        }

        private FixedStatementSyntax ParseFixedStatement()
        {
            var @fixed = this.EatToken(SyntaxKind.FixedKeyword);
            var openParen = this.EatToken(SyntaxKind.OpenParenToken);
            var saveTerm = _termState;
            _termState |= TerminatorState.IsEndOfFixedStatement;
            var decl = ParseVariableDeclaration();
            _termState = saveTerm;
            var closeParen = this.EatToken(SyntaxKind.CloseParenToken);
            StatementSyntax statement = this.ParseEmbeddedStatement(false);
            return _syntaxFactory.FixedStatement(@fixed, openParen, decl, closeParen, statement);
        }

        private bool IsEndOfFixedStatement()
        {
            return this.CurrentToken.Kind == SyntaxKind.CloseParenToken
                || this.CurrentToken.Kind == SyntaxKind.OpenBraceToken
                || this.CurrentToken.Kind == SyntaxKind.SemicolonToken;
        }

        private StatementSyntax ParseEmbeddedStatement(bool complexCheck)
        {
            StatementSyntax statement;

            if (this.CurrentToken.Kind == SyntaxKind.SemicolonToken && (!complexCheck || this.PeekToken(1).Kind == SyntaxKind.OpenBraceToken))
            {
                statement = this.ParseStatementCore();
                statement = this.AddError(statement, ErrorCode.WRN_PossibleMistakenNullStatement);
            }
            else
            {
                statement = this.ParseStatementCore();
            }

            // An "embedded" statement is simply a statement that is not a labelled
            // statement or a declaration statement.  Parse a normal statement and post-
            // check for the error case.
            switch (statement?.Kind)
            {
                case SyntaxKind.LabeledStatement:
                case SyntaxKind.LocalDeclarationStatement:
                case SyntaxKind.LocalFunctionStatement:
                    statement = this.AddError(statement, ErrorCode.ERR_BadEmbeddedStmt);
                    break;
            }

            return statement;
        }

        private BreakStatementSyntax ParseBreakStatement()
        {
            var breakKeyword = this.EatToken(SyntaxKind.BreakKeyword);
            var semicolon = this.EatToken(SyntaxKind.SemicolonToken);
            return _syntaxFactory.BreakStatement(breakKeyword, semicolon);
        }

        private ContinueStatementSyntax ParseContinueStatement()
        {
            var continueKeyword = this.EatToken(SyntaxKind.ContinueKeyword);
            var semicolon = this.EatToken(SyntaxKind.SemicolonToken);
            return _syntaxFactory.ContinueStatement(continueKeyword, semicolon);
        }

        private TryStatementSyntax ParseTryStatement()
        {
            var isInTry = _isInTry;
            _isInTry = true;

            var @try = this.EatToken(SyntaxKind.TryKeyword);

            BlockSyntax block;
            if (@try.IsMissing)
            {
                block = _syntaxFactory.Block(this.EatToken(SyntaxKind.OpenBraceToken), default(SyntaxList<StatementSyntax>), this.EatToken(SyntaxKind.CloseBraceToken));
            }
            else
            {
                var saveTerm = _termState;
                _termState |= TerminatorState.IsEndOfTryBlock;
                block = this.ParseBlock();
                _termState = saveTerm;
            }

            var catches = default(SyntaxListBuilder<CatchClauseSyntax>);
            FinallyClauseSyntax @finally = null;
            try
            {
                bool hasEnd = false;
                bool hasCatchAll = false;

                if (this.CurrentToken.Kind == SyntaxKind.CatchKeyword)
                {
                    hasEnd = true;
                    catches = _pool.Allocate<CatchClauseSyntax>();
                    while (this.CurrentToken.Kind == SyntaxKind.CatchKeyword)
                    {
                        var clause = this.ParseCatchClause(hasCatchAll);
                        hasCatchAll |= clause.Declaration == null && clause.Filter == null;
                        catches.Add(clause);
                    }
                }

                if (this.CurrentToken.Kind == SyntaxKind.FinallyKeyword)
                {
                    hasEnd = true;
                    var fin = this.EatToken();
                    var finBlock = this.ParseBlock();
                    @finally = _syntaxFactory.FinallyClause(fin, finBlock);
                }

                if (!hasEnd)
                {
                    block = this.AddErrorToLastToken(block, ErrorCode.ERR_ExpectedEndTry);

                    // synthesize missing tokens for "finally { }":
                    @finally = _syntaxFactory.FinallyClause(
                        SyntaxToken.CreateMissing(SyntaxKind.FinallyKeyword, null, null),
                        _syntaxFactory.Block(
                            SyntaxToken.CreateMissing(SyntaxKind.OpenBraceToken, null, null),
                            default(SyntaxList<StatementSyntax>),
                            SyntaxToken.CreateMissing(SyntaxKind.CloseBraceToken, null, null)));
                }

                _isInTry = isInTry;

                return _syntaxFactory.TryStatement(@try, block, catches, @finally);
            }
            finally
            {
                if (!catches.IsNull)
                {
                    _pool.Free(catches);
                }
            }
        }

        private bool IsEndOfTryBlock()
        {
            return this.CurrentToken.Kind == SyntaxKind.CloseBraceToken
                || this.CurrentToken.Kind == SyntaxKind.CatchKeyword
                || this.CurrentToken.Kind == SyntaxKind.FinallyKeyword;
        }

        private CatchClauseSyntax ParseCatchClause(bool hasCatchAll)
        {
            Debug.Assert(this.CurrentToken.Kind == SyntaxKind.CatchKeyword);

            var @catch = this.EatToken();

            // Check for the error of catch clause following empty catch here.
            if (hasCatchAll)
            {
                @catch = this.AddError(@catch, ErrorCode.ERR_TooManyCatches);
            }

            CatchDeclarationSyntax decl = null;
            var saveTerm = _termState;

            if (this.CurrentToken.Kind == SyntaxKind.OpenParenToken)
            {
                var openParen = this.EatToken();
                _termState |= TerminatorState.IsEndOfCatchClause;
                var type = this.ParseClassType();
                SyntaxToken name = null;

                if (this.IsTrueIdentifier())
                {
                    name = this.ParseIdentifierToken();
                }

                _termState = saveTerm;
                var closeParen = this.EatToken(SyntaxKind.CloseParenToken);
                decl = _syntaxFactory.CatchDeclaration(openParen, type, name, closeParen);
            }

            CatchFilterClauseSyntax filter = null;

            var keywordKind = this.CurrentToken.ContextualKind;
            if (keywordKind == SyntaxKind.WhenKeyword || keywordKind == SyntaxKind.IfKeyword)
            {
                var whenKeyword = this.EatContextualToken(SyntaxKind.WhenKeyword);
                if (keywordKind == SyntaxKind.IfKeyword)
                {
                    // The initial design of C# exception filters called for the use of the
                    // "if" keyword in this position.  We've since changed to "when", but 
                    // the error recovery experience for early adopters (and for old source
                    // stored in the symbol server) will be better if we consume "if" as
                    // though it were "when".
                    whenKeyword = AddTrailingSkippedSyntax(whenKeyword, EatToken());
                }
                whenKeyword = CheckFeatureAvailability(whenKeyword, MessageID.IDS_FeatureExceptionFilter);
                _termState |= TerminatorState.IsEndOfilterClause;
                var openParen = this.EatToken(SyntaxKind.OpenParenToken);
                var filterExpression = this.ParseExpressionCore();

                _termState = saveTerm;
                var closeParen = this.EatToken(SyntaxKind.CloseParenToken);
                filter = _syntaxFactory.CatchFilterClause(whenKeyword, openParen, filterExpression, closeParen);
            }

            _termState |= TerminatorState.IsEndOfCatchBlock;
            var block = this.ParseBlock();
            _termState = saveTerm;

            return _syntaxFactory.CatchClause(@catch, decl, filter, block);
        }

        private bool IsEndOfCatchClause()
        {
            return this.CurrentToken.Kind == SyntaxKind.CloseParenToken
                || this.CurrentToken.Kind == SyntaxKind.OpenBraceToken
                || this.CurrentToken.Kind == SyntaxKind.CloseBraceToken
                || this.CurrentToken.Kind == SyntaxKind.CatchKeyword
                || this.CurrentToken.Kind == SyntaxKind.FinallyKeyword;
        }

        private bool IsEndOfFilterClause()
        {
            return this.CurrentToken.Kind == SyntaxKind.CloseParenToken
                || this.CurrentToken.Kind == SyntaxKind.OpenBraceToken
                || this.CurrentToken.Kind == SyntaxKind.CloseBraceToken
                || this.CurrentToken.Kind == SyntaxKind.CatchKeyword
                || this.CurrentToken.Kind == SyntaxKind.FinallyKeyword;
        }
        private bool IsEndOfCatchBlock()
        {
            return this.CurrentToken.Kind == SyntaxKind.CloseBraceToken
                || this.CurrentToken.Kind == SyntaxKind.CatchKeyword
                || this.CurrentToken.Kind == SyntaxKind.FinallyKeyword;
        }

        private TypeSyntax ParseClassType()
        {
            var type = this.ParseType(false);
            switch (type.Kind)
            {
                case SyntaxKind.PredefinedType:
                    var kt = ((PredefinedTypeSyntax)type).Keyword.Kind;
                    if (kt != SyntaxKind.ObjectKeyword && kt != SyntaxKind.StringKeyword)
                    {
                        goto default;
                    }

                    break;
                default:
                    if (!SyntaxFacts.IsName(type.Kind))
                    {
                        type = this.AddError(type, ErrorCode.ERR_ClassTypeExpected);
                    }

                    break;
            }

            return type;
        }

        private StatementSyntax ParseCheckedStatement()
        {
            Debug.Assert(this.CurrentToken.Kind == SyntaxKind.CheckedKeyword || this.CurrentToken.Kind == SyntaxKind.UncheckedKeyword);

            if (this.PeekToken(1).Kind == SyntaxKind.OpenParenToken)
            {
                return this.ParseExpressionStatement();
            }

            var spec = this.EatToken();
            var block = this.ParseBlock();
            return _syntaxFactory.CheckedStatement(SyntaxFacts.GetCheckStatement(spec.Kind), spec, block);
        }

        private DoStatementSyntax ParseDoStatement()
        {
            Debug.Assert(this.CurrentToken.Kind == SyntaxKind.DoKeyword);
            var @do = this.EatToken(SyntaxKind.DoKeyword);
            var statement = this.ParseEmbeddedStatement(false);
            var @while = this.EatToken(SyntaxKind.WhileKeyword);
            var openParen = this.EatToken(SyntaxKind.OpenParenToken);
            var saveTerm = _termState;
            _termState |= TerminatorState.IsEndOfDoWhileExpression;
            var expression = this.ParseExpressionCore();
            _termState = saveTerm;
            var closeParen = this.EatToken(SyntaxKind.CloseParenToken);
            var semicolon = this.EatToken(SyntaxKind.SemicolonToken);
            return _syntaxFactory.DoStatement(@do, statement, @while, openParen, expression, closeParen, semicolon);
        }

        private bool IsEndOfDoWhileExpression()
        {
            return this.CurrentToken.Kind == SyntaxKind.CloseParenToken
                || this.CurrentToken.Kind == SyntaxKind.SemicolonToken;
        }

        private StatementSyntax ParseForOrForEachStatement()
        {
            Debug.Assert(this.CurrentToken.Kind == SyntaxKind.ForKeyword || this.CurrentToken.Kind == SyntaxKind.ForEachKeyword);

            // Check if the user wrote the following accidentally:
            //
            // for (SomeType t in
            //
            // instead of
            //
            // foreach (SomeType t in
            //
            // In that case, parse it as a foreach, but given the appropriate message that a
            // 'foreach' keyword was expected.
            var resetPoint = this.GetResetPoint();
            try
            {
                if (this.CurrentToken.Kind == SyntaxKind.ForKeyword)
                {
                    this.EatToken();
                    if (this.EatToken().Kind == SyntaxKind.OpenParenToken &&
                        this.ScanType() != ScanTypeFlags.NotType &&
                        this.EatToken().Kind == SyntaxKind.IdentifierToken &&
                        this.EatToken().Kind == SyntaxKind.InKeyword)
                    {
                        // Looks like a foreach statement.  Parse it that way instead
                        this.Reset(ref resetPoint);
                        return this.ParseForEachStatement();
                    }
                    else
                    {
                        // Normal for statement.
                        this.Reset(ref resetPoint);
                        return this.ParseForStatement();
                    }
                }
                else
                {
                    return this.ParseForEachStatement();
                }
            }
            finally
            {
                this.Release(ref resetPoint);
            }
        }

        private ForStatementSyntax ParseForStatement()
        {
            Debug.Assert(this.CurrentToken.Kind == SyntaxKind.ForKeyword);

            var @for = this.EatToken(SyntaxKind.ForKeyword);
            var openParen = this.EatToken(SyntaxKind.OpenParenToken);

            var saveTerm = _termState;
            _termState |= TerminatorState.IsEndOfForStatementArgument;

            var resetPoint = this.GetResetPoint();
            var initializers = _pool.AllocateSeparated<ExpressionSyntax>();
            var incrementors = _pool.AllocateSeparated<ExpressionSyntax>();
            try
            {
                // Here can be either a declaration or an expression statement list.  Scan
                // for a declaration first.
                SyntaxToken refKeyword = null;
                VariableDeclarationSyntax decl = null;
                bool isDeclaration = false;
                if (this.CurrentToken.Kind == SyntaxKind.RefKeyword)
                {
                    refKeyword = this.EatToken();
                    refKeyword = CheckFeatureAvailability(refKeyword, MessageID.IDS_FeatureRefLocalsReturns);

                    isDeclaration = true;
                }
                else
                {
                    decl = TryParseDeconstructionDeclaration(withEquals: true);

                    if (decl == null)
                    {
                        isDeclaration = !this.IsQueryExpression(mayBeVariableDeclaration: true, mayBeMemberDeclaration: false) &&
                                        this.ScanType() != ScanTypeFlags.NotType &&
                                        this.IsTrueIdentifier();

                        this.Reset(ref resetPoint);
                    }
                }

                if (isDeclaration)
                {
                    decl = ParseVariableDeclaration();
                }
                else if (decl == null)
                {
                    // Not a type followed by an identifier, and not a deconstruction-declaration, so it must be an expression list.
                    if (this.CurrentToken.Kind != SyntaxKind.SemicolonToken)
                    {
                        this.ParseForStatementExpressionList(ref openParen, initializers);
                    }
                }

                var semi = this.EatToken(SyntaxKind.SemicolonToken);

                ExpressionSyntax condition = null;
                if (this.CurrentToken.Kind != SyntaxKind.SemicolonToken)
                {
                    condition = this.ParseExpressionCore();
                }

                var semi2 = this.EatToken(SyntaxKind.SemicolonToken);

                if (this.CurrentToken.Kind != SyntaxKind.CloseParenToken)
                {
                    this.ParseForStatementExpressionList(ref semi2, incrementors);
                }

                var closeParen = this.EatToken(SyntaxKind.CloseParenToken);
                var statement = ParseEmbeddedStatement(true);

                return _syntaxFactory.ForStatement(@for, openParen, refKeyword, decl, initializers, semi, condition, semi2, incrementors, closeParen, statement);
            }
            finally
            {
                _termState = saveTerm;
                this.Release(ref resetPoint);
                _pool.Free(incrementors);
                _pool.Free(initializers);
            }
        }

        private bool IsEndOfForStatementArgument()
        {
            return this.CurrentToken.Kind == SyntaxKind.SemicolonToken
                || this.CurrentToken.Kind == SyntaxKind.CloseParenToken
                || this.CurrentToken.Kind == SyntaxKind.OpenBraceToken;
        }

        private void ParseForStatementExpressionList(ref SyntaxToken startToken, SeparatedSyntaxListBuilder<ExpressionSyntax> list)
        {
            if (this.CurrentToken.Kind != SyntaxKind.CloseParenToken && this.CurrentToken.Kind != SyntaxKind.SemicolonToken)
            {
tryAgain:
                if (this.IsPossibleExpression() || this.CurrentToken.Kind == SyntaxKind.CommaToken)
                {
                    // first argument
                    list.Add(this.ParseExpressionCore());

                    // additional arguments
                    while (true)
                    {
                        if (this.CurrentToken.Kind == SyntaxKind.CloseParenToken || this.CurrentToken.Kind == SyntaxKind.SemicolonToken)
                        {
                            break;
                        }
                        else if (this.CurrentToken.Kind == SyntaxKind.CommaToken || this.IsPossibleExpression())
                        {
                            list.AddSeparator(this.EatToken(SyntaxKind.CommaToken));
                            list.Add(this.ParseExpressionCore());
                            continue;
                        }
                        else if (this.SkipBadForStatementExpressionListTokens(ref startToken, list, SyntaxKind.CommaToken) == PostSkipAction.Abort)
                        {
                            break;
                        }
                    }
                }
                else if (this.SkipBadForStatementExpressionListTokens(ref startToken, list, SyntaxKind.IdentifierToken) == PostSkipAction.Continue)
                {
                    goto tryAgain;
                }
            }
        }

        private PostSkipAction SkipBadForStatementExpressionListTokens(ref SyntaxToken startToken, SeparatedSyntaxListBuilder<ExpressionSyntax> list, SyntaxKind expected)
        {
            return this.SkipBadSeparatedListTokensWithExpectedKind(ref startToken, list,
                p => p.CurrentToken.Kind != SyntaxKind.CommaToken && !p.IsPossibleExpression(),
                p => p.CurrentToken.Kind == SyntaxKind.CloseParenToken || p.CurrentToken.Kind == SyntaxKind.SemicolonToken || p.IsTerminator(),
                expected);
        }

        private ForEachStatementSyntax ParseForEachStatement()
        {
            // Can be a 'for' keyword if the user typed: 'for (SomeType t in'
            Debug.Assert(this.CurrentToken.Kind == SyntaxKind.ForEachKeyword || this.CurrentToken.Kind == SyntaxKind.ForKeyword);

            // Syntax for foreach is either:
            //  foreach ( <type> <identifier> in <expr> ) <embedded-statement>
            // or
            //  foreach ( <deconstruction-declaration> in <expr> ) <embedded-statement>

            SyntaxToken @foreach;

            // If we're at a 'for', then consume it and attach
            // it as skipped text to the missing 'foreach' token.
            if (this.CurrentToken.Kind == SyntaxKind.ForKeyword)
            {
                var skippedForToken = this.EatToken();
                skippedForToken = this.AddError(skippedForToken, ErrorCode.ERR_SyntaxError, SyntaxFacts.GetText(SyntaxKind.ForEachKeyword), SyntaxFacts.GetText(SyntaxKind.ForKeyword));
                @foreach = ConvertToMissingWithTrailingTrivia(skippedForToken, SyntaxKind.ForEachKeyword);
            }
            else
            {
                @foreach = this.EatToken(SyntaxKind.ForEachKeyword);
            }

            var openParen = this.EatToken(SyntaxKind.OpenParenToken);

            var deconstruction = TryParseDeconstructionDeclaration(withEquals: false);

            TypeSyntax type = null;
            SyntaxToken name = null;
            if (deconstruction == null)
            {
                type = this.ParseType(false);
                if (this.CurrentToken.Kind == SyntaxKind.InKeyword)
                {
                    name = this.ParseIdentifierToken();
                    name = this.AddError(name, ErrorCode.ERR_BadForeachDecl);
                }
                else
                {
                    name = this.ParseIdentifierToken();
                }
            }

            var @in = this.EatToken(SyntaxKind.InKeyword, ErrorCode.ERR_InExpected);
            var expression = this.ParseExpressionCore();
            var closeParen = this.EatToken(SyntaxKind.CloseParenToken);
            var statement = this.ParseEmbeddedStatement(true);

            return _syntaxFactory.ForEachStatement(@foreach, openParen, type, name, deconstruction, @in, expression, closeParen, statement);
        }

        private GotoStatementSyntax ParseGotoStatement()
        {
            Debug.Assert(this.CurrentToken.Kind == SyntaxKind.GotoKeyword);

            var @goto = this.EatToken(SyntaxKind.GotoKeyword);

            SyntaxToken caseOrDefault = null;
            ExpressionSyntax arg = null;
            SyntaxKind kind;

            if (this.CurrentToken.Kind == SyntaxKind.CaseKeyword || this.CurrentToken.Kind == SyntaxKind.DefaultKeyword)
            {
                caseOrDefault = this.EatToken();
                if (caseOrDefault.Kind == SyntaxKind.CaseKeyword)
                {
                    kind = SyntaxKind.GotoCaseStatement;
                    arg = this.ParseExpressionCore();
                }
                else
                {
                    kind = SyntaxKind.GotoDefaultStatement;
                }
            }
            else
            {
                kind = SyntaxKind.GotoStatement;
                arg = this.ParseIdentifierName();
            }

            var semicolon = this.EatToken(SyntaxKind.SemicolonToken);
            return _syntaxFactory.GotoStatement(kind, @goto, caseOrDefault, arg, semicolon);
        }

        private IfStatementSyntax ParseIfStatement()
        {
            Debug.Assert(this.CurrentToken.Kind == SyntaxKind.IfKeyword);
            var @if = this.EatToken(SyntaxKind.IfKeyword);
            var openParen = this.EatToken(SyntaxKind.OpenParenToken);
            var condition = this.ParseExpressionCore();
            var closeParen = this.EatToken(SyntaxKind.CloseParenToken);
            var statement = this.ParseEmbeddedStatement(false);
            var elseClause = ParseElseClauseOpt();

            return _syntaxFactory.IfStatement(@if, openParen, condition, closeParen, statement, elseClause);
        }

        private ElseClauseSyntax ParseElseClauseOpt()
        {
            if (this.CurrentToken.Kind != SyntaxKind.ElseKeyword)
            {
                return null;
            }

            var elseToken = this.EatToken(SyntaxKind.ElseKeyword);
            var elseStatement = this.ParseEmbeddedStatement(false);
            return _syntaxFactory.ElseClause(elseToken, elseStatement);
        }

        private LockStatementSyntax ParseLockStatement()
        {
            Debug.Assert(this.CurrentToken.Kind == SyntaxKind.LockKeyword);
            var @lock = this.EatToken(SyntaxKind.LockKeyword);
            var openParen = this.EatToken(SyntaxKind.OpenParenToken);
            var expression = this.ParseExpressionCore();
            var closeParen = this.EatToken(SyntaxKind.CloseParenToken);
            var statement = this.ParseEmbeddedStatement(false);
            return _syntaxFactory.LockStatement(@lock, openParen, expression, closeParen, statement);
        }

        private ReturnStatementSyntax ParseReturnStatement()
        {
            Debug.Assert(this.CurrentToken.Kind == SyntaxKind.ReturnKeyword);
            var @return = this.EatToken(SyntaxKind.ReturnKeyword);
            SyntaxToken refKeyword = null;
            ExpressionSyntax arg = null;
            if (this.CurrentToken.Kind != SyntaxKind.SemicolonToken)
            {
                if (this.CurrentToken.Kind == SyntaxKind.RefKeyword)
                {
                    refKeyword = this.EatToken();
                    refKeyword = CheckFeatureAvailability(refKeyword, MessageID.IDS_FeatureRefLocalsReturns);
                }
                arg = this.ParseExpressionCore();
            }

            var semicolon = this.EatToken(SyntaxKind.SemicolonToken);
            return _syntaxFactory.ReturnStatement(@return, refKeyword, arg, semicolon);
        }

        private YieldStatementSyntax ParseYieldStatement()
        {
            Debug.Assert(this.CurrentToken.ContextualKind == SyntaxKind.YieldKeyword);

            var yieldToken = ConvertToKeyword(this.EatToken());
            SyntaxToken returnOrBreak = null;
            ExpressionSyntax arg = null;
            SyntaxKind kind;

            yieldToken = CheckFeatureAvailability(yieldToken, MessageID.IDS_FeatureIterators);

            if (this.CurrentToken.Kind == SyntaxKind.BreakKeyword)
            {
                kind = SyntaxKind.YieldBreakStatement;
                returnOrBreak = this.EatToken();
            }
            else
            {
                kind = SyntaxKind.YieldReturnStatement;
                returnOrBreak = this.EatToken(SyntaxKind.ReturnKeyword);
                if (this.CurrentToken.Kind == SyntaxKind.SemicolonToken)
                {
                    returnOrBreak = this.AddError(returnOrBreak, ErrorCode.ERR_EmptyYield);
                }
                else
                {
                    arg = this.ParseExpressionCore();
                }
            }

            var semi = this.EatToken(SyntaxKind.SemicolonToken);
            return _syntaxFactory.YieldStatement(kind, yieldToken, returnOrBreak, arg, semi);
        }

        private SwitchStatementSyntax ParseSwitchStatement()
        {
            Debug.Assert(this.CurrentToken.Kind == SyntaxKind.SwitchKeyword);
            var @switch = this.EatToken(SyntaxKind.SwitchKeyword);
            var openParen = this.EatToken(SyntaxKind.OpenParenToken);
            var expression = this.ParseExpressionCore();
            var closeParen = this.EatToken(SyntaxKind.CloseParenToken);
            var openBrace = this.EatToken(SyntaxKind.OpenBraceToken);

            if (this.CurrentToken.Kind == SyntaxKind.CloseBraceToken)
            {
                openBrace = this.AddError(openBrace, ErrorCode.WRN_EmptySwitch);
            }

            var sections = _pool.Allocate<SwitchSectionSyntax>();
            try
            {
                while (this.IsPossibleSwitchSection())
                {
                    var swcase = this.ParseSwitchSection();
                    sections.Add(swcase);
                }

                var closeBrace = this.EatToken(SyntaxKind.CloseBraceToken);
                return _syntaxFactory.SwitchStatement(@switch, openParen, expression, closeParen, openBrace, sections, closeBrace);
            }
            finally
            {
                _pool.Free(sections);
            }
        }

        private bool IsPossibleSwitchSection()
        {
            return (this.CurrentToken.Kind == SyntaxKind.CaseKeyword) ||
                   (this.CurrentToken.Kind == SyntaxKind.DefaultKeyword && this.PeekToken(1).Kind != SyntaxKind.OpenParenToken);
        }

        private SwitchSectionSyntax ParseSwitchSection()
        {
            Debug.Assert(this.IsPossibleSwitchSection());

            // First, parse case label(s)
            var labels = _pool.Allocate<SwitchLabelSyntax>();
            var statements = _pool.Allocate<StatementSyntax>();
            try
            {
                do
                {
                    SyntaxToken specifier;
                    SwitchLabelSyntax label;
                    SyntaxToken colon;
                    if (this.CurrentToken.Kind == SyntaxKind.CaseKeyword)
                    {
                        ExpressionSyntax expression;
                        specifier = this.EatToken();

                        if (this.CurrentToken.Kind == SyntaxKind.ColonToken)
                        {
                            expression = this.CreateMissingIdentifierName();
                            expression = this.AddError(expression, ErrorCode.ERR_ConstantExpected);
                            colon = this.EatToken(SyntaxKind.ColonToken);
                            label = _syntaxFactory.CaseSwitchLabel(specifier, expression, colon);
                        }
                        else
                        {
                            var node = ParseExpressionOrPattern(whenIsKeyword: true);
                            if (this.CurrentToken.ContextualKind == SyntaxKind.WhenKeyword && node is ExpressionSyntax)
                            {
                                // if there is a 'where' token, we treat a case expression as a constant pattern.
                                node = _syntaxFactory.ConstantPattern((ExpressionSyntax)node);
                            }
                            if (node is PatternSyntax)
                            {
                                var whenClause = ParseWhenClause();
                                colon = this.EatToken(SyntaxKind.ColonToken);
                                label = _syntaxFactory.CasePatternSwitchLabel(specifier, (PatternSyntax)node, whenClause, colon);
                                label = CheckFeatureAvailability(label, MessageID.IDS_FeaturePatternMatching);
                            }
                            else
                            {
                                colon = this.EatToken(SyntaxKind.ColonToken);
                                label = _syntaxFactory.CaseSwitchLabel(specifier, (ExpressionSyntax)node, colon);
                            }
                        }
                    }
                    else
                    {
                        Debug.Assert(this.CurrentToken.Kind == SyntaxKind.DefaultKeyword);
                        specifier = this.EatToken(SyntaxKind.DefaultKeyword);
                        colon = this.EatToken(SyntaxKind.ColonToken);
                        label = _syntaxFactory.DefaultSwitchLabel(specifier, colon);
                    }

                    labels.Add(label);
                }
                while (IsPossibleSwitchSection());

                // Next, parse statement list stopping for new sections
                CSharpSyntaxNode tmp = labels[labels.Count - 1];
                this.ParseStatements(ref tmp, statements, true);
                labels[labels.Count - 1] = (SwitchLabelSyntax)tmp;

                return _syntaxFactory.SwitchSection(labels, statements);
            }
            finally
            {
                _pool.Free(statements);
                _pool.Free(labels);
            }
        }

        private ThrowStatementSyntax ParseThrowStatement()
        {
            Debug.Assert(this.CurrentToken.Kind == SyntaxKind.ThrowKeyword);
            var @throw = this.EatToken(SyntaxKind.ThrowKeyword);
            ExpressionSyntax arg = null;
            if (this.CurrentToken.Kind != SyntaxKind.SemicolonToken)
            {
                arg = this.ParseExpressionCore();
            }

            var semi = this.EatToken(SyntaxKind.SemicolonToken);
            return _syntaxFactory.ThrowStatement(@throw, arg, semi);
        }

        private UnsafeStatementSyntax ParseUnsafeStatement()
        {
            Debug.Assert(this.CurrentToken.Kind == SyntaxKind.UnsafeKeyword);
            var @unsafe = this.EatToken(SyntaxKind.UnsafeKeyword);
            var block = this.ParseBlock();
            return _syntaxFactory.UnsafeStatement(@unsafe, block);
        }

        private UsingStatementSyntax ParseUsingStatement()
        {
            var @using = this.EatToken(SyntaxKind.UsingKeyword);
            var openParen = this.EatToken(SyntaxKind.OpenParenToken);

            VariableDeclarationSyntax declaration = null;
            ExpressionSyntax expression = null;

            var resetPoint = this.GetResetPoint();
            ParseUsingExpression(ref declaration, ref expression, ref resetPoint);
            this.Release(ref resetPoint);

            var closeParen = this.EatToken(SyntaxKind.CloseParenToken);
            var statement = this.ParseEmbeddedStatement(false);

            return _syntaxFactory.UsingStatement(@using, openParen, declaration, expression, closeParen, statement);
        }

        private void ParseUsingExpression(ref VariableDeclarationSyntax declaration, ref ExpressionSyntax expression, ref ResetPoint resetPoint)
        {
            if (this.IsAwaitExpression())
            {
                expression = this.ParseExpressionCore();
                return;
            }

            // Now, this can be either an expression or a decl list

            ScanTypeFlags st;

            if (this.IsQueryExpression(mayBeVariableDeclaration: true, mayBeMemberDeclaration: false))
            {
                st = ScanTypeFlags.NotType;
            }
            else
            {
                st = this.ScanType();
            }

            if (st == ScanTypeFlags.NullableType)
            {
                // We need to handle:
                // * using (f ? x = a : x = b)
                // * using (f ? x = a)
                // * using (f ? x, y)

                if (this.CurrentToken.Kind != SyntaxKind.IdentifierToken)
                {
                    this.Reset(ref resetPoint);
                    expression = this.ParseExpressionCore();
                }
                else
                {
                    switch (this.PeekToken(1).Kind)
                    {
                        default:
                            this.Reset(ref resetPoint);
                            expression = this.ParseExpressionCore();
                            break;

                        case SyntaxKind.CommaToken:
                        case SyntaxKind.CloseParenToken:
                            this.Reset(ref resetPoint);
                            declaration = ParseVariableDeclaration();
                            break;

                        case SyntaxKind.EqualsToken:
                            // Parse it as a decl. If the next token is a : and only one variable was parsed,
                            // convert the whole thing to ?: expression.
                            this.Reset(ref resetPoint);
                            declaration = ParseVariableDeclaration();

                            // We may have non-nullable types in error scenarios.
                            if (this.CurrentToken.Kind == SyntaxKind.ColonToken &&
                                declaration.Type.Kind == SyntaxKind.NullableType &&
                                SyntaxFacts.IsName(((NullableTypeSyntax)declaration.Type).ElementType.Kind) &&
                                declaration.Variables.Count == 1)
                            {
                                // We have "name? id = expr :" so need to convert to a ?: expression.
                                this.Reset(ref resetPoint);
                                declaration = null;
                                expression = this.ParseExpressionCore();
                            }

                            break;
                    }
                }
            }
            else if (IsUsingStatementVariableDeclaration(st))
            {
                this.Reset(ref resetPoint);
                declaration = ParseVariableDeclaration();
            }
            else
            {
                // Must be an expression statement
                this.Reset(ref resetPoint);
                expression = this.ParseExpressionCore();
            }
        }

        private bool IsUsingStatementVariableDeclaration(ScanTypeFlags st)
        {
            Debug.Assert(st != ScanTypeFlags.NullableType);

            bool condition1 = st == ScanTypeFlags.MustBeType && this.CurrentToken.Kind != SyntaxKind.DotToken;
            bool condition2 = st != ScanTypeFlags.NotType && this.CurrentToken.Kind == SyntaxKind.IdentifierToken;
            bool condition3 = st == ScanTypeFlags.NonGenericTypeOrExpression || this.PeekToken(1).Kind == SyntaxKind.EqualsToken;

            return condition1 || (condition2 && condition3);
        }

        private WhileStatementSyntax ParseWhileStatement()
        {
            Debug.Assert(this.CurrentToken.Kind == SyntaxKind.WhileKeyword);
            var @while = this.EatToken(SyntaxKind.WhileKeyword);
            var openParen = this.EatToken(SyntaxKind.OpenParenToken);
            var condition = this.ParseExpressionCore();
            var closeParen = this.EatToken(SyntaxKind.CloseParenToken);
            var statement = this.ParseEmbeddedStatement(true);
            return _syntaxFactory.WhileStatement(@while, openParen, condition, closeParen, statement);
        }

        private LabeledStatementSyntax ParseLabeledStatement()
        {
            Debug.Assert(this.CurrentToken.Kind == SyntaxKind.IdentifierToken);

            // We have an identifier followed by a colon. But if the identifier is a contextual keyword in a query context,
            // ParseIdentifier will result in a missing name and Eat(Colon) will fail. We won't make forward progress.
            Debug.Assert(this.IsTrueIdentifier());

            var label = this.ParseIdentifierToken();
            var colon = this.EatToken(SyntaxKind.ColonToken);
            Debug.Assert(!colon.IsMissing);
            var statement = this.ParseStatementCore();
            return _syntaxFactory.LabeledStatement(label, colon, statement);
        }

        /// <summary>
        /// Parses any kind of local declaration statement: local variable, local function, or deconstruction declaration.
        /// </summary>
        private StatementSyntax ParseLocalDeclarationStatement()
        {
            VariableDeclarationSyntax deconstruction = TryParseDeconstructionDeclaration(withEquals: true);
            if (deconstruction != null)
            {
                var semicolon = this.EatToken(SyntaxKind.SemicolonToken);

                return _syntaxFactory.LocalDeclarationStatement(
                                         modifiers: default(SyntaxList<SyntaxToken>),
                                         refKeyword: null,
                                         declaration: deconstruction,
                                         semicolonToken: semicolon);
            }

            var mods = _pool.Allocate();
            var variables = _pool.AllocateSeparated<VariableDeclaratorSyntax>();
            try
            {
                this.ParseDeclarationModifiers(mods);

                SyntaxToken refKeyword = null;
                if (this.CurrentToken.Kind == SyntaxKind.RefKeyword)
                {
                    refKeyword = this.EatToken();
                    refKeyword = CheckFeatureAvailability(refKeyword, MessageID.IDS_FeatureRefLocalsReturns);
                }

                TypeSyntax type;
                LocalFunctionStatementSyntax localFunction;
                this.ParseLocalDeclaration(variables,
                    allowLocalFunctions: true,
                    mods: mods.ToTokenList(),
                    refTokenOpt: refKeyword,
                    type: out type,
                    localFunction: out localFunction);

                if (localFunction != null)
                {
                    Debug.Assert(variables.Count == 0);
                    return localFunction;
                }

                for (int i = 0; i < mods.Count; i++)
                {
                    var mod = (SyntaxToken)mods[i];

                    // If we find an accessibility modifier but no local function it's likely
                    // the user forgot a closing brace. Let's back out of statement parsing.
                    if (IsAccessibilityModifier(mod.ContextualKind))
                    {
                        return null;
                    }

                    if (IsAdditionalLocalFunctionModifier(mod.ContextualKind))
                    {
                        mods[i] = this.AddError(mod, ErrorCode.ERR_BadMemberFlag, mod.Text);
                    }
                }

                var semicolon = this.EatToken(SyntaxKind.SemicolonToken);
                return _syntaxFactory.LocalDeclarationStatement(
                    mods.ToTokenList(),
                    refKeyword,
                    _syntaxFactory.VariableDeclaration(type, variables, deconstruction: null),
                    semicolon);
            }
            finally
            {
                _pool.Free(variables);
                _pool.Free(mods);
            }
        }

        /// <summary>
        /// Returns null and resets the pointer if this does not look like a deconstruction-declaration after all.
        /// </summary>
        private VariableDeclarationSyntax TryParseDeconstructionDeclaration(bool withEquals)
        {
            if (this.CurrentToken.Kind == SyntaxKind.OpenParenToken
               || (CurrentToken.IsVar() && this.PeekToken(1).Kind == SyntaxKind.OpenParenToken))
            {
                var resetPoint = this.GetResetPoint();

                try
                {
                    var deconstruction = ParseDeconstructionDeclaration(withEquals);
                    if (deconstruction == null || !DeconstructionVariableLooksGood(deconstruction, withEquals))
                    {
                        this.Reset(ref resetPoint);
                        return null;
                    }
                    else
                    {
                        return deconstruction;
                    }

                }
                finally
                {
                    this.Release(ref resetPoint);
                }
            }

            return null;
        }

        /// <summary>
        /// Parses a deconstruction-declaration, which can appear in a local-declaration statement or a for statement.
        /// Returns null if this does not look like a deconstruction-declaration after all (equal sign missing).
        ///
        /// The syntax is either var form: `var (deconstruction-declaration, ...) = expression` or list form `(deconstruction-declaration, ...) = expression`.
        /// Cannot return null, except at the top-level.
        /// </summary>
        /// <param name="withEquals">Specifies whether to look for and consume the equals sign and the following expression.</param>
        /// <param name="topLevel">Specifies whether to parse the terminal form of a deconstruction-declaration (which can't appear at the top-level).</param>
        private VariableDeclarationSyntax ParseDeconstructionDeclaration(bool withEquals, bool topLevel = true)
        {
            Debug.Assert(topLevel || !withEquals); // withEquals can only be set at the top-level

            VariableDeclarationSyntax result;
            if (this.CurrentToken.IsVar() && this.PeekToken(1).Kind == SyntaxKind.OpenParenToken)
            {
                // parses `var (...) = expression` form
                result = ParseDeconstructionVarForm(withEquals);
            }
            else if (this.CurrentToken.Kind == SyntaxKind.OpenParenToken)
            {
                // parses `(...) = expression` form
                result = ParseDeconstructionList(withEquals, justIdentifiers: false);
            }
            else if (!topLevel)
            {
                // parses `type id` part
                result = ParseDeconstructionTypeIdPart();
            }
            else
            {
                return null;
            }

            if (topLevel)
            {
                result = CheckFeatureAvailability(result, MessageID.IDS_FeatureTuples);
            }
            return result;
        }

        /// <summary>
        /// Parses `(..., ..., ...)` where each part is deconstruction variables (such as `type id` or `var (..., ...)` or another list `(..., ..., ...)`).
        /// Never returns null.
        /// </summary>
        private VariableDeclarationSyntax ParseDeconstructionList(bool withEquals, bool justIdentifiers)
        {
            var list = _pool.AllocateSeparated<VariableDeclarationSyntax>();

            try
            {
                var openParen = this.EatToken(SyntaxKind.OpenParenToken);

                if (this.CurrentToken.Kind != SyntaxKind.CloseParenToken)
                {
                    while (true)
                    {
                        VariableDeclarationSyntax variable;

                        if (justIdentifiers)
                        {
                            variable = ParseDeconstructionIdentifierOrIdentifiersParts(withEquals: false);
                        }
                        else
                        {
                            variable = ParseDeconstructionDeclaration(withEquals: false, topLevel: false);
                        }

                        Debug.Assert(variable != null);
                        list.Add(variable);

                        if (this.CurrentToken.Kind != SyntaxKind.CommaToken)
                        {
                            break;
                        }

                        var comma = this.EatToken(SyntaxKind.CommaToken);
                        list.AddSeparator(comma);
                    }
                }

                var closeParen = this.EatToken(SyntaxKind.CloseParenToken);

                SyntaxToken equals = null;
                ExpressionSyntax expression = null;
                if (withEquals)
                {
                    equals = this.EatToken(SyntaxKind.EqualsToken);
                    expression = this.ParseExpressionCore();
                }

                var deconstruction = _syntaxFactory.VariableDeconstructionDeclarator(openParen, list, closeParen, equals, expression);
                var result = _syntaxFactory.VariableDeclaration(type: null, variables: default(SeparatedSyntaxList<VariableDeclaratorSyntax>), deconstruction: deconstruction);

                if (!result.ContainsDiagnostics && list.Count < 2)
                {
                    result = this.AddError(result, ErrorCode.ERR_DeconstructTooFewElements);
                }

                return result;
            }
            finally
            {
                _pool.Free(list);
            }
        }

        /// <summary>
        /// Parses the var form of deconstruction. For instance, `var (x, y) = ...`
        /// Never returns null.
        /// </summary>
        private VariableDeclarationSyntax ParseDeconstructionVarForm(bool withEquals)
        {
            Debug.Assert(this.CurrentToken.IsVar());

            var varType = ParseType(parentIsParameter: false);
            var identifiers = ParseDeconstructionList(withEquals, justIdentifiers: true);

            return _syntaxFactory.VariableDeclaration(varType, default(SeparatedSyntaxList<VariableDeclaratorSyntax>), identifiers.Deconstruction);
        }

        /// <summary>
        /// Parses both `id` and `(id, ...)` in a deconstruction-declaration.
        /// Never returns null.
        /// </summary>
        private VariableDeclarationSyntax ParseDeconstructionIdentifierOrIdentifiersParts(bool withEquals)
        {
            if (this.CurrentToken.Kind == SyntaxKind.OpenParenToken)
            {
                return ParseDeconstructionList(withEquals: false, justIdentifiers: true);
            }
            else
            {
                return ParseDeconstructionIdPart();
            }
        }

        /// <summary>
        /// Parses an individual identifier in a deconstruction declaration. For instance, in `var (id, id) = ...`
        /// Never returns null.
        /// </summary>
        private VariableDeclarationSyntax ParseDeconstructionIdPart()
        {
            var identifier = ParseIdentifierToken();
            var declarator = _syntaxFactory.VariableDeclarator(identifier, null, null);
            return _syntaxFactory.VariableDeclaration(
                                    type: null,
                                    variables: SyntaxFactory.SeparatedList(declarator),
                                    deconstruction: null);
        }

        /// <summary>
        /// Parses an individual type and identifier in a deconstruction declaration. For instance, in `(type id, type id) = ...`
        /// Never returns null.
        /// </summary>
        private VariableDeclarationSyntax ParseDeconstructionTypeIdPart()
        {
            var type = ParseType(parentIsParameter: false);
            var identifier = ParseIdentifierToken();

            var declarator = _syntaxFactory.VariableDeclarator(identifier, null, null);
            return _syntaxFactory.VariableDeclaration(
                                    type: type,
                                    variables: SyntaxFactory.SeparatedList(declarator),
                                    deconstruction: null);
        }

        /// <summary>
        /// Check ahead for a deconstruction declaration. This requires at least one good-looking variable and the presence of an equals sign.
        /// Doesn't move the cursor.
        /// </summary>
        private bool IsPossibleDeconstructionDeclaration()
        {
            if ((this.CurrentToken.IsVar() && this.PeekToken(1).Kind == SyntaxKind.OpenParenToken) ||
                this.CurrentToken.Kind == SyntaxKind.OpenParenToken)
            {
                var resetPoint = this.GetResetPoint();
                try
                {
                    // We don't need to parse the expression following the equals token
                    var variables = ParseDeconstructionDeclaration(withEquals: false);
                    var equalsToken = this.EatToken(SyntaxKind.EqualsToken);

                    // We just need the equals token and one other confirmation that this is a deconstruction syntax
                    return DeconstructionVariableLooksGood(variables, withEquals: false) && !equalsToken.IsMissing;
                }
                finally
                {
                    this.Reset(ref resetPoint);
                    this.Release(ref resetPoint);
                }
            }
            else
            {
                return false;
            }
        }

        /// <summary>
        /// Returns true if one distinct clue is found that this is intended as deconstruction variables, and the equals sign is as expected.
        /// </summary>
        private static bool DeconstructionVariableLooksGood(VariableDeclarationSyntax node, bool withEquals = true)
        {
            if (node == null)
            {
                return false;
            }

            if (withEquals && node.Deconstruction != null && node.Deconstruction.EqualsToken.IsMissing)
            {
                return false;
            }

            if (node.Type != null)
            {
                if (node.Type.Kind == SyntaxKind.IdentifierName && ((IdentifierNameSyntax)node.Type).Identifier.IsVar()
                    && node.Deconstruction != null && !node.Deconstruction.OpenParenToken.IsMissing && !node.Deconstruction.CloseParenToken.IsMissing)
                {
                    // `var (..., ....)` with var and both parens present
                    return true;
                }

                if (!node.Type.IsMissing && node.Variables.Count == 1 && !node.Variables[0].Identifier.IsMissing)
                {
                    // `type id` with both type and id present
                    return true;
                }
            }
            else
            {
                if (node.Variables.Count == 0 && node.Deconstruction != null)
                {
                    // (..., ...) where one of the elements looks good
                    int count = node.Deconstruction.Variables.Count;
                    for (int i = 0; i < count; i++)
                    {
                        if (DeconstructionVariableLooksGood(node.Deconstruction.Variables[i], withEquals: false))
                        {
                            return true;
                        }
                    }
                }
            }

            return false;
        }

        private WhenClauseSyntax ParseWhenClause()
        {
            if (this.CurrentToken.ContextualKind != SyntaxKind.WhenKeyword)
            {
                return null;
            }

            var when = this.EatContextualToken(SyntaxKind.WhenKeyword);
            var condition = ParseSubExpression(Precedence.Expression);
            return _syntaxFactory.WhenClause(when, condition);
        }

        /// <summary>
        /// Parse a local variable declaration.
        /// </summary>
        /// <returns></returns>
        private VariableDeclarationSyntax ParseVariableDeclaration()
        {
            var variables = _pool.AllocateSeparated<VariableDeclaratorSyntax>();
            TypeSyntax type;
            LocalFunctionStatementSyntax localFunction;
            ParseLocalDeclaration(variables, false, default(SyntaxList<SyntaxToken>), default(SyntaxToken), out type, out localFunction);
            Debug.Assert(localFunction == null);
            var result = _syntaxFactory.VariableDeclaration(type, variables, deconstruction: null);
            _pool.Free(variables);
            return result;
        }

        private void ParseLocalDeclaration(
            SeparatedSyntaxListBuilder<VariableDeclaratorSyntax> variables,
            bool allowLocalFunctions,
            SyntaxList<SyntaxToken> mods,
            SyntaxToken refTokenOpt,
            out TypeSyntax type,
            out LocalFunctionStatementSyntax localFunction)
        {
            type = allowLocalFunctions ? ParseReturnType() : this.ParseType(false);

            VariableFlags flags = VariableFlags.Local;
            if (mods.Any(SyntaxKind.ConstKeyword))
            {
                flags |= VariableFlags.Const;
            }

            var saveTerm = _termState;
            _termState |= TerminatorState.IsEndOfDeclarationClause;
            this.ParseVariableDeclarators(
                type,
                flags,
                variables,
                variableDeclarationsExpected: true,
                allowLocalFunctions: allowLocalFunctions,
                refTokenOpt: refTokenOpt,
                mods: mods,
                localFunction: out localFunction);
            _termState = saveTerm;

            if (allowLocalFunctions && localFunction == null && (type as PredefinedTypeSyntax)?.Keyword.Kind == SyntaxKind.VoidKeyword)
            {
                type = this.AddError(type, ErrorCode.ERR_NoVoidHere);
            }

            if ((object)localFunction != null)
            {
                localFunction = CheckFeatureAvailability(localFunction, MessageID.IDS_FeatureLocalFunctions);
            }
        }

        private bool IsEndOfDeclarationClause()
        {
            switch (this.CurrentToken.Kind)
            {
                case SyntaxKind.SemicolonToken:
                case SyntaxKind.CloseParenToken:
                case SyntaxKind.ColonToken:
                    return true;
                default:
                    return false;
            }
        }

        private void ParseDeclarationModifiers(SyntaxListBuilder list)
        {
            SyntaxKind k;
            while (IsDeclarationModifier(k = this.CurrentToken.ContextualKind) || IsAdditionalLocalFunctionModifier(k))
            {
                SyntaxToken mod;
                if (k == SyntaxKind.AsyncKeyword)
                {
                    // check for things like "async async()" where async is the type and/or the function name
                    {
                        var resetPoint = this.GetResetPoint();

                        var invalid = !IsPossibleStartOfTypeDeclaration(this.EatToken().ContextualKind) &&
                            !IsDeclarationModifier(this.CurrentToken.Kind) && !IsAdditionalLocalFunctionModifier(this.CurrentToken.Kind) &&
                            (ScanType() == ScanTypeFlags.NotType || this.CurrentToken.Kind != SyntaxKind.IdentifierToken);

                        this.Reset(ref resetPoint);
                        this.Release(ref resetPoint);

                        if (invalid)
                        {
                            break;
                        }
                    }

                    mod = this.EatContextualToken(k);
                    if (k == SyntaxKind.AsyncKeyword)
                    {
                        mod = CheckFeatureAvailability(mod, MessageID.IDS_FeatureAsync);
                    }
                }
                else
                {
                    mod = this.EatToken();
                }

                if (k == SyntaxKind.StaticKeyword || k == SyntaxKind.ReadOnlyKeyword || k == SyntaxKind.VolatileKeyword)
                {
                    mod = this.AddError(mod, ErrorCode.ERR_BadMemberFlag, mod.Text);
                }
                else if (list.Any(mod.Kind))
                {
                    // check for duplicates, can only be const
                    mod = this.AddError(mod, ErrorCode.ERR_TypeExpected, mod.Text);
                }

                list.Add(mod);
            }
        }

        private static bool IsDeclarationModifier(SyntaxKind kind)
        {
            switch (kind)
            {
                case SyntaxKind.ConstKeyword:
                case SyntaxKind.StaticKeyword:
                case SyntaxKind.ReadOnlyKeyword:
                case SyntaxKind.VolatileKeyword:
                    return true;
                default:
                    return false;
            }
        }

        private static bool IsAdditionalLocalFunctionModifier(SyntaxKind kind)
        {
            switch (kind)
            {
                case SyntaxKind.AsyncKeyword:
                case SyntaxKind.UnsafeKeyword:
                // Not a valid modifier, but we should parse to give a good
                // error message
                case SyntaxKind.PublicKeyword:
                case SyntaxKind.InternalKeyword:
                case SyntaxKind.ProtectedKeyword:
                case SyntaxKind.PrivateKeyword:
                    return true;

                default:
                    return false;
            }
        }

        private static bool IsAccessibilityModifier(SyntaxKind kind)
        {
            switch (kind)
            {
                // Accessibility modifiers aren't legal in a local function,
                // but a common mistake. Parse to give a better error message.
                case SyntaxKind.PublicKeyword:
                case SyntaxKind.InternalKeyword:
                case SyntaxKind.ProtectedKeyword:
                case SyntaxKind.PrivateKeyword:
                    return true;

                default:
                    return false;
            }
        }

        private LocalFunctionStatementSyntax TryParseLocalFunctionStatementBody(
            SyntaxList<SyntaxToken> modifiers,
            SyntaxToken refTokenOpt,
            TypeSyntax type,
            SyntaxToken identifier)
        {
            // This may potentially be an ambiguous parse until very far into the token stream, so we may have to backtrack.
            // For example, "await x()" is ambiguous at the current point of parsing (right now we're right after the x).
            // The point at which it becomes unambiguous is after the argument list. A "=>" or "{" means its a local function
            // (with return type @await), a ";" or other expression-y token means its an await of a function call.

            // Note that we could just check if we're in an async context, but that breaks some analyzers, because
            // "await f();" would be parsed as a local function statement when really we want a parse error so we can say
            // "did you mean to make this method be an async method?" (it's invalid either way, so the spec doesn't care)
            var resetPoint = this.GetResetPoint();

            // if forceAccept is true, then the parse is okay to return a local function statement even if a body doesn't follow the declaration.
            var forceAccept = false;

            bool parentScopeIsInAsync = IsInAsync;
            IsInAsync = false;
            SyntaxListBuilder badBuilder = null;
            for (int i = 0; i < modifiers.Count; i++)
            {
                switch (modifiers[i].ContextualKind)
                {
                    case SyntaxKind.AsyncKeyword:
                        IsInAsync = true;
                        forceAccept = true;
                        break;
                    case SyntaxKind.UnsafeKeyword:
                        forceAccept = true;
                        break;
                    case SyntaxKind.StaticKeyword:
                    case SyntaxKind.ReadOnlyKeyword:
                    case SyntaxKind.VolatileKeyword:
                        break; // already reported earlier, no need to report again
                    default:
                        if (badBuilder == null)
                        {
                            badBuilder = _pool.Allocate();
                            badBuilder.AddRange(modifiers);
                        }
                        badBuilder[i] = this.AddError(modifiers[i], ErrorCode.ERR_BadMemberFlag, ((SyntaxToken)modifiers[i]).Text);
                        break;
                }
            }
            if (badBuilder != null)
            {
                modifiers = badBuilder.ToTokenList();
                _pool.Free(badBuilder);
            }

            TypeParameterListSyntax typeParameterListOpt = this.ParseTypeParameterList(allowVariance: false);
            // "await f<T>()" still makes sense, so don't force accept a local function if there's a type parameter list.
            ParameterListSyntax paramList = this.ParseParenthesizedParameterList(allowThisKeyword: true, allowDefaults: true, allowAttributes: true);
            // "await x()" is ambiguous (see note at start of this method), but we assume "await x(await y)" is meant to be a function if it's in a non-async context.
            if (!forceAccept)
            {
                var paramListSyntax = paramList.Parameters;
                for (int i = 0; i < paramListSyntax.Count; i++)
                {
                    // "await x(y)" still parses as a parameter list, so check to see if it's a valid parameter (like "x(t y)")
                    forceAccept |= !paramListSyntax[i].ContainsDiagnostics;
                    if (forceAccept)
                        break;
                }
            }

            var constraints = default(SyntaxListBuilder<TypeParameterConstraintClauseSyntax>);
            if (this.CurrentToken.ContextualKind == SyntaxKind.WhereKeyword)
            {
                constraints = _pool.Allocate<TypeParameterConstraintClauseSyntax>();
                this.ParseTypeParameterConstraintClauses(typeParameterListOpt != null, constraints);
                forceAccept = true;
            }

            BlockSyntax blockBody;
            ArrowExpressionClauseSyntax expressionBody;
            SyntaxToken semicolon;
            this.ParseBlockAndExpressionBodiesWithSemicolon(out blockBody, out expressionBody, out semicolon, parseSemicolonAfterBlock: false);

            IsInAsync = parentScopeIsInAsync;

            if (!forceAccept && blockBody == null && expressionBody == null)
            {
                this.Reset(ref resetPoint);
                this.Release(ref resetPoint);
                return null;
            }
            this.Release(ref resetPoint);

            var decl = _syntaxFactory.LocalFunctionStatement(
                modifiers,
                refTokenOpt,
                type,
                identifier,
                typeParameterListOpt,
                paramList,
                constraints,
                blockBody,
                expressionBody,
                semicolon);

            decl = CheckForBlockAndExpressionBody(blockBody, expressionBody, decl);
            return decl;
        }

        private ExpressionStatementSyntax ParseExpressionStatement()
        {
            return ParseExpressionStatement(this.ParseExpressionCore());
        }

        private ExpressionStatementSyntax ParseExpressionStatement(ExpressionSyntax expression)
        {
            SyntaxToken semicolon;
            if (IsScript && this.CurrentToken.Kind == SyntaxKind.EndOfFileToken)
            {
                semicolon = SyntaxFactory.MissingToken(SyntaxKind.SemicolonToken);
            }
            else
            {
                // Do not report an error if the expression is not a statement expression.
                // The error is reported in semantic analysis.
                semicolon = this.EatToken(SyntaxKind.SemicolonToken);
            }

            return _syntaxFactory.ExpressionStatement(expression, semicolon);
        }

        public ExpressionSyntax ParseExpression()
        {
            return ParseWithStackGuard(
                this.ParseExpressionCore,
                this.CreateMissingIdentifierName);
        }

        private ExpressionSyntax ParseExpression(Precedence precedence)
        {
            return ParseWithStackGuard(
                () => this.ParseSubExpression(precedence),
                this.CreateMissingIdentifierName);
        }

        private ExpressionSyntax ParseExpressionCore()
        {
            return this.ParseSubExpression(Precedence.Expression);
        }

        private bool IsPossibleExpression()
        {
            var tk = this.CurrentToken.Kind;
            switch (tk)
            {
                case SyntaxKind.TypeOfKeyword:
                case SyntaxKind.DefaultKeyword:
                case SyntaxKind.SizeOfKeyword:
                case SyntaxKind.MakeRefKeyword:
                case SyntaxKind.RefTypeKeyword:
                case SyntaxKind.CheckedKeyword:
                case SyntaxKind.UncheckedKeyword:
                case SyntaxKind.RefValueKeyword:
                case SyntaxKind.ArgListKeyword:
                case SyntaxKind.BaseKeyword:
                case SyntaxKind.FalseKeyword:
                case SyntaxKind.ThisKeyword:
                case SyntaxKind.TrueKeyword:
                case SyntaxKind.NullKeyword:
                case SyntaxKind.OpenParenToken:
                case SyntaxKind.NumericLiteralToken:
                case SyntaxKind.StringLiteralToken:
                case SyntaxKind.InterpolatedStringStartToken:
                case SyntaxKind.InterpolatedStringToken:
                case SyntaxKind.CharacterLiteralToken:
                case SyntaxKind.NewKeyword:
                case SyntaxKind.DelegateKeyword:
                case SyntaxKind.ColonColonToken: // bad aliased name
                    return true;
                case SyntaxKind.IdentifierToken:
                    // Specifically allow the from contextual keyword, because it can always be the start of an
                    // expression (whether it is used as an identifier or a keyword).
                    return this.IsTrueIdentifier() || (this.CurrentToken.ContextualKind == SyntaxKind.FromKeyword);
                default:
                    return IsExpectedPrefixUnaryOperator(tk)
                        || (IsPredefinedType(tk) && tk != SyntaxKind.VoidKeyword)
                        || SyntaxFacts.IsAnyUnaryExpression(tk)
                        || SyntaxFacts.IsBinaryExpression(tk)
                        || SyntaxFacts.IsAssignmentExpressionOperatorToken(tk);
            }
        }

        private static bool IsInvalidSubExpression(SyntaxKind kind)
        {
            switch (kind)
            {
                case SyntaxKind.BreakKeyword:
                case SyntaxKind.CaseKeyword:
                case SyntaxKind.CatchKeyword:
                case SyntaxKind.ConstKeyword:
                case SyntaxKind.ContinueKeyword:
                case SyntaxKind.DoKeyword:
                case SyntaxKind.FinallyKeyword:
                case SyntaxKind.ForKeyword:
                case SyntaxKind.ForEachKeyword:
                case SyntaxKind.GotoKeyword:
                case SyntaxKind.IfKeyword:
                case SyntaxKind.LockKeyword:
                case SyntaxKind.ReturnKeyword:
                case SyntaxKind.SwitchKeyword:
                case SyntaxKind.TryKeyword:
                case SyntaxKind.UsingKeyword:
                case SyntaxKind.WhileKeyword:
                    return true;
                default:
                    return false;
            }
        }

        internal static bool IsRightAssociative(SyntaxKind op)
        {
            switch (op)
            {
                case SyntaxKind.SimpleAssignmentExpression:
                case SyntaxKind.AddAssignmentExpression:
                case SyntaxKind.SubtractAssignmentExpression:
                case SyntaxKind.MultiplyAssignmentExpression:
                case SyntaxKind.DivideAssignmentExpression:
                case SyntaxKind.ModuloAssignmentExpression:
                case SyntaxKind.AndAssignmentExpression:
                case SyntaxKind.ExclusiveOrAssignmentExpression:
                case SyntaxKind.OrAssignmentExpression:
                case SyntaxKind.LeftShiftAssignmentExpression:
                case SyntaxKind.RightShiftAssignmentExpression:
                case SyntaxKind.CoalesceExpression:
                    return true;
                default:
                    return false;
            }
        }

        enum Precedence : uint
        {
            Expression = 0, // Loosest possible precedence, used to accept all expressions
            Assignment,
            Lambda = Assignment, // "The => operator has the same precedence as assignment (=) and is right-associative."
            Ternary,
            Coalescing,
            ConditionalOr,
            ConditionalAnd,
            LogicalOr,
            LogicalXor,
            LogicalAnd,
            Equality,
            Relational,
            Shift,
            Additive,
            Mutiplicative,
            Unary,
            Cast,
            PointerIndirection,
            AddressOf,
            Primary_UNUSED, // Primaries are parsed in an ad-hoc manner.
        }

        private static Precedence GetPrecedence(SyntaxKind op)
        {
            switch (op)
            {
                case SyntaxKind.SimpleAssignmentExpression:
                case SyntaxKind.AddAssignmentExpression:
                case SyntaxKind.SubtractAssignmentExpression:
                case SyntaxKind.MultiplyAssignmentExpression:
                case SyntaxKind.DivideAssignmentExpression:
                case SyntaxKind.ModuloAssignmentExpression:
                case SyntaxKind.AndAssignmentExpression:
                case SyntaxKind.ExclusiveOrAssignmentExpression:
                case SyntaxKind.OrAssignmentExpression:
                case SyntaxKind.LeftShiftAssignmentExpression:
                case SyntaxKind.RightShiftAssignmentExpression:
                    return Precedence.Assignment;
                case SyntaxKind.CoalesceExpression:
                    return Precedence.Coalescing;
                case SyntaxKind.LogicalOrExpression:
                    return Precedence.ConditionalOr;
                case SyntaxKind.LogicalAndExpression:
                    return Precedence.ConditionalAnd;
                case SyntaxKind.BitwiseOrExpression:
                    return Precedence.LogicalOr;
                case SyntaxKind.ExclusiveOrExpression:
                    return Precedence.LogicalXor;
                case SyntaxKind.BitwiseAndExpression:
                    return Precedence.LogicalAnd;
                case SyntaxKind.EqualsExpression:
                case SyntaxKind.NotEqualsExpression:
                    return Precedence.Equality;
                case SyntaxKind.LessThanExpression:
                case SyntaxKind.LessThanOrEqualExpression:
                case SyntaxKind.GreaterThanExpression:
                case SyntaxKind.GreaterThanOrEqualExpression:
                case SyntaxKind.IsExpression:
                case SyntaxKind.AsExpression:
                case SyntaxKind.IsPatternExpression:
                    return Precedence.Relational;
                case SyntaxKind.LeftShiftExpression:
                case SyntaxKind.RightShiftExpression:
                    return Precedence.Shift;
                case SyntaxKind.AddExpression:
                case SyntaxKind.SubtractExpression:
                    return Precedence.Additive;
                case SyntaxKind.MultiplyExpression:
                case SyntaxKind.DivideExpression:
                case SyntaxKind.ModuloExpression:
                    return Precedence.Mutiplicative;
                case SyntaxKind.UnaryPlusExpression:
                case SyntaxKind.UnaryMinusExpression:
                case SyntaxKind.BitwiseNotExpression:
                case SyntaxKind.LogicalNotExpression:
                case SyntaxKind.PreIncrementExpression:
                case SyntaxKind.PreDecrementExpression:
                case SyntaxKind.TypeOfExpression:
                case SyntaxKind.SizeOfExpression:
                case SyntaxKind.CheckedExpression:
                case SyntaxKind.UncheckedExpression:
                case SyntaxKind.MakeRefExpression:
                case SyntaxKind.RefValueExpression:
                case SyntaxKind.RefTypeExpression:
                case SyntaxKind.AwaitExpression:
                    return Precedence.Unary;
                case SyntaxKind.CastExpression:
                    return Precedence.Cast;
                case SyntaxKind.PointerIndirectionExpression:
                    return Precedence.PointerIndirection;
                case SyntaxKind.AddressOfExpression:
                    return Precedence.AddressOf;
                default:
                    return Precedence.Expression;
            }
        }

        private static bool IsExpectedPrefixUnaryOperator(SyntaxKind kind)
        {
            return SyntaxFacts.IsPrefixUnaryExpression(kind) && kind != SyntaxKind.RefKeyword && kind != SyntaxKind.OutKeyword;
        }

        private static bool IsExpectedBinaryOperator(SyntaxKind kind)
        {
            return SyntaxFacts.IsBinaryExpression(kind);
        }

        private static bool IsExpectedAssignmentOperator(SyntaxKind kind)
        {
            return SyntaxFacts.IsAssignmentExpressionOperatorToken(kind);
        }

        private bool IsPossibleAwaitExpressionStatement()
        {
            return (this.IsScript || this.IsInAsync) && this.CurrentToken.ContextualKind == SyntaxKind.AwaitKeyword;
        }

        private bool IsAwaitExpression()
        {
            if (this.CurrentToken.ContextualKind == SyntaxKind.AwaitKeyword)
            {
                if (this.IsInAsync)
                {
                    // If we see an await in an async function, parse it as an unop.
                    return true;
                }

                // If we see an await followed by a token that cannot follow an identifier, parse await as a unop.
                // BindAwait() catches the cases where await successfully parses as a unop but is not in an async
                // function, and reports an appropriate ERR_BadAwaitWithoutAsync* error.
                switch (this.PeekToken(1).Kind)
                {
                    case SyntaxKind.IdentifierToken:

                    // Keywords
                    case SyntaxKind.NewKeyword:
                    case SyntaxKind.ThisKeyword:
                    case SyntaxKind.BaseKeyword:
                    case SyntaxKind.DelegateKeyword:
                    case SyntaxKind.TypeOfKeyword:
                    case SyntaxKind.CheckedKeyword:
                    case SyntaxKind.UncheckedKeyword:
                    case SyntaxKind.DefaultKeyword:

                    // Literals
                    case SyntaxKind.TrueKeyword:
                    case SyntaxKind.FalseKeyword:
                    case SyntaxKind.StringLiteralToken:
                    case SyntaxKind.InterpolatedStringStartToken:
                    case SyntaxKind.InterpolatedStringToken:
                    case SyntaxKind.NumericLiteralToken:
                    case SyntaxKind.NullKeyword:
                    case SyntaxKind.CharacterLiteralToken:
                        return true;
                }
            }

            return false;
        }

        private ExpressionSyntax ParseSubExpression(Precedence precedence)
        {
            _recursionDepth++;

            StackGuard.EnsureSufficientExecutionStack(_recursionDepth);

            var result = ParseSubExpressionCore(precedence);

            _recursionDepth--;
            return result;
        }

        private ExpressionSyntax ParseSubExpressionCore(Precedence precedence)
        {
            ExpressionSyntax leftOperand = null;
            Precedence newPrecedence = 0;
            SyntaxKind opKind = SyntaxKind.None;

            // all of these are tokens that start statements and are invalid
            // to start a expression with. if we see one, then we must have
            // something like:
            //
            // return
            // if (...
            // parse out a missing name node for the expression, and keep on going
            var tk = this.CurrentToken.Kind;
            if (IsInvalidSubExpression(tk))
            {
                return this.AddError(this.CreateMissingIdentifierName(), ErrorCode.ERR_InvalidExprTerm, SyntaxFacts.GetText(tk));
            }

            // No left operand, so we need to parse one -- possibly preceded by a
            // unary operator.
            if (IsExpectedPrefixUnaryOperator(tk))
            {
                opKind = SyntaxFacts.GetPrefixUnaryExpression(tk);
                newPrecedence = GetPrecedence(opKind);
                var opToken = this.EatToken();
                var operand = this.ParseSubExpression(newPrecedence);
                leftOperand = _syntaxFactory.PrefixUnaryExpression(opKind, opToken, operand);
            }
            else if (IsAwaitExpression())
            {
                opKind = SyntaxKind.AwaitExpression;
                newPrecedence = GetPrecedence(opKind);
                var awaitToken = this.EatContextualToken(SyntaxKind.AwaitKeyword);
                awaitToken = CheckFeatureAvailability(awaitToken, MessageID.IDS_FeatureAsync);
                var operand = this.ParseSubExpression(newPrecedence);
                leftOperand = _syntaxFactory.AwaitExpression(awaitToken, operand);
            }
            else if (this.IsQueryExpression(mayBeVariableDeclaration: false, mayBeMemberDeclaration: false))
            {
                leftOperand = this.ParseQueryExpression(precedence);
            }
            else if (this.CurrentToken.ContextualKind == SyntaxKind.FromKeyword && IsInQuery)
            {
                // If this "from" token wasn't the start of a query then it's not really an expression.
                // Consume it so that we don't try to parse it again as the next argument in an
                // argument list.
                SyntaxToken skipped = this.EatToken(); // consume but skip "from"
                skipped = this.AddError(skipped, ErrorCode.ERR_InvalidExprTerm, this.CurrentToken.Text);
                leftOperand = AddTrailingSkippedSyntax(this.CreateMissingIdentifierName(), skipped);
            }
            else
            {
                // Not a unary operator - get a primary expression.
                leftOperand = this.ParseTerm(precedence);
            }

            while (true)
            {
                // We either have a binary or assignment operator here, or we're finished.
                tk = this.CurrentToken.ContextualKind;

                bool isAssignmentOperator = false;
                if (IsExpectedBinaryOperator(tk))
                {
                    opKind = SyntaxFacts.GetBinaryExpression(tk);
                }
                else if (IsExpectedAssignmentOperator(tk))
                {
                    opKind = SyntaxFacts.GetAssignmentExpression(tk);
                    isAssignmentOperator = true;
                }
                else
                {
                    break;
                }

                newPrecedence = GetPrecedence(opKind);

                Debug.Assert(newPrecedence > 0);      // All binary operators must have precedence > 0!

                // check for >> or >>=
                bool doubleOp = false;
                if (tk == SyntaxKind.GreaterThanToken
                    && (this.PeekToken(1).Kind == SyntaxKind.GreaterThanToken || this.PeekToken(1).Kind == SyntaxKind.GreaterThanEqualsToken))
                {
                    // check to see if they really are adjacent
                    if (this.CurrentToken.GetTrailingTriviaWidth() == 0 && this.PeekToken(1).GetLeadingTriviaWidth() == 0)
                    {
                        if (this.PeekToken(1).Kind == SyntaxKind.GreaterThanToken)
                        {
                            opKind = SyntaxFacts.GetBinaryExpression(SyntaxKind.GreaterThanGreaterThanToken);
                        }
                        else
                        {
                            opKind = SyntaxFacts.GetAssignmentExpression(SyntaxKind.GreaterThanGreaterThanEqualsToken);
                            isAssignmentOperator = true;
                        }
                        newPrecedence = GetPrecedence(opKind);
                        doubleOp = true;
                    }
                }

                // Check the precedence to see if we should "take" this operator
                if (newPrecedence < precedence)
                {
                    break;
                }

                // Same precedence, but not right-associative -- deal with this "later"
                if ((newPrecedence == precedence) && !IsRightAssociative(opKind))
                {
                    break;
                }

                // Precedence is okay, so we'll "take" this operator.
                var opToken = this.EatContextualToken(tk);
                if (doubleOp)
                {
                    // combine tokens into a single token
                    var opToken2 = this.EatToken();
                    var kind = opToken2.Kind == SyntaxKind.GreaterThanToken ? SyntaxKind.GreaterThanGreaterThanToken : SyntaxKind.GreaterThanGreaterThanEqualsToken;
                    opToken = SyntaxFactory.Token(opToken.GetLeadingTrivia(), kind, opToken2.GetTrailingTrivia());
                }

                if (opKind == SyntaxKind.AsExpression)
                {
                    var type = this.ParseTypeCore(parentIsParameter: false, isOrAs: true, expectSizes: false, isArrayCreation: false);
                    leftOperand = _syntaxFactory.BinaryExpression(opKind, leftOperand, opToken, type);
                }
                else if (opKind == SyntaxKind.IsExpression)
                {
                    leftOperand = ParseIsExpression(leftOperand, opToken);
                }
                else
                {
                    if (isAssignmentOperator)
                    {
                        if (opKind == SyntaxKind.SimpleAssignmentExpression && this.CurrentToken.Kind == SyntaxKind.RefKeyword)
                        {
                            var refToken = this.EatToken();
                            refToken = this.AddError(refToken, ErrorCode.ERR_UnexpectedToken, refToken.Text);
                            opToken = AddTrailingSkippedSyntax(opToken, refToken);
                        }

                        leftOperand = _syntaxFactory.AssignmentExpression(opKind, leftOperand, opToken, this.ParseSubExpression(newPrecedence));
                    }
                    else
                    {
                        leftOperand = _syntaxFactory.BinaryExpression(opKind, leftOperand, opToken, this.ParseSubExpression(newPrecedence));
                    }
                }
            }

            // From the language spec:
            //
            // conditional-expression:
            //  null-coalescing-expression
            //  null-coalescing-expression   ?   expression   :   expression
            //
            // Only take the ternary if we're at a precedence less than the null coalescing
            // expression.

            if (tk == SyntaxKind.QuestionToken && precedence <= Precedence.Ternary)
            {
                var questionToken = this.EatToken();
                var colonLeft = this.ParseExpressionCore();
                var colon = this.EatToken(SyntaxKind.ColonToken);
                var colonRight = this.ParseExpressionCore();
                leftOperand = _syntaxFactory.ConditionalExpression(leftOperand, questionToken, colonLeft, colon, colonRight);
            }

            return leftOperand;
        }

        private ExpressionSyntax ParseIsExpression(ExpressionSyntax leftOperand, SyntaxToken opToken)
        {
            var node = this.ParseTypeOrPattern();
            if (node is PatternSyntax)
            {
                var result = _syntaxFactory.IsPatternExpression(leftOperand, opToken, (PatternSyntax)node);
                return CheckFeatureAvailability(result, MessageID.IDS_FeaturePatternMatching);
            }
            else
            {
                Debug.Assert(node is TypeSyntax);
                return _syntaxFactory.BinaryExpression(SyntaxKind.IsExpression, leftOperand, opToken, (TypeSyntax)node);
            }
        }

        private ExpressionSyntax ParseTerm(Precedence precedence)
        {
            ExpressionSyntax expr = null;

            var tk = this.CurrentToken.Kind;
            switch (tk)
            {
                case SyntaxKind.TypeOfKeyword:
                    expr = this.ParseTypeOfExpression();
                    break;
                case SyntaxKind.DefaultKeyword:
                    expr = this.ParseDefaultExpression();
                    break;
                case SyntaxKind.SizeOfKeyword:
                    expr = this.ParseSizeOfExpression();
                    break;
                case SyntaxKind.MakeRefKeyword:
                    expr = this.ParseMakeRefExpression();
                    break;
                case SyntaxKind.RefTypeKeyword:
                    expr = this.ParseRefTypeExpression();
                    break;
                case SyntaxKind.CheckedKeyword:
                case SyntaxKind.UncheckedKeyword:
                    expr = this.ParseCheckedOrUncheckedExpression();
                    break;
                case SyntaxKind.RefValueKeyword:
                    expr = this.ParseRefValueExpression();
                    break;
                case SyntaxKind.ColonColonToken:
                    // misplaced ::
                    // TODO: this should not be a compound name.. (disallow dots)
                    expr = this.ParseQualifiedName(NameOptions.InExpression);
                    break;
                case SyntaxKind.IdentifierToken:
                    if (this.IsTrueIdentifier())
                    {
                        var contextualKind = this.CurrentToken.ContextualKind;
                        if (contextualKind == SyntaxKind.AsyncKeyword && this.PeekToken(1).Kind == SyntaxKind.DelegateKeyword)
                        {
                            expr = this.ParseAnonymousMethodExpression();
                        }
                        else if (this.IsPossibleLambdaExpression(precedence))
                        {
                            expr = this.ParseLambdaExpression();
                        }
                        else
                        {
                            expr = this.ParseAliasQualifiedName(NameOptions.InExpression);
                        }
                    }
                    else
                    {
                        expr = this.CreateMissingIdentifierName();
                        expr = this.AddError(expr, ErrorCode.ERR_InvalidExprTerm, this.CurrentToken.Text);
                    }

                    break;
                case SyntaxKind.ThisKeyword:
                    expr = _syntaxFactory.ThisExpression(this.EatToken());
                    break;
                case SyntaxKind.BaseKeyword:
                    expr = _syntaxFactory.BaseExpression(this.EatToken());
                    break;
                case SyntaxKind.ArgListKeyword:
                case SyntaxKind.FalseKeyword:

                case SyntaxKind.TrueKeyword:
                case SyntaxKind.NullKeyword:
                case SyntaxKind.NumericLiteralToken:
                case SyntaxKind.StringLiteralToken:
                case SyntaxKind.CharacterLiteralToken:
                    expr = _syntaxFactory.LiteralExpression(SyntaxFacts.GetLiteralExpression(tk), this.EatToken());
                    break;
                case SyntaxKind.InterpolatedStringStartToken:
                    throw new NotImplementedException(); // this should not occur because these tokens are produced and parsed immediately
                case SyntaxKind.InterpolatedStringToken:
                    expr = this.ParseInterpolatedStringToken();
                    break;
                case SyntaxKind.OpenParenToken:
                    expr = this.ParseCastOrParenExpressionOrLambdaOrTuple(precedence);
                    break;
                case SyntaxKind.NewKeyword:
                    expr = this.ParseNewExpression();
                    break;
                case SyntaxKind.DelegateKeyword:
                    expr = this.ParseAnonymousMethodExpression();
                    break;
                default:
                    // check for intrinsic type followed by '.'
                    if (IsPredefinedType(tk))
                    {
                        expr = _syntaxFactory.PredefinedType(this.EatToken());

                        if (this.CurrentToken.Kind != SyntaxKind.DotToken || tk == SyntaxKind.VoidKeyword)
                        {
                            expr = this.AddError(expr, ErrorCode.ERR_InvalidExprTerm, SyntaxFacts.GetText(tk));
                        }
                    }
                    else
                    {
                        expr = this.CreateMissingIdentifierName();

                        if (tk == SyntaxKind.EndOfFileToken)
                        {
                            expr = this.AddError(expr, ErrorCode.ERR_ExpressionExpected);
                        }
                        else
                        {
                            expr = this.AddError(expr, ErrorCode.ERR_InvalidExprTerm, SyntaxFacts.GetText(tk));
                        }
                    }

                    break;
            }

            return this.ParsePostFixExpression(expr);
        }

        private bool IsPossibleLambdaExpression(Precedence precedence)
        {
            if (precedence <= Precedence.Lambda && this.PeekToken(1).Kind == SyntaxKind.EqualsGreaterThanToken)
            {
                return true;
            }

            if (ScanAsyncLambda(precedence))
            {
                return true;
            }

            return false;
        }

        private ExpressionSyntax ParsePostFixExpression(ExpressionSyntax expr)
        {
            Debug.Assert(expr != null);

            while (true)
            {
                SyntaxKind tk = this.CurrentToken.Kind;
                switch (tk)
                {
                    case SyntaxKind.OpenParenToken:
                        expr = _syntaxFactory.InvocationExpression(expr, this.ParseParenthesizedArgumentList());
                        break;

                    case SyntaxKind.OpenBracketToken:
                        expr = _syntaxFactory.ElementAccessExpression(expr, this.ParseBracketedArgumentList());
                        break;

                    case SyntaxKind.PlusPlusToken:
                    case SyntaxKind.MinusMinusToken:
                        expr = _syntaxFactory.PostfixUnaryExpression(SyntaxFacts.GetPostfixUnaryExpression(tk), expr, this.EatToken());
                        break;

                    case SyntaxKind.ColonColonToken:
                        if (this.PeekToken(1).Kind == SyntaxKind.IdentifierToken)
                        {
                            // replace :: with missing dot and annotate with skipped text "::" and error
                            var ccToken = this.EatToken();
                            ccToken = this.AddError(ccToken, ErrorCode.ERR_UnexpectedAliasedName);
                            var dotToken = this.ConvertToMissingWithTrailingTrivia(ccToken, SyntaxKind.DotToken);
                            expr = _syntaxFactory.MemberAccessExpression(SyntaxKind.SimpleMemberAccessExpression, expr, dotToken, this.ParseSimpleName(NameOptions.InExpression));
                        }
                        else
                        {
                            // just some random trailing :: ?
                            expr = AddTrailingSkippedSyntax(expr, this.EatTokenWithPrejudice(SyntaxKind.DotToken));
                        }
                        break;

                    case SyntaxKind.MinusGreaterThanToken:
                        expr = _syntaxFactory.MemberAccessExpression(SyntaxKind.PointerMemberAccessExpression, expr, this.EatToken(), this.ParseSimpleName(NameOptions.InExpression));
                        break;
                    case SyntaxKind.DotToken:
                        expr = _syntaxFactory.MemberAccessExpression(SyntaxKind.SimpleMemberAccessExpression, expr, this.EatToken(), this.ParseSimpleName(NameOptions.InExpression));
                        break;

                    case SyntaxKind.QuestionToken:
                        if (CanStartConsequenceExpression(this.PeekToken(1).Kind))
                        {
                            var qToken = this.EatToken();
                            var consequence = ParseConsequenceSyntax();
                            expr = _syntaxFactory.ConditionalAccessExpression(expr, qToken, consequence);
                            expr = CheckFeatureAvailability(expr, MessageID.IDS_FeatureNullPropagatingOperator);
                            break;
                        }

                        goto default;
                    default:
                        return expr;
                }
            }
        }

        private static bool CanStartConsequenceExpression(SyntaxKind kind)
        {
            return kind == SyntaxKind.DotToken ||
                    kind == SyntaxKind.OpenBracketToken;
        }

        internal ExpressionSyntax ParseConsequenceSyntax()
        {
            SyntaxKind tk = this.CurrentToken.Kind;
            ExpressionSyntax expr = null;
            switch (tk)
            {
                case SyntaxKind.DotToken:
                    expr = _syntaxFactory.MemberBindingExpression(this.EatToken(), this.ParseSimpleName(NameOptions.InExpression));
                    break;

                case SyntaxKind.OpenBracketToken:
                    expr = _syntaxFactory.ElementBindingExpression(this.ParseBracketedArgumentList());
                    break;
            }

            Debug.Assert(expr != null);

            while (true)
            {
                tk = this.CurrentToken.Kind;
                switch (tk)
                {
                    case SyntaxKind.OpenParenToken:
                        expr = _syntaxFactory.InvocationExpression(expr, this.ParseParenthesizedArgumentList());
                        break;

                    case SyntaxKind.OpenBracketToken:
                        expr = _syntaxFactory.ElementAccessExpression(expr, this.ParseBracketedArgumentList());
                        break;

                    case SyntaxKind.DotToken:
                        expr = _syntaxFactory.MemberAccessExpression(SyntaxKind.SimpleMemberAccessExpression, expr, this.EatToken(), this.ParseSimpleName(NameOptions.InExpression));
                        break;

                    case SyntaxKind.QuestionToken:
                        if (CanStartConsequenceExpression(this.PeekToken(1).Kind))
                        {
                            var qToken = this.EatToken();
                            var consequence = ParseConsequenceSyntax();
                            expr = _syntaxFactory.ConditionalAccessExpression(expr, qToken, consequence);
                        }
                        return expr;

                    default:
                        return expr;
                }
            }
        }

        internal ArgumentListSyntax ParseParenthesizedArgumentList()
        {
            if (this.IsIncrementalAndFactoryContextMatches && this.CurrentNodeKind == SyntaxKind.ArgumentList)
            {
                return (ArgumentListSyntax)this.EatNode();
            }

            SyntaxToken openToken, closeToken;
            SeparatedSyntaxList<ArgumentSyntax> arguments;
            ParseArgumentList(out openToken, out arguments, out closeToken, SyntaxKind.OpenParenToken, SyntaxKind.CloseParenToken);

            return _syntaxFactory.ArgumentList(openToken, arguments, closeToken);
        }

        internal BracketedArgumentListSyntax ParseBracketedArgumentList()
        {
            if (this.IsIncrementalAndFactoryContextMatches && this.CurrentNodeKind == SyntaxKind.BracketedArgumentList)
            {
                return (BracketedArgumentListSyntax)this.EatNode();
            }

            SyntaxToken openToken, closeToken;
            SeparatedSyntaxList<ArgumentSyntax> arguments;
            ParseArgumentList(out openToken, out arguments, out closeToken, SyntaxKind.OpenBracketToken, SyntaxKind.CloseBracketToken);

            return _syntaxFactory.BracketedArgumentList(openToken, arguments, closeToken);
        }

        private void ParseArgumentList(
            out SyntaxToken openToken,
            out SeparatedSyntaxList<ArgumentSyntax> arguments,
            out SyntaxToken closeToken,
            SyntaxKind openKind,
            SyntaxKind closeKind)
        {
            bool isIndexer = openKind == SyntaxKind.OpenBracketToken;
            var open = this.EatToken(openKind);
            var saveTerm = _termState;
            _termState |= TerminatorState.IsEndOfArgumentList;

            SeparatedSyntaxListBuilder<ArgumentSyntax> list = default(SeparatedSyntaxListBuilder<ArgumentSyntax>);
            try
            {
                if (this.CurrentToken.Kind != closeKind && this.CurrentToken.Kind != SyntaxKind.SemicolonToken)
                {
tryAgain:
                    if (list.IsNull)
                    {
                        list = _pool.AllocateSeparated<ArgumentSyntax>();
                    }

                    if (this.IsPossibleArgumentExpression() || this.CurrentToken.Kind == SyntaxKind.CommaToken)
                    {
                        // first argument
                        list.Add(this.ParseArgumentExpression(isIndexer));

                        // additional arguments
                        while (true)
                        {
                            if (this.CurrentToken.Kind == closeKind || this.CurrentToken.Kind == SyntaxKind.SemicolonToken)
                            {
                                break;
                            }
                            else if (this.CurrentToken.Kind == SyntaxKind.CommaToken || this.IsPossibleArgumentExpression())
                            {
                                list.AddSeparator(this.EatToken(SyntaxKind.CommaToken));
                                list.Add(this.ParseArgumentExpression(isIndexer));
                                continue;
                            }
                            else if (this.SkipBadArgumentListTokens(ref open, list, SyntaxKind.CommaToken, closeKind) == PostSkipAction.Abort)
                            {
                                break;
                            }
                        }
                    }
                    else if (this.SkipBadArgumentListTokens(ref open, list, SyntaxKind.IdentifierToken, closeKind) == PostSkipAction.Continue)
                    {
                        goto tryAgain;
                    }
                }
                else if (isIndexer && this.CurrentToken.Kind == closeKind)
                {
                    // An indexer always expects at least one value. And so we need to give an error
                    // for the case where we see only "[]". ParseArgumentExpression gives it.

                    if (list.IsNull)
                    {
                        list = _pool.AllocateSeparated<ArgumentSyntax>();
                    }

                    list.Add(this.ParseArgumentExpression(isIndexer));
                }

                _termState = saveTerm;

                openToken = open;
                closeToken = this.EatToken(closeKind);
                arguments = list.ToList();
            }
            finally
            {
                if (!list.IsNull)
                {
                    _pool.Free(list);
                }
            }
        }

        private PostSkipAction SkipBadArgumentListTokens(ref SyntaxToken open, SeparatedSyntaxListBuilder<ArgumentSyntax> list, SyntaxKind expected, SyntaxKind closeKind)
        {
            return this.SkipBadSeparatedListTokensWithExpectedKind(ref open, list,
                p => p.CurrentToken.Kind != SyntaxKind.CommaToken && !p.IsPossibleArgumentExpression(),
                p => p.CurrentToken.Kind == closeKind || p.CurrentToken.Kind == SyntaxKind.SemicolonToken || p.IsTerminator(),
                expected);
        }

        private bool IsEndOfArgumentList()
        {
            return this.CurrentToken.Kind == SyntaxKind.CloseParenToken
                || this.CurrentToken.Kind == SyntaxKind.CloseBracketToken;
        }

        private bool IsPossibleArgumentExpression()
        {
            switch (this.CurrentToken.Kind)
            {
                case SyntaxKind.RefKeyword:
                case SyntaxKind.OutKeyword:
                    return true;
                default:
                    return this.IsPossibleExpression();
            }
        }

        private ArgumentSyntax ParseArgumentExpression(bool isIndexer)
        {
            NameColonSyntax nameColon = null;
            if (this.CurrentToken.Kind == SyntaxKind.IdentifierToken && this.PeekToken(1).Kind == SyntaxKind.ColonToken)
            {
                var name = this.ParseIdentifierName();
                var colon = this.EatToken(SyntaxKind.ColonToken);
                nameColon = _syntaxFactory.NameColon(name, colon);
                nameColon = CheckFeatureAvailability(nameColon, MessageID.IDS_FeatureNamedArgument);
            }

            SyntaxToken refOrOutKeyword = null;
            if (this.CurrentToken.Kind == SyntaxKind.RefKeyword || this.CurrentToken.Kind == SyntaxKind.OutKeyword)
            {
                refOrOutKeyword = this.EatToken();
            }

            ExpressionSyntax expression;

            if (isIndexer && (this.CurrentToken.Kind == SyntaxKind.CommaToken || this.CurrentToken.Kind == SyntaxKind.CloseBracketToken))
            {
                expression = this.AddError(this.CreateMissingIdentifierName(), ErrorCode.ERR_ValueExpected);
            }
            else if (this.CurrentToken.Kind == SyntaxKind.CommaToken)
            {
                expression = this.AddError(this.CreateMissingIdentifierName(), ErrorCode.ERR_MissingArgument);
            }
            else
            {
                // According to Language Specification, section 7.6.7 Element access
                //      The argument-list of an element-access is not allowed to contain ref or out arguments.
                // However, due to backward compatibility, compiler overlooks this restriction during parsing
                // and even ignores out/ref modifiers in element access during binding.
                //
                // We will enforce that language rule for out variables declarations at the parser level. 
                if (!isIndexer &&
                    refOrOutKeyword != null && refOrOutKeyword.Kind == SyntaxKind.OutKeyword &&
                    IsPossibleOutVarDeclaration())
                {
                    TypeSyntax typeSyntax = ParseType(parentIsParameter: false);
                    SyntaxToken identifier = CheckFeatureAvailability(this.ParseIdentifierToken(), MessageID.IDS_FeatureOutVar);

                    return _syntaxFactory.Argument(nameColon, refOrOutKeyword, 
                               _syntaxFactory.VariableDeclaration(typeSyntax,
                                   new SeparatedSyntaxList<VariableDeclaratorSyntax>(
                                       new SyntaxList<CSharpSyntaxNode>(
                                           _syntaxFactory.VariableDeclarator(identifier, null, null))),
                                   null));
                }
                else
                {
                    expression = this.ParseSubExpression(Precedence.Expression);
                }
            }

            return _syntaxFactory.Argument(nameColon, refOrOutKeyword, expression);
        }

        private bool IsPossibleOutVarDeclaration()
        {
            var tk = this.CurrentToken.Kind;
            if (SyntaxFacts.IsPredefinedType(tk) && this.PeekToken(1).Kind != SyntaxKind.DotToken)
            {
                return true;
            }

            var resetPoint = this.GetResetPoint();
            try
            {
                SyntaxToken lastTokenOfType;
                ScanTypeFlags st = this.ScanType(out lastTokenOfType);

                return st != ScanTypeFlags.NotType && this.IsTrueIdentifier(); 
            }
            finally
            {
                this.Reset(ref resetPoint);
                this.Release(ref resetPoint);
            }
        }

        private TypeOfExpressionSyntax ParseTypeOfExpression()
        {
            var keyword = this.EatToken();
            var openParen = this.EatToken(SyntaxKind.OpenParenToken);
            var type = this.ParseTypeOrVoid();
            var closeParen = this.EatToken(SyntaxKind.CloseParenToken);

            return _syntaxFactory.TypeOfExpression(keyword, openParen, type, closeParen);
        }

        private DefaultExpressionSyntax ParseDefaultExpression()
        {
            var keyword = this.EatToken();
            var openParen = this.EatToken(SyntaxKind.OpenParenToken);
            var type = this.ParseType(false);
            var closeParen = this.EatToken(SyntaxKind.CloseParenToken);

            keyword = CheckFeatureAvailability(keyword, MessageID.IDS_FeatureDefault);

            return _syntaxFactory.DefaultExpression(keyword, openParen, type, closeParen);
        }

        private SizeOfExpressionSyntax ParseSizeOfExpression()
        {
            var keyword = this.EatToken();
            var openParen = this.EatToken(SyntaxKind.OpenParenToken);
            var type = this.ParseType(false);
            var closeParen = this.EatToken(SyntaxKind.CloseParenToken);

            return _syntaxFactory.SizeOfExpression(keyword, openParen, type, closeParen);
        }

        private MakeRefExpressionSyntax ParseMakeRefExpression()
        {
            var keyword = this.EatToken();
            var openParen = this.EatToken(SyntaxKind.OpenParenToken);
            var expr = this.ParseSubExpression(Precedence.Expression);
            var closeParen = this.EatToken(SyntaxKind.CloseParenToken);

            return _syntaxFactory.MakeRefExpression(keyword, openParen, expr, closeParen);
        }

        private RefTypeExpressionSyntax ParseRefTypeExpression()
        {
            var keyword = this.EatToken();
            var openParen = this.EatToken(SyntaxKind.OpenParenToken);
            var expr = this.ParseSubExpression(0);
            var closeParen = this.EatToken(SyntaxKind.CloseParenToken);

            return _syntaxFactory.RefTypeExpression(keyword, openParen, expr, closeParen);
        }

        private CheckedExpressionSyntax ParseCheckedOrUncheckedExpression()
        {
            var checkedOrUnchecked = this.EatToken();
            Debug.Assert(checkedOrUnchecked.Kind == SyntaxKind.CheckedKeyword || checkedOrUnchecked.Kind == SyntaxKind.UncheckedKeyword);
            var kind = (checkedOrUnchecked.Kind == SyntaxKind.CheckedKeyword) ? SyntaxKind.CheckedExpression : SyntaxKind.UncheckedExpression;

            var openParen = this.EatToken(SyntaxKind.OpenParenToken);
            var expr = this.ParseSubExpression(Precedence.Expression);
            var closeParen = this.EatToken(SyntaxKind.CloseParenToken);

            return _syntaxFactory.CheckedExpression(kind, checkedOrUnchecked, openParen, expr, closeParen);
        }

        private RefValueExpressionSyntax ParseRefValueExpression()
        {
            var @refvalue = this.EatToken(SyntaxKind.RefValueKeyword);
            var openParen = this.EatToken(SyntaxKind.OpenParenToken);
            var expr = this.ParseSubExpression(Precedence.Expression);
            var comma = this.EatToken(SyntaxKind.CommaToken);
            var type = this.ParseType(false);
            var closeParen = this.EatToken(SyntaxKind.CloseParenToken);

            return _syntaxFactory.RefValueExpression(@refvalue, openParen, expr, comma, type, closeParen);
        }

        private bool ScanParenthesizedImplicitlyTypedLambda(Precedence precedence)
        {
            if (!(precedence <= Precedence.Lambda))
            {
                return false;
            }

            //  case 1:  ( x ,
            if (this.PeekToken(1).Kind == SyntaxKind.IdentifierToken
                && (!this.IsInQuery || !IsTokenQueryContextualKeyword(this.PeekToken(1)))
                && this.PeekToken(2).Kind == SyntaxKind.CommaToken)
            {
                // Make sure it really looks like a lambda, not just a tuple
                int curTk = 3;
                while (true)
                {
                    var tk = this.PeekToken(curTk++);

                    // skip  identifiers commas and predefined types in any combination for error recovery
                    if (tk.Kind != SyntaxKind.IdentifierToken
                        && !SyntaxFacts.IsPredefinedType(tk.Kind)
                        && tk.Kind != SyntaxKind.CommaToken
                        && (this.IsInQuery || !IsTokenQueryContextualKeyword(tk)))
                    {
                        break;
                    };
                }

                // ) =>
                return this.PeekToken(curTk - 1).Kind == SyntaxKind.CloseParenToken &&
                       this.PeekToken(curTk).Kind == SyntaxKind.EqualsGreaterThanToken;
            }

            //  case 2:  ( x ) =>
            if (this.PeekToken(1).Kind == SyntaxKind.IdentifierToken
                && (!this.IsInQuery || !IsTokenQueryContextualKeyword(this.PeekToken(1)))
                && this.PeekToken(2).Kind == SyntaxKind.CloseParenToken
                && this.PeekToken(3).Kind == SyntaxKind.EqualsGreaterThanToken)
            {
                return true;
            }

            //  case 3:  ( ) =>
            if (this.PeekToken(1).Kind == SyntaxKind.CloseParenToken
                && this.PeekToken(2).Kind == SyntaxKind.EqualsGreaterThanToken)
            {
                return true;
            }

            // case 4:  ( params
            // This case is interesting in that it is not legal; this error could be caught at parse time but we would rather
            // recover from the error and let the semantic analyzer deal with it.
            if (this.PeekToken(1).Kind == SyntaxKind.ParamsKeyword)
            {
                return true;
            }

            return false;
        }

        private bool ScanExplicitlyTypedLambda(Precedence precedence)
        {
            if (!(precedence <= Precedence.Lambda))
            {
                return false;
            }

            var resetPoint = this.GetResetPoint();
            try
            {
                // do we have the following:
                //   case 1: ( T x ,
                //   case 2: ( T x ) =>
                //   case 3: ( out T x,
                //   case 4: ( ref T x,
                //   case 5: ( out T x ) =>
                //   case 6: ( ref T x ) =>
                //
                // if so then parse it as a lambda

                // Advance past the open paren.
                this.EatToken();

                // Eat 'out' or 'ref' for cases [3, 6]
                if (this.CurrentToken.Kind == SyntaxKind.RefKeyword || this.CurrentToken.Kind == SyntaxKind.OutKeyword)
                {
                    this.EatToken();
                }

                // NOTE: if we see "out" or ref" and part of cases 3,4,5,6 followed by EOF, we'll parse as a lambda.
                if (this.CurrentToken.Kind == SyntaxKind.EndOfFileToken)
                {
                    return true;
                }

                // NOTE: advances CurrentToken
                if (this.ScanType() == ScanTypeFlags.NotType)
                {
                    return false;
                }

                if (this.CurrentToken.Kind == SyntaxKind.EndOfFileToken)
                {
                    return true;
                }

                if (!this.IsTrueIdentifier())
                {
                    return false;
                }

                switch (this.PeekToken(1).Kind)
                {
                    case SyntaxKind.EndOfFileToken:
                    case SyntaxKind.CommaToken:
                        return true;

                    case SyntaxKind.CloseParenToken:
                        switch (this.PeekToken(2).Kind)
                        {
                            case SyntaxKind.EndOfFileToken:
                            case SyntaxKind.EqualsGreaterThanToken:
                                return true;

                            default:
                                return false;
                        }
                    default:
                        return false;
                }
            }
            finally
            {
                this.Reset(ref resetPoint);
                this.Release(ref resetPoint);
            }
        }

        private ExpressionSyntax ParseCastOrParenExpressionOrLambdaOrTuple(Precedence precedence)
        {
            Debug.Assert(this.CurrentToken.Kind == SyntaxKind.OpenParenToken);

            var resetPoint = this.GetResetPoint();
            try
            {
                if (ScanParenthesizedImplicitlyTypedLambda(precedence))
                {
                    return this.ParseLambdaExpression();
                }

                // We have a decision to make -- is this a cast, or is it a parenthesized
                // expression?  Because look-ahead is cheap with our token stream, we check
                // to see if this "looks like" a cast (without constructing any parse trees)
                // to help us make the decision.
                if (this.ScanCast())
                {
                    if (!IsCurrentTokenQueryKeywordInQuery())
                    {
                        // Looks like a cast, so parse it as one.
                        this.Reset(ref resetPoint);
                        var openParen = this.EatToken(SyntaxKind.OpenParenToken);
                        var type = this.ParseType(false);
                        var closeParen = this.EatToken(SyntaxKind.CloseParenToken);
                        var expr = this.ParseSubExpression(Precedence.Cast);
                        return _syntaxFactory.CastExpression(openParen, type, closeParen, expr);
                    }
                }

                this.Reset(ref resetPoint);
                if (this.ScanExplicitlyTypedLambda(precedence))
                {
                    return this.ParseLambdaExpression();
                }

                // Doesn't look like a cast, so parse this as a parenthesized expression or tuple.
                {
                    this.Reset(ref resetPoint);
                    var openParen = this.EatToken(SyntaxKind.OpenParenToken);
                    var expression = this.ParseSubExpression(Precedence.Expression);

                    //  ( <expr>,    must be a tuple
                    if (this.CurrentToken.Kind == SyntaxKind.CommaToken)
                    {
                        var firstArg = _syntaxFactory.Argument(nameColon: null, refOrOutKeyword: default(SyntaxToken), expressionOrDeclaration: expression);
                        return ParseTupleExpressionTail(openParen, firstArg);
                    }

                    // ( name:
                    if (expression.Kind == SyntaxKind.IdentifierName &&
                        this.CurrentToken.Kind == SyntaxKind.ColonToken)
                    {
                        var nameColon = _syntaxFactory.NameColon((IdentifierNameSyntax)expression, EatToken());
                        expression = ParseSubExpression(0);

                        var firstArg = _syntaxFactory.Argument(nameColon, refOrOutKeyword: default(SyntaxToken), expressionOrDeclaration: expression);
                        return ParseTupleExpressionTail(openParen, firstArg);
                    }

                    var closeParen = this.EatToken(SyntaxKind.CloseParenToken);
                    return _syntaxFactory.ParenthesizedExpression(openParen, expression, closeParen);
                }
            }
            finally
            {
                this.Release(ref resetPoint);
            }
        }

        private TupleExpressionSyntax ParseTupleExpressionTail(SyntaxToken openParen, ArgumentSyntax firstArg)
        {
            var list = _pool.AllocateSeparated<ArgumentSyntax>();
            try
            {
                list.Add(firstArg);

                while (this.CurrentToken.Kind == SyntaxKind.CommaToken)
                {
                    var comma = this.EatToken(SyntaxKind.CommaToken);
                    list.AddSeparator(comma);

                    ArgumentSyntax arg;

                    var expression = ParseSubExpression(0);
                    if (expression.Kind == SyntaxKind.IdentifierName &&
                        this.CurrentToken.Kind == SyntaxKind.ColonToken)
                    {
                        var nameColon = _syntaxFactory.NameColon((IdentifierNameSyntax)expression, EatToken());
                        expression = ParseSubExpression(0);

                        arg = _syntaxFactory.Argument(nameColon, refOrOutKeyword: default(SyntaxToken), expressionOrDeclaration: expression);
                    }
                    else
                    {
                        arg = _syntaxFactory.Argument(nameColon: null, refOrOutKeyword: default(SyntaxToken), expressionOrDeclaration: expression);
                    }

                    list.Add(arg);
                }

                var closeParen = this.EatToken(SyntaxKind.CloseParenToken);
                var result = _syntaxFactory.TupleExpression(openParen, list, closeParen);

                if (!result.ContainsDiagnostics && list.Count < 2)
                {
                    result = this.AddError(result, ErrorCode.ERR_TupleTooFewElements);
                }

                result = CheckFeatureAvailability(result, MessageID.IDS_FeatureTuples);

                return result;
            }
            finally
            {
                _pool.Free(list);
            }
        }

        private bool ScanCast()
        {
            if (this.CurrentToken.Kind != SyntaxKind.OpenParenToken)
            {
                return false;
            }

            this.EatToken();

            var type = this.ScanType();
            if (type == ScanTypeFlags.NotType)
            {
                return false;
            }

            if (this.CurrentToken.Kind != SyntaxKind.CloseParenToken)
            {
                return false;
            }

            // If we have any of the following, we know it must be a cast:
            // 1) (Foo*)bar;
            // 2) (Foo?)bar;
            // 3) "(int)bar" or "(int[])bar"
            // 4) (G::Foo)bar
            if (type == ScanTypeFlags.PointerOrMultiplication ||
                type == ScanTypeFlags.NullableType ||
                type == ScanTypeFlags.MustBeType ||
                type == ScanTypeFlags.AliasQualifiedName)
            {
                return true;
            }

            this.EatToken();

            // check for ambiguous type or expression followed by disambiguating token.  i.e.
            //
            // "(A)b" is a cast.  But "(A)+b" is not a cast.  
            return (type == ScanTypeFlags.GenericTypeOrMethod || type == ScanTypeFlags.GenericTypeOrExpression || type == ScanTypeFlags.NonGenericTypeOrExpression || type == ScanTypeFlags.TupleType) && CanFollowCast(this.CurrentToken.Kind);
        }

        private bool ScanAsyncLambda(Precedence precedence)
        {
            // Adapted from CParser::ScanAsyncLambda

            // Precedence must not exceed that of lambdas
            if (precedence > Precedence.Lambda)
            {
                return false;
            }

            // Async lambda must start with 'async'
            if (this.CurrentToken.ContextualKind != SyntaxKind.AsyncKeyword)
            {
                return false;
            }

            // 'async <identifier> => ...' looks like an async simple lambda
            if (this.PeekToken(1).Kind == SyntaxKind.IdentifierToken && this.PeekToken(2).Kind == SyntaxKind.EqualsGreaterThanToken)
            {
                return true;
            }

            // Non-simple async lambda must be of the form 'async (...'
            if (this.PeekToken(1).Kind != SyntaxKind.OpenParenToken)
            {
                return false;
            }

            {
                var resetPoint = this.GetResetPoint();

                // Skip 'async'
                EatToken(SyntaxKind.IdentifierToken);

                // Check whether looks like implicitly or explicitly typed lambda
                bool isAsync = ScanParenthesizedImplicitlyTypedLambda(precedence) || ScanExplicitlyTypedLambda(precedence);

                // Restore current token index
                this.Reset(ref resetPoint);
                this.Release(ref resetPoint);

                return isAsync;
            }
        }

        private static bool CanFollowCast(SyntaxKind kind)
        {
            switch (kind)
            {
                case SyntaxKind.AsKeyword:
                case SyntaxKind.IsKeyword:
                case SyntaxKind.SemicolonToken:
                case SyntaxKind.CloseParenToken:
                case SyntaxKind.CloseBracketToken:
                case SyntaxKind.OpenBraceToken:
                case SyntaxKind.CloseBraceToken:
                case SyntaxKind.CommaToken:
                case SyntaxKind.EqualsToken:
                case SyntaxKind.PlusEqualsToken:
                case SyntaxKind.MinusEqualsToken:
                case SyntaxKind.AsteriskEqualsToken:
                case SyntaxKind.SlashEqualsToken:
                case SyntaxKind.PercentEqualsToken:
                case SyntaxKind.AmpersandEqualsToken:
                case SyntaxKind.CaretEqualsToken:
                case SyntaxKind.BarEqualsToken:
                case SyntaxKind.LessThanLessThanEqualsToken:
                case SyntaxKind.GreaterThanGreaterThanEqualsToken:
                case SyntaxKind.QuestionToken:
                case SyntaxKind.ColonToken:
                case SyntaxKind.BarBarToken:
                case SyntaxKind.AmpersandAmpersandToken:
                case SyntaxKind.BarToken:
                case SyntaxKind.CaretToken:
                case SyntaxKind.AmpersandToken:
                case SyntaxKind.EqualsEqualsToken:
                case SyntaxKind.ExclamationEqualsToken:
                case SyntaxKind.LessThanToken:
                case SyntaxKind.LessThanEqualsToken:
                case SyntaxKind.GreaterThanToken:
                case SyntaxKind.GreaterThanEqualsToken:
                case SyntaxKind.LessThanLessThanToken:
                case SyntaxKind.GreaterThanGreaterThanToken:
                case SyntaxKind.PlusToken:
                case SyntaxKind.MinusToken:
                case SyntaxKind.AsteriskToken:
                case SyntaxKind.SlashToken:
                case SyntaxKind.PercentToken:
                case SyntaxKind.PlusPlusToken:
                case SyntaxKind.MinusMinusToken:
                case SyntaxKind.OpenBracketToken:
                case SyntaxKind.DotToken:
                case SyntaxKind.MinusGreaterThanToken:
                case SyntaxKind.QuestionQuestionToken:
                case SyntaxKind.EndOfFileToken:
                    return false;
                default:
                    return true;
            }
        }

        private ExpressionSyntax ParseNewExpression()
        {
            Debug.Assert(this.CurrentToken.Kind == SyntaxKind.NewKeyword);

            if (this.IsAnonymousType())
            {
                return this.ParseAnonymousTypeExpression();
            }
            else if (this.IsImplicitlyTypedArray())
            {
                return this.ParseImplicitlyTypedArrayCreation();
            }
            else
            {
                // assume object creation as default case
                return this.ParseArrayOrObjectCreationExpression();
            }
        }

        private bool IsAnonymousType()
        {
            return this.CurrentToken.Kind == SyntaxKind.NewKeyword && this.PeekToken(1).Kind == SyntaxKind.OpenBraceToken;
        }

        private AnonymousObjectCreationExpressionSyntax ParseAnonymousTypeExpression()
        {
            Debug.Assert(IsAnonymousType());
            var @new = this.EatToken(SyntaxKind.NewKeyword);
            @new = CheckFeatureAvailability(@new, MessageID.IDS_FeatureAnonymousTypes);

            Debug.Assert(this.CurrentToken.Kind == SyntaxKind.OpenBraceToken);

            var openBrace = this.EatToken(SyntaxKind.OpenBraceToken);
            var expressions = _pool.AllocateSeparated<AnonymousObjectMemberDeclaratorSyntax>();
            this.ParseAnonymousTypeMemberInitializers(ref openBrace, ref expressions);
            var closeBrace = this.EatToken(SyntaxKind.CloseBraceToken);
            var result = _syntaxFactory.AnonymousObjectCreationExpression(@new, openBrace, expressions, closeBrace);
            _pool.Free(expressions);

            return result;
        }

        private void ParseAnonymousTypeMemberInitializers(ref SyntaxToken openBrace, ref SeparatedSyntaxListBuilder<AnonymousObjectMemberDeclaratorSyntax> list)
        {
            if (this.CurrentToken.Kind != SyntaxKind.CloseBraceToken)
            {
tryAgain:
                if (this.IsPossibleExpression() || this.CurrentToken.Kind == SyntaxKind.CommaToken)
                {
                    // first argument
                    list.Add(this.ParseAnonymousTypeMemberInitializer());

                    // additional arguments
                    while (true)
                    {
                        if (this.CurrentToken.Kind == SyntaxKind.CloseBraceToken)
                        {
                            break;
                        }
                        else if (this.CurrentToken.Kind == SyntaxKind.CommaToken || this.IsPossibleExpression())
                        {
                            list.AddSeparator(this.EatToken(SyntaxKind.CommaToken));

                            // check for exit case after legal trailing comma
                            if (this.CurrentToken.Kind == SyntaxKind.CloseBraceToken)
                            {
                                break;
                            }
                            else if (!this.IsPossibleExpression())
                            {
                                goto tryAgain;
                            }

                            list.Add(this.ParseAnonymousTypeMemberInitializer());
                            continue;
                        }
                        else if (this.SkipBadInitializerListTokens(ref openBrace, list, SyntaxKind.CommaToken) == PostSkipAction.Abort)
                        {
                            break;
                        }
                    }
                }
                else if (this.SkipBadInitializerListTokens(ref openBrace, list, SyntaxKind.IdentifierToken) == PostSkipAction.Continue)
                {
                    goto tryAgain;
                }
            }
        }

        private AnonymousObjectMemberDeclaratorSyntax ParseAnonymousTypeMemberInitializer()
        {
            bool isNamedAssignment = this.IsNamedAssignment();

            NameEqualsSyntax nameEquals = null;
            if (isNamedAssignment)
            {
                nameEquals = ParseNameEquals();
            }

            var expression = this.ParseExpressionCore();
            if (!isNamedAssignment && !IsAnonymousTypeMemberExpression(expression))
            {
                expression = this.AddError(expression, ErrorCode.ERR_InvalidAnonymousTypeMemberDeclarator);
            }

            return _syntaxFactory.AnonymousObjectMemberDeclarator(nameEquals, expression);
        }

        private static bool IsAnonymousTypeMemberExpression(ExpressionSyntax expr)
        {
            while (true)
            {
                switch (expr.Kind)
                {
                    case SyntaxKind.QualifiedName:
                        expr = ((QualifiedNameSyntax)expr).Right;
                        continue;
                    case SyntaxKind.ConditionalAccessExpression:
                        expr = ((ConditionalAccessExpressionSyntax)expr).WhenNotNull;
                        if (expr.Kind == SyntaxKind.MemberBindingExpression)
                        {
                            return true;
                        }

                        continue;
                    case SyntaxKind.IdentifierName:
                    case SyntaxKind.SimpleMemberAccessExpression:
                        return true;
                    default:
                        return false;
                }
            }
        }

        private bool IsInitializerMember()
        {
            return this.IsComplexElementInitializer() ||
                this.IsNamedAssignment() ||
                this.IsDictionaryInitializer() ||
                this.IsPossibleExpression();
        }

        private bool IsComplexElementInitializer()
        {
            return this.CurrentToken.Kind == SyntaxKind.OpenBraceToken;
        }

        private bool IsNamedAssignment()
        {
            return IsTrueIdentifier() && this.PeekToken(1).Kind == SyntaxKind.EqualsToken;
        }

        private bool IsDictionaryInitializer()
        {
            return this.CurrentToken.Kind == SyntaxKind.OpenBracketToken;
        }

        private ExpressionSyntax ParseArrayOrObjectCreationExpression()
        {
            SyntaxToken @new = this.EatToken(SyntaxKind.NewKeyword);
            bool isPossibleArrayCreation = this.IsPossibleArrayCreationExpression();
            var type = this.ParseTypeCore(parentIsParameter: false, isOrAs: false, expectSizes: isPossibleArrayCreation, isArrayCreation: isPossibleArrayCreation);

            if (type.Kind == SyntaxKind.ArrayType)
            {
                // Check for an initializer.
                InitializerExpressionSyntax initializer = null;
                if (this.CurrentToken.Kind == SyntaxKind.OpenBraceToken)
                {
                    initializer = this.ParseArrayInitializer();
                }
                else if (type.Kind == SyntaxKind.ArrayType)
                {
                    var rankSpec = ((ArrayTypeSyntax)type).RankSpecifiers[0];
                    if (GetNumberOfNonOmittedArraySizes(rankSpec) == 0)
                    {
                        type = this.AddError(type, rankSpec, ErrorCode.ERR_MissingArraySize);
                    }
                }

                return _syntaxFactory.ArrayCreationExpression(@new, (ArrayTypeSyntax)type, initializer);
            }
            else
            {
                ArgumentListSyntax argumentList = null;
                if (this.CurrentToken.Kind == SyntaxKind.OpenParenToken)
                {
                    argumentList = this.ParseParenthesizedArgumentList();
                }

                InitializerExpressionSyntax initializer = null;
                if (this.CurrentToken.Kind == SyntaxKind.OpenBraceToken)
                {
                    initializer = this.ParseObjectOrCollectionInitializer();
                }

                // we need one or the other
                if (argumentList == null && initializer == null)
                {
                    argumentList = _syntaxFactory.ArgumentList(
                        this.AddError(SyntaxFactory.MissingToken(SyntaxKind.OpenParenToken), ErrorCode.ERR_BadNewExpr),
                        default(SeparatedSyntaxList<ArgumentSyntax>),
                        SyntaxFactory.MissingToken(SyntaxKind.CloseParenToken));
                }

                return _syntaxFactory.ObjectCreationExpression(@new, type, argumentList, initializer);
            }
        }

        private static int GetNumberOfNonOmittedArraySizes(ArrayRankSpecifierSyntax rankSpec)
        {
            int count = rankSpec.Sizes.Count;
            int result = 0;
            for (int i = 0; i < count; i++)
            {
                if (rankSpec.Sizes[i].Kind != SyntaxKind.OmittedArraySizeExpression)
                {
                    result++;
                }
            }
            return result;
        }

        private bool IsPossibleArrayCreationExpression()
        {
            // previous token should be NewKeyword

            var resetPoint = this.GetResetPoint();
            try
            {
                ScanTypeFlags isType = this.ScanNonArrayType();
                return isType != ScanTypeFlags.NotType && this.CurrentToken.Kind == SyntaxKind.OpenBracketToken;
            }
            finally
            {
                this.Reset(ref resetPoint);
                this.Release(ref resetPoint);
            }
        }

        private InitializerExpressionSyntax ParseObjectOrCollectionInitializer()
        {
            var openBrace = this.EatToken(SyntaxKind.OpenBraceToken);

            var initializers = _pool.AllocateSeparated<ExpressionSyntax>();
            try
            {
                bool isObjectInitializer;
                this.ParseObjectOrCollectionInitializerMembers(ref openBrace, initializers, out isObjectInitializer);
                Debug.Assert(initializers.Count > 0 || isObjectInitializer);

                openBrace = CheckFeatureAvailability(openBrace, isObjectInitializer ? MessageID.IDS_FeatureObjectInitializer : MessageID.IDS_FeatureCollectionInitializer);

                var closeBrace = this.EatToken(SyntaxKind.CloseBraceToken);
                return _syntaxFactory.InitializerExpression(
                    isObjectInitializer ?
                        SyntaxKind.ObjectInitializerExpression :
                        SyntaxKind.CollectionInitializerExpression,
                    openBrace,
                    initializers,
                    closeBrace);
            }
            finally
            {
                _pool.Free(initializers);
            }
        }

        private void ParseObjectOrCollectionInitializerMembers(ref SyntaxToken startToken, SeparatedSyntaxListBuilder<ExpressionSyntax> list, out bool isObjectInitializer)
        {
            // Empty initializer list must be parsed as an object initializer.
            isObjectInitializer = true;

            if (this.CurrentToken.Kind != SyntaxKind.CloseBraceToken)
            {
tryAgain:
                if (this.IsInitializerMember() || this.CurrentToken.Kind == SyntaxKind.CommaToken)
                {
                    // We have at least one initializer expression.
                    // If at least one initializer expression is a named assignment, this is an object initializer.
                    // Otherwise, this is a collection initializer.
                    isObjectInitializer = false;

                    // first argument
                    list.Add(this.ParseObjectOrCollectionInitializerMember(ref isObjectInitializer));

                    // additional arguments
                    while (true)
                    {
                        if (this.CurrentToken.Kind == SyntaxKind.CloseBraceToken)
                        {
                            break;
                        }
                        else if (this.CurrentToken.Kind == SyntaxKind.CommaToken || this.IsInitializerMember())
                        {
                            list.AddSeparator(this.EatToken(SyntaxKind.CommaToken));

                            // check for exit case after legal trailing comma
                            if (this.CurrentToken.Kind == SyntaxKind.CloseBraceToken)
                            {
                                break;
                            }

                            list.Add(this.ParseObjectOrCollectionInitializerMember(ref isObjectInitializer));
                            continue;
                        }
                        else if (this.SkipBadInitializerListTokens(ref startToken, list, SyntaxKind.CommaToken) == PostSkipAction.Abort)
                        {
                            break;
                        }
                    }
                }
                else if (this.SkipBadInitializerListTokens(ref startToken, list, SyntaxKind.IdentifierToken) == PostSkipAction.Continue)
                {
                    goto tryAgain;
                }
            }

            // We may have invalid initializer elements. These will be reported during binding.
        }

        private ExpressionSyntax ParseObjectOrCollectionInitializerMember(ref bool isObjectInitializer)
        {
            if (this.IsComplexElementInitializer())
            {
                return this.ParseComplexElementInitializer();
            }
            else if (IsDictionaryInitializer())
            {
                isObjectInitializer = true;
                var initializer = this.ParseDictionaryInitializer();
                initializer = CheckFeatureAvailability(initializer, MessageID.IDS_FeatureDictionaryInitializer);
                return initializer;
            }
            else if (this.IsNamedAssignment())
            {
                isObjectInitializer = true;
                return this.ParseObjectInitializerNamedAssignment();
            }
            else
            {
                return this.ParseExpressionCore();
            }
        }

        private PostSkipAction SkipBadInitializerListTokens<T>(ref SyntaxToken startToken, SeparatedSyntaxListBuilder<T> list, SyntaxKind expected)
            where T : CSharpSyntaxNode
        {
            return this.SkipBadSeparatedListTokensWithExpectedKind(ref startToken, list,
                p => p.CurrentToken.Kind != SyntaxKind.CommaToken && !p.IsPossibleExpression(),
                p => p.CurrentToken.Kind == SyntaxKind.CloseBraceToken || p.IsTerminator(),
                expected);
        }

        private ExpressionSyntax ParseObjectInitializerNamedAssignment()
        {
            var identifier = this.ParseIdentifierName();
            var equal = this.EatToken(SyntaxKind.EqualsToken);
            ExpressionSyntax expression;
            if (this.CurrentToken.Kind == SyntaxKind.OpenBraceToken)
            {
                expression = this.ParseObjectOrCollectionInitializer();
            }
            else
            {
                expression = this.ParseExpressionCore();
            }

            return _syntaxFactory.AssignmentExpression(SyntaxKind.SimpleAssignmentExpression, identifier, equal, expression);
        }

        private ExpressionSyntax ParseDictionaryInitializer()
        {
            var arguments = this.ParseBracketedArgumentList();
            var equal = this.EatToken(SyntaxKind.EqualsToken);
            ExpressionSyntax expression;
            if (this.CurrentToken.Kind == SyntaxKind.OpenBraceToken)
            {
                expression = this.ParseObjectOrCollectionInitializer();
            }
            else
            {
                expression = this.ParseExpressionCore();
            }

            var elementAccess = _syntaxFactory.ImplicitElementAccess(arguments);
            return _syntaxFactory.AssignmentExpression(SyntaxKind.SimpleAssignmentExpression, elementAccess, equal, expression);
        }

        private InitializerExpressionSyntax ParseComplexElementInitializer()
        {
            var openBrace = this.EatToken(SyntaxKind.OpenBraceToken);
            var initializers = _pool.AllocateSeparated<ExpressionSyntax>();
            try
            {
                DiagnosticInfo closeBraceError;
                this.ParseExpressionsForComplexElementInitializer(ref openBrace, initializers, out closeBraceError);
                var closeBrace = this.EatToken(SyntaxKind.CloseBraceToken);
                if (closeBraceError != null)
                {
                    closeBrace = WithAdditionalDiagnostics(closeBrace, closeBraceError);
                }
                return _syntaxFactory.InitializerExpression(SyntaxKind.ComplexElementInitializerExpression, openBrace, initializers, closeBrace);
            }
            finally
            {
                _pool.Free(initializers);
            }
        }

        private void ParseExpressionsForComplexElementInitializer(ref SyntaxToken openBrace, SeparatedSyntaxListBuilder<ExpressionSyntax> list, out DiagnosticInfo closeBraceError)
        {
            closeBraceError = null;

            if (this.CurrentToken.Kind != SyntaxKind.CloseBraceToken)
            {
tryAgain:
                if (this.IsPossibleExpression() || this.CurrentToken.Kind == SyntaxKind.CommaToken)
                {
                    // first argument
                    list.Add(this.ParseExpressionCore());

                    // additional arguments
                    while (true)
                    {
                        if (this.CurrentToken.Kind == SyntaxKind.CloseBraceToken)
                        {
                            break;
                        }
                        else if (this.CurrentToken.Kind == SyntaxKind.CommaToken || this.IsPossibleExpression())
                        {
                            list.AddSeparator(this.EatToken(SyntaxKind.CommaToken));
                            if (this.CurrentToken.Kind == SyntaxKind.CloseBraceToken)
                            {
                                closeBraceError = MakeError(this.CurrentToken, ErrorCode.ERR_ExpressionExpected);
                                break;
                            }
                            list.Add(this.ParseExpressionCore());
                            continue;
                        }
                        else if (this.SkipBadInitializerListTokens(ref openBrace, list, SyntaxKind.CommaToken) == PostSkipAction.Abort)
                        {
                            break;
                        }
                    }
                }
                else if (this.SkipBadInitializerListTokens(ref openBrace, list, SyntaxKind.IdentifierToken) == PostSkipAction.Continue)
                {
                    goto tryAgain;
                }
            }
        }

        private ExpressionSyntax ParseElementInitializer()
        {
            if (this.CurrentToken.Kind == SyntaxKind.OpenBraceToken)
            {
                return this.ParseComplexElementInitializer();
            }
            else
            {
                return this.ParseExpressionCore();
            }
        }

        private bool IsImplicitlyTypedArray()
        {
            return this.CurrentToken.Kind == SyntaxKind.NewKeyword && this.PeekToken(1).Kind == SyntaxKind.OpenBracketToken;
        }

        private ImplicitArrayCreationExpressionSyntax ParseImplicitlyTypedArrayCreation()
        {
            var @new = this.EatToken(SyntaxKind.NewKeyword);
            @new = CheckFeatureAvailability(@new, MessageID.IDS_FeatureImplicitArray);
            var openBracket = this.EatToken(SyntaxKind.OpenBracketToken);

            var commas = _pool.Allocate();
            try
            {
                while (this.CurrentToken.Kind == SyntaxKind.CommaToken)
                {
                    commas.Add(this.EatToken());
                }

                var closeBracket = this.EatToken(SyntaxKind.CloseBracketToken);

                var initializer = this.ParseArrayInitializer();

                return _syntaxFactory.ImplicitArrayCreationExpression(@new, openBracket, commas.ToTokenList(), closeBracket, initializer);
            }
            finally
            {
                _pool.Free(commas);
            }
        }

        private InitializerExpressionSyntax ParseArrayInitializer()
        {
            var openBrace = this.EatToken(SyntaxKind.OpenBraceToken);

            // NOTE:  This loop allows " { <initexpr>, } " but not " { , } "
            var list = _pool.AllocateSeparated<ExpressionSyntax>();
            try
            {
                if (this.CurrentToken.Kind != SyntaxKind.CloseBraceToken)
                {
tryAgain:
                    if (this.IsPossibleVariableInitializer(false) || this.CurrentToken.Kind == SyntaxKind.CommaToken)
                    {
                        list.Add(this.ParseVariableInitializer(false));

                        while (true)
                        {
                            if (this.CurrentToken.Kind == SyntaxKind.CloseBraceToken)
                            {
                                break;
                            }
                            else if (this.IsPossibleVariableInitializer(false) || this.CurrentToken.Kind == SyntaxKind.CommaToken)
                            {
                                list.AddSeparator(this.EatToken(SyntaxKind.CommaToken));

                                // check for exit case after legal trailing comma
                                if (this.CurrentToken.Kind == SyntaxKind.CloseBraceToken)
                                {
                                    break;
                                }
                                else if (!this.IsPossibleVariableInitializer(false))
                                {
                                    goto tryAgain;
                                }

                                list.Add(this.ParseVariableInitializer(false));
                                continue;
                            }
                            else if (SkipBadArrayInitializerTokens(ref openBrace, list, SyntaxKind.CommaToken) == PostSkipAction.Abort)
                            {
                                break;
                            }
                        }
                    }
                    else if (SkipBadArrayInitializerTokens(ref openBrace, list, SyntaxKind.CommaToken) == PostSkipAction.Continue)
                    {
                        goto tryAgain;
                    }
                }

                var closeBrace = this.EatToken(SyntaxKind.CloseBraceToken);

                return _syntaxFactory.InitializerExpression(SyntaxKind.ArrayInitializerExpression, openBrace, list, closeBrace);
            }
            finally
            {
                _pool.Free(list);
            }
        }

        private PostSkipAction SkipBadArrayInitializerTokens(ref SyntaxToken openBrace, SeparatedSyntaxListBuilder<ExpressionSyntax> list, SyntaxKind expected)
        {
            return this.SkipBadSeparatedListTokensWithExpectedKind(ref openBrace, list,
                p => p.CurrentToken.Kind != SyntaxKind.CommaToken && !p.IsPossibleVariableInitializer(false),
                p => this.CurrentToken.Kind == SyntaxKind.CloseBraceToken || this.IsTerminator(),
                expected);
        }

        private StackAllocArrayCreationExpressionSyntax ParseStackAllocExpression()
        {
            var stackAlloc = this.EatToken(SyntaxKind.StackAllocKeyword);
            var elementType = this.ParseTypeCore(parentIsParameter: false, isOrAs: false, expectSizes: true, isArrayCreation: false);
            if (elementType.Kind != SyntaxKind.ArrayType)
            {
                elementType = this.AddError(elementType, ErrorCode.ERR_BadStackAllocExpr);
            }

            return _syntaxFactory.StackAllocArrayCreationExpression(stackAlloc, elementType);
        }

        private AnonymousMethodExpressionSyntax ParseAnonymousMethodExpression()
        {
            bool parentScopeIsInAsync = IsInAsync;
            IsInAsync = false;
            SyntaxToken asyncToken = null;
            if (this.CurrentToken.ContextualKind == SyntaxKind.AsyncKeyword)
            {
                asyncToken = this.EatContextualToken(SyntaxKind.AsyncKeyword);
                asyncToken = CheckFeatureAvailability(asyncToken, MessageID.IDS_FeatureAsync);
                IsInAsync = true;
            }

            var @delegate = this.EatToken(SyntaxKind.DelegateKeyword);
            @delegate = CheckFeatureAvailability(@delegate, MessageID.IDS_FeatureAnonDelegates);

            ParameterListSyntax parameterList = null;
            if (this.CurrentToken.Kind == SyntaxKind.OpenParenToken)
            {
                parameterList = this.ParseParenthesizedParameterList(allowThisKeyword: false, allowDefaults: false, allowAttributes: false);
            }

            // In mismatched braces cases (missing a }) it is possible for delegate declarations to be
            // parsed as delegate statement expressions.  When this situation occurs all subsequent 
            // delegate declarations will also be parsed as delegate statement expressions.  In a file with
            // a sufficient number of delegates, common in generated code, it will put considerable 
            // stack pressure on the parser.  
            //
            // To help avoid this problem we don't recursively descend into a delegate expression unless 
            // { } are actually present.  This keeps the stack pressure lower in bad code scenarios.
            if (this.CurrentToken.Kind != SyntaxKind.OpenBraceToken)
            {
                // There's a special error code for a missing token after an accessor keyword
                var openBrace = this.EatToken(SyntaxKind.OpenBraceToken);
                return _syntaxFactory.AnonymousMethodExpression(
                    asyncToken,
                    @delegate,
                    parameterList,
                    _syntaxFactory.Block(
                        openBrace,
                        default(SyntaxList<StatementSyntax>),
                        SyntaxFactory.MissingToken(SyntaxKind.CloseBraceToken)));
            }

            var body = this.ParseBlock();
            IsInAsync = parentScopeIsInAsync;
            return _syntaxFactory.AnonymousMethodExpression(asyncToken, @delegate, parameterList, body);
        }

        private ExpressionSyntax ParseLambdaExpression()
        {
            bool parentScopeIsInAsync = IsInAsync;
            SyntaxToken asyncToken = null;
            if (this.CurrentToken.ContextualKind == SyntaxKind.AsyncKeyword && PeekToken(1).Kind != SyntaxKind.EqualsGreaterThanToken)
            {
                asyncToken = this.EatContextualToken(SyntaxKind.AsyncKeyword);
                asyncToken = CheckFeatureAvailability(asyncToken, MessageID.IDS_FeatureAsync);
                IsInAsync = true;
            }

            ExpressionSyntax result;
            if (this.CurrentToken.Kind == SyntaxKind.OpenParenToken)
            {
                var paramList = this.ParseLambdaParameterList();
                var arrow = this.EatToken(SyntaxKind.EqualsGreaterThanToken);
                arrow = CheckFeatureAvailability(arrow, MessageID.IDS_FeatureLambda);
                SyntaxToken refKeyword = null;
                CSharpSyntaxNode body;
                if (this.CurrentToken.Kind == SyntaxKind.OpenBraceToken)
                {
                    body = this.ParseBlock();
                }
                else
                {
                    if (this.CurrentToken.Kind == SyntaxKind.RefKeyword)
                    {
                        refKeyword = this.EatToken();
                        refKeyword = CheckFeatureAvailability(refKeyword, MessageID.IDS_FeatureRefLocalsReturns);
                    }

                    body = this.ParseExpressionCore();
                }

                result = _syntaxFactory.ParenthesizedLambdaExpression(asyncToken, paramList, arrow, refKeyword, body);
            }
            else
            {
                var name = this.ParseIdentifierToken();
                var arrow = this.EatToken(SyntaxKind.EqualsGreaterThanToken);
                arrow = CheckFeatureAvailability(arrow, MessageID.IDS_FeatureLambda);
                SyntaxToken refKeyword = null;
                CSharpSyntaxNode body;
                if (this.CurrentToken.Kind == SyntaxKind.OpenBraceToken)
                {
                    body = this.ParseBlock();
                }
                else
                {
                    if (this.CurrentToken.Kind == SyntaxKind.RefKeyword)
                    {
                        refKeyword = this.EatToken();
                        refKeyword = CheckFeatureAvailability(refKeyword, MessageID.IDS_FeatureRefLocalsReturns);
                    }

                    body = this.ParseExpressionCore();
                }

                result = _syntaxFactory.SimpleLambdaExpression(
                    asyncToken,
                    _syntaxFactory.Parameter(default(SyntaxList<AttributeListSyntax>), default(SyntaxList<SyntaxToken>), type: null, identifier: name, @default: null),
                    arrow,
                    refKeyword,
                    body);
            }

            IsInAsync = parentScopeIsInAsync;
            return result;
        }

        private ParameterListSyntax ParseLambdaParameterList()
        {
            var openParen = this.EatToken(SyntaxKind.OpenParenToken);
            var saveTerm = _termState;
            _termState |= TerminatorState.IsEndOfParameterList;

            var nodes = _pool.AllocateSeparated<ParameterSyntax>();
            try
            {
                bool hasTypes = false;

                if (this.CurrentToken.Kind != SyntaxKind.CloseParenToken)
                {
tryAgain:
                    if (this.IsPossibleLambdaParameter() || this.CurrentToken.Kind == SyntaxKind.CommaToken)
                    {
                        // first parameter
                        var parameter = this.ParseLambdaParameter(isFirst: true, hasTypes: ref hasTypes);
                        nodes.Add(parameter);

                        // additional parameters
                        while (true)
                        {
                            if (this.CurrentToken.Kind == SyntaxKind.CloseParenToken)
                            {
                                break;
                            }
                            else if (this.CurrentToken.Kind == SyntaxKind.CommaToken || this.IsPossibleLambdaParameter())
                            {
                                nodes.AddSeparator(this.EatToken(SyntaxKind.CommaToken));
                                parameter = this.ParseLambdaParameter(false, ref hasTypes);
                                nodes.Add(parameter);
                                continue;
                            }
                            else if (this.SkipBadLambdaParameterListTokens(ref openParen, nodes, SyntaxKind.CommaToken, SyntaxKind.CloseParenToken) == PostSkipAction.Abort)
                            {
                                break;
                            }
                        }
                    }
                    else if (this.SkipBadLambdaParameterListTokens(ref openParen, nodes, SyntaxKind.IdentifierToken, SyntaxKind.CloseParenToken) == PostSkipAction.Continue)
                    {
                        goto tryAgain;
                    }
                }

                _termState = saveTerm;
                var closeParen = this.EatToken(SyntaxKind.CloseParenToken);

                return _syntaxFactory.ParameterList(openParen, nodes, closeParen);
            }
            finally
            {
                _pool.Free(nodes);
            }
        }

        private bool IsPossibleLambdaParameter()
        {
            switch (this.CurrentToken.Kind)
            {
                case SyntaxKind.ParamsKeyword:
                // params is not actually legal in a lambda, but we allow it for error
                // recovery purposes and then give an error during semantic analysis.
                case SyntaxKind.RefKeyword:
                case SyntaxKind.OutKeyword:
                case SyntaxKind.OpenParenToken:   // tuple
                    return true;

                case SyntaxKind.IdentifierToken:
                    return this.IsTrueIdentifier();

                default:
                    return IsPredefinedType(this.CurrentToken.Kind);
            }
        }

        private PostSkipAction SkipBadLambdaParameterListTokens(ref SyntaxToken openParen, SeparatedSyntaxListBuilder<ParameterSyntax> list, SyntaxKind expected, SyntaxKind closeKind)
        {
            return this.SkipBadSeparatedListTokensWithExpectedKind(ref openParen, list,
                p => p.CurrentToken.Kind != SyntaxKind.CommaToken && !p.IsPossibleLambdaParameter(),
                p => p.CurrentToken.Kind == closeKind || p.IsTerminator(),
                expected);
        }

        private ParameterSyntax ParseLambdaParameter(bool isFirst, ref bool hasTypes)
        {
            TypeSyntax paramType = null;
            SyntaxToken paramName = null;
            SyntaxToken refOrOutOrParams = null;

            // Params are actually illegal in a lambda, but we'll allow it for error recovery purposes and
            // give the "params unexpected" error at semantic analysis time.
            bool isRefOrOutOrParams = this.CurrentToken.Kind == SyntaxKind.RefKeyword || this.CurrentToken.Kind == SyntaxKind.OutKeyword || this.CurrentToken.Kind == SyntaxKind.ParamsKeyword;
            var pk = this.PeekToken(1).Kind;
            if (isRefOrOutOrParams
                || (pk != SyntaxKind.CommaToken && pk != SyntaxKind.CloseParenToken && (hasTypes || isFirst))
                || IsPredefinedType(this.CurrentToken.Kind))
            {
                if (isRefOrOutOrParams)
                {
                    refOrOutOrParams = this.EatToken();
                }

                paramType = this.ParseType(true);
            }

            paramName = this.ParseIdentifierToken();

            if (isFirst)
            {
                hasTypes = paramType != null;
            }
            else if (paramType != null && !hasTypes && !paramName.IsMissing)
            {
                paramType = this.AddError(paramType, ErrorCode.ERR_InconsistentLambdaParameterUsage);
            }
            else if (paramType == null && hasTypes && !paramName.IsMissing)
            {
                paramName = this.AddError(paramName, ErrorCode.ERR_InconsistentLambdaParameterUsage);
            }

            return _syntaxFactory.Parameter(default(SyntaxList<AttributeListSyntax>), refOrOutOrParams, paramType, paramName, null);
        }

        private bool IsCurrentTokenQueryContextualKeyword
        {
            get
            {
                return IsTokenQueryContextualKeyword(this.CurrentToken);
            }
        }

        private static bool IsTokenQueryContextualKeyword(SyntaxToken token)
        {
            if (IsTokenStartOfNewQueryClause(token))
            {
                return true;
            }

            switch (token.ContextualKind)
            {
                case SyntaxKind.OnKeyword:
                case SyntaxKind.EqualsKeyword:
                case SyntaxKind.AscendingKeyword:
                case SyntaxKind.DescendingKeyword:
                case SyntaxKind.ByKeyword:
                    return true;
            }

            return false;
        }

        private static bool IsTokenStartOfNewQueryClause(SyntaxToken token)
        {
            switch (token.ContextualKind)
            {
                case SyntaxKind.FromKeyword:
                case SyntaxKind.JoinKeyword:
                case SyntaxKind.IntoKeyword:
                case SyntaxKind.WhereKeyword:
                case SyntaxKind.OrderByKeyword:
                case SyntaxKind.GroupKeyword:
                case SyntaxKind.SelectKeyword:
                case SyntaxKind.LetKeyword:
                    return true;
                default:
                    return false;
            }
        }

        private bool IsQueryExpression(bool mayBeVariableDeclaration, bool mayBeMemberDeclaration)
        {
            if (this.CurrentToken.ContextualKind == SyntaxKind.FromKeyword)
            {
                return this.IsQueryExpressionAfterFrom(mayBeVariableDeclaration, mayBeMemberDeclaration);
            }

            return false;
        }

        // from_clause ::= from <type>? <identifier> in expression
        private bool IsQueryExpressionAfterFrom(bool mayBeVariableDeclaration, bool mayBeMemberDeclaration)
        {
            // from x ...
            var pk1 = this.PeekToken(1).Kind;
            if (IsPredefinedType(pk1))
            {
                return true;
            }

            if (pk1 == SyntaxKind.IdentifierToken)
            {
                var pk2 = this.PeekToken(2).Kind;
                if (pk2 == SyntaxKind.InKeyword)
                {
                    return true;
                }

                if (mayBeVariableDeclaration)
                {
                    if (pk2 == SyntaxKind.SemicolonToken ||    // from x;
                        pk2 == SyntaxKind.CommaToken ||        // from x, y;
                        pk2 == SyntaxKind.EqualsToken)         // from x = null;
                    {
                        return false;
                    }
                }

                if (mayBeMemberDeclaration)
                {
                    // from idf { ...   property decl
                    // from idf(...     method decl
                    if (pk2 == SyntaxKind.OpenParenToken ||
                        pk2 == SyntaxKind.OpenBraceToken)
                    {
                        return false;
                    }

                    // otherwise we need to scan a type
                }
                else
                {
                    return true;
                }
            }

            // from T x ...
            var resetPoint = this.GetResetPoint();
            try
            {
                this.EatToken();

                ScanTypeFlags isType = this.ScanType();
                if (isType != ScanTypeFlags.NotType && (this.CurrentToken.Kind == SyntaxKind.IdentifierToken || this.CurrentToken.Kind == SyntaxKind.InKeyword))
                {
                    return true;
                }
            }
            finally
            {
                this.Reset(ref resetPoint);
                this.Release(ref resetPoint);
            }

            return false;
        }

        private QueryExpressionSyntax ParseQueryExpression(Precedence precedence)
        {
            this.EnterQuery();
            var fc = this.ParseFromClause();
            fc = CheckFeatureAvailability(fc, MessageID.IDS_FeatureQueryExpression);
            if (precedence > Precedence.Assignment && IsStrict)
            {
                fc = this.AddError(fc, ErrorCode.ERR_InvalidExprTerm, SyntaxFacts.GetText(SyntaxKind.FromKeyword));
            }

            var body = this.ParseQueryBody();
            this.LeaveQuery();
            return _syntaxFactory.QueryExpression(fc, body);
        }

        private QueryBodySyntax ParseQueryBody()
        {
            var clauses = _pool.Allocate<QueryClauseSyntax>();
            try
            {
                SelectOrGroupClauseSyntax selectOrGroupBy = null;
                QueryContinuationSyntax continuation = null;

                // from, join, let, where and orderby
                while (true)
                {
                    switch (this.CurrentToken.ContextualKind)
                    {
                        case SyntaxKind.FromKeyword:
                            var fc = this.ParseFromClause();
                            clauses.Add(fc);
                            continue;
                        case SyntaxKind.JoinKeyword:
                            clauses.Add(this.ParseJoinClause());
                            continue;
                        case SyntaxKind.LetKeyword:
                            clauses.Add(this.ParseLetClause());
                            continue;
                        case SyntaxKind.WhereKeyword:
                            clauses.Add(this.ParseWhereClause());
                            continue;
                        case SyntaxKind.OrderByKeyword:
                            clauses.Add(this.ParseOrderByClause());
                            continue;
                    }

                    break;
                }

                // select or group clause
                switch (this.CurrentToken.ContextualKind)
                {
                    case SyntaxKind.SelectKeyword:
                        selectOrGroupBy = this.ParseSelectClause();
                        break;
                    case SyntaxKind.GroupKeyword:
                        selectOrGroupBy = this.ParseGroupClause();
                        break;
                    default:
                        selectOrGroupBy = this.AddError(_syntaxFactory.SelectClause(SyntaxFactory.MissingToken(SyntaxKind.SelectKeyword), this.CreateMissingIdentifierName()), ErrorCode.ERR_ExpectedSelectOrGroup);
                        break;
                }

                // optional query continuation clause
                if (this.CurrentToken.ContextualKind == SyntaxKind.IntoKeyword)
                {
                    continuation = this.ParseQueryContinuation();
                }

                return _syntaxFactory.QueryBody(clauses, selectOrGroupBy, continuation);
            }
            finally
            {
                _pool.Free(clauses);
            }
        }

        private FromClauseSyntax ParseFromClause()
        {
            Debug.Assert(this.CurrentToken.ContextualKind == SyntaxKind.FromKeyword);
            var @from = this.EatContextualToken(SyntaxKind.FromKeyword);
            @from = CheckFeatureAvailability(@from, MessageID.IDS_FeatureQueryExpression);

            TypeSyntax type = null;
            if (this.PeekToken(1).Kind != SyntaxKind.InKeyword)
            {
                type = this.ParseType(false);
            }

            SyntaxToken name;
            if (this.PeekToken(1).ContextualKind == SyntaxKind.InKeyword &&
                (this.CurrentToken.Kind != SyntaxKind.IdentifierToken || SyntaxFacts.IsQueryContextualKeyword(this.CurrentToken.ContextualKind)))
            {
                //if this token is a something other than an identifier (someone accidentally used a contextual
                //keyword or a literal, for example), but we can see that the "in" is in the right place, then
                //just replace whatever is here with a missing identifier
                name = this.EatToken();
                name = WithAdditionalDiagnostics(name, this.GetExpectedTokenError(SyntaxKind.IdentifierToken, name.ContextualKind, name.GetLeadingTriviaWidth(), name.Width));
                name = this.ConvertToMissingWithTrailingTrivia(name, SyntaxKind.IdentifierToken);
            }
            else
            {
                name = this.ParseIdentifierToken();
            }
            var @in = this.EatToken(SyntaxKind.InKeyword);
            var expression = this.ParseExpressionCore();
            return _syntaxFactory.FromClause(@from, type, name, @in, expression);
        }

        private JoinClauseSyntax ParseJoinClause()
        {
            Debug.Assert(this.CurrentToken.ContextualKind == SyntaxKind.JoinKeyword);
            var @join = this.EatContextualToken(SyntaxKind.JoinKeyword);
            TypeSyntax type = null;
            if (this.PeekToken(1).Kind != SyntaxKind.InKeyword)
            {
                type = this.ParseType(false);
            }

            var name = this.ParseIdentifierToken();
            var @in = this.EatToken(SyntaxKind.InKeyword);
            var inExpression = this.ParseExpressionCore();
            var @on = this.EatContextualToken(SyntaxKind.OnKeyword, ErrorCode.ERR_ExpectedContextualKeywordOn);
            var leftExpression = this.ParseExpressionCore();
            var @equals = this.EatContextualToken(SyntaxKind.EqualsKeyword, ErrorCode.ERR_ExpectedContextualKeywordEquals);
            var rightExpression = this.ParseExpressionCore();
            JoinIntoClauseSyntax joinInto = null;
            if (this.CurrentToken.ContextualKind == SyntaxKind.IntoKeyword)
            {
                var @into = ConvertToKeyword(this.EatToken());
                var intoId = this.ParseIdentifierToken();
                joinInto = _syntaxFactory.JoinIntoClause(@into, intoId);
            }

            return _syntaxFactory.JoinClause(@join, type, name, @in, inExpression, @on, leftExpression, @equals, rightExpression, joinInto);
        }

        private LetClauseSyntax ParseLetClause()
        {
            Debug.Assert(this.CurrentToken.ContextualKind == SyntaxKind.LetKeyword);
            var @let = this.EatContextualToken(SyntaxKind.LetKeyword);
            var name = this.ParseIdentifierToken();
            var equal = this.EatToken(SyntaxKind.EqualsToken);
            var expression = this.ParseExpressionCore();
            return _syntaxFactory.LetClause(@let, name, equal, expression);
        }

        private WhereClauseSyntax ParseWhereClause()
        {
            Debug.Assert(this.CurrentToken.ContextualKind == SyntaxKind.WhereKeyword);
            var @where = this.EatContextualToken(SyntaxKind.WhereKeyword);
            var condition = this.ParseExpressionCore();
            return _syntaxFactory.WhereClause(@where, condition);
        }

        private OrderByClauseSyntax ParseOrderByClause()
        {
            Debug.Assert(this.CurrentToken.ContextualKind == SyntaxKind.OrderByKeyword);
            var @orderby = this.EatContextualToken(SyntaxKind.OrderByKeyword);

            var list = _pool.AllocateSeparated<OrderingSyntax>();
            try
            {
                // first argument
                list.Add(this.ParseOrdering());

                // additional arguments
                while (this.CurrentToken.Kind == SyntaxKind.CommaToken)
                {
                    if (this.CurrentToken.Kind == SyntaxKind.CloseParenToken || this.CurrentToken.Kind == SyntaxKind.SemicolonToken)
                    {
                        break;
                    }
                    else if (this.CurrentToken.Kind == SyntaxKind.CommaToken)
                    {
                        list.AddSeparator(this.EatToken(SyntaxKind.CommaToken));
                        list.Add(this.ParseOrdering());
                        continue;
                    }
                    else if (this.SkipBadOrderingListTokens(list, SyntaxKind.CommaToken) == PostSkipAction.Abort)
                    {
                        break;
                    }
                }

                return _syntaxFactory.OrderByClause(@orderby, list);
            }
            finally
            {
                _pool.Free(list);
            }
        }

        private PostSkipAction SkipBadOrderingListTokens(SeparatedSyntaxListBuilder<OrderingSyntax> list, SyntaxKind expected)
        {
            CSharpSyntaxNode tmp = null;
            Debug.Assert(list.Count > 0);
            return this.SkipBadSeparatedListTokensWithExpectedKind(ref tmp, list,
                p => p.CurrentToken.Kind != SyntaxKind.CommaToken,
                p => p.CurrentToken.Kind == SyntaxKind.CloseParenToken
                    || p.CurrentToken.Kind == SyntaxKind.SemicolonToken
                    || p.IsCurrentTokenQueryContextualKeyword
                    || p.IsTerminator(),
                expected);
        }

        private OrderingSyntax ParseOrdering()
        {
            var expression = this.ParseExpressionCore();
            SyntaxToken direction = null;
            SyntaxKind kind = SyntaxKind.AscendingOrdering;

            if (this.CurrentToken.ContextualKind == SyntaxKind.AscendingKeyword ||
                this.CurrentToken.ContextualKind == SyntaxKind.DescendingKeyword)
            {
                direction = ConvertToKeyword(this.EatToken());
                if (direction.Kind == SyntaxKind.DescendingKeyword)
                {
                    kind = SyntaxKind.DescendingOrdering;
                }
            }

            return _syntaxFactory.Ordering(kind, expression, direction);
        }

        private SelectClauseSyntax ParseSelectClause()
        {
            Debug.Assert(this.CurrentToken.ContextualKind == SyntaxKind.SelectKeyword);
            var @select = this.EatContextualToken(SyntaxKind.SelectKeyword);
            var expression = this.ParseExpressionCore();
            return _syntaxFactory.SelectClause(@select, expression);
        }

        private GroupClauseSyntax ParseGroupClause()
        {
            Debug.Assert(this.CurrentToken.ContextualKind == SyntaxKind.GroupKeyword);
            var @group = this.EatContextualToken(SyntaxKind.GroupKeyword);
            var groupExpression = this.ParseExpressionCore();
            var @by = this.EatContextualToken(SyntaxKind.ByKeyword, ErrorCode.ERR_ExpectedContextualKeywordBy);
            var byExpression = this.ParseExpressionCore();
            return _syntaxFactory.GroupClause(@group, groupExpression, @by, byExpression);
        }

        private QueryContinuationSyntax ParseQueryContinuation()
        {
            Debug.Assert(this.CurrentToken.ContextualKind == SyntaxKind.IntoKeyword);
            var @into = this.EatContextualToken(SyntaxKind.IntoKeyword);
            var name = this.ParseIdentifierToken();
            var body = this.ParseQueryBody();
            return _syntaxFactory.QueryContinuation(@into, name, body);
        }

        private bool IsStrict => this.Options.Features.ContainsKey("strict");

        [Obsolete("Use IsIncrementalAndFactoryContextMatches")]
        private new bool IsIncremental
        {
            get { throw new Exception("Use IsIncrementalAndFactoryContextMatches"); }
        }

        private bool IsIncrementalAndFactoryContextMatches
        {
            get
            {
                if (!base.IsIncremental)
                {
                    return false;
                }

                CSharp.CSharpSyntaxNode current = this.CurrentNode;
                return current != null && MatchesFactoryContext(current.Green, _syntaxFactoryContext);
            }
        }

        internal static bool MatchesFactoryContext(GreenNode green, SyntaxFactoryContext context)
        {
            return context.IsInAsync == green.ParsedInAsync &&
                context.IsInQuery == green.ParsedInQuery;
        }

        private bool IsInAsync
        {
            get
            {
                return _syntaxFactoryContext.IsInAsync;
            }
            set
            {
                _syntaxFactoryContext.IsInAsync = value;
            }
        }

        private bool IsInQuery
        {
            get { return _syntaxFactoryContext.IsInQuery; }
        }

        private void EnterQuery()
        {
            _syntaxFactoryContext.QueryDepth++;
        }

        private void LeaveQuery()
        {
            Debug.Assert(_syntaxFactoryContext.QueryDepth > 0);
            _syntaxFactoryContext.QueryDepth--;
        }

        private new ResetPoint GetResetPoint()
        {
            return new ResetPoint(
                base.GetResetPoint(),
                _termState,
                _isInTry,
                _syntaxFactoryContext.IsInAsync,
                _syntaxFactoryContext.QueryDepth);
        }

        private void Reset(ref ResetPoint state)
        {
            _termState = state.TerminatorState;
            _isInTry = state.IsInTry;
            _syntaxFactoryContext.IsInAsync = state.IsInAsync;
            _syntaxFactoryContext.QueryDepth = state.QueryDepth;
            base.Reset(ref state.BaseResetPoint);
        }

        private void Release(ref ResetPoint state)
        {
            base.Release(ref state.BaseResetPoint);
        }

        private new struct ResetPoint
        {
            internal SyntaxParser.ResetPoint BaseResetPoint;
            internal readonly TerminatorState TerminatorState;
            internal readonly bool IsInTry;
            internal readonly bool IsInAsync;
            internal readonly int QueryDepth;

            internal ResetPoint(
                SyntaxParser.ResetPoint resetPoint,
                TerminatorState terminatorState,
                bool isInTry,
                bool isInAsync,
                int queryDepth)
            {
                this.BaseResetPoint = resetPoint;
                this.TerminatorState = terminatorState;
                this.IsInTry = isInTry;
                this.IsInAsync = isInAsync;
                this.QueryDepth = queryDepth;
            }
        }

        internal TNode ConsumeUnexpectedTokens<TNode>(TNode node) where TNode : CSharpSyntaxNode
        {
            if (this.CurrentToken.Kind == SyntaxKind.EndOfFileToken) return node;
            SyntaxListBuilder<SyntaxToken> b = _pool.Allocate<SyntaxToken>();
            while (this.CurrentToken.Kind != SyntaxKind.EndOfFileToken)
            {
                b.Add(this.EatToken());
            }

            var trailingTrash = b.ToList();
            _pool.Free(b);

            node = this.AddError(node, ErrorCode.ERR_UnexpectedToken, trailingTrash[0].ToString());
            node = this.AddTrailingSkippedSyntax(node, trailingTrash.Node);
            return node;
        }
    }
}<|MERGE_RESOLUTION|>--- conflicted
+++ resolved
@@ -1277,13 +1277,8 @@
                             return SyntaxModifier.Partial;
                         case SyntaxKind.AsyncKeyword:
                             return SyntaxModifier.Async;
-<<<<<<< HEAD
-                        case SyntaxKind.ReplaceKeyword:
-                            return SyntaxModifier.Replace;
                         case SyntaxKind.ExtensionKeyword:
                             return SyntaxModifier.Extension;
-=======
->>>>>>> 69db534f
                     }
 
                     goto default;
@@ -1399,13 +1394,8 @@
 
         private bool ShouldCurrentContextualKeywordBeTreatedAsModifier()
         {
-<<<<<<< HEAD
             Debug.Assert(this.CurrentToken.ContextualKind == SyntaxKind.AsyncKeyword ||
-                this.CurrentToken.ContextualKind == SyntaxKind.ReplaceKeyword ||
                 this.CurrentToken.ContextualKind == SyntaxKind.ExtensionKeyword);
-=======
-            Debug.Assert(this.CurrentToken.ContextualKind == SyntaxKind.AsyncKeyword);
->>>>>>> 69db534f
 
             // Adapted from CParser::IsAsyncMethod.
 
