﻿// Copyright (c) Microsoft.  All Rights Reserved.  Licensed under the Apache License, Version 2.0.  See License.txt in the project root for license information.

using System;
using System.Collections.Concurrent;
using System.Collections.Generic;
using System.Collections.Immutable;
using System.Diagnostics;
using System.IO;
using System.Linq;
using System.Reflection;
using System.Reflection.Metadata;
using System.Threading;
using System.Threading.Tasks;
using Microsoft.CodeAnalysis.CodeGen;
using Microsoft.CodeAnalysis.CSharp.Emit;
using Microsoft.CodeAnalysis.CSharp.Symbols;
using Microsoft.CodeAnalysis.CSharp.Syntax;
using Microsoft.CodeAnalysis.Diagnostics;
using Microsoft.CodeAnalysis.Emit;
using Microsoft.CodeAnalysis.Operations;
using Microsoft.CodeAnalysis.PooledObjects;
using Microsoft.CodeAnalysis.Symbols;
using Microsoft.CodeAnalysis.Text;
using Roslyn.Utilities;
using static Microsoft.CodeAnalysis.CSharp.Binder;

namespace Microsoft.CodeAnalysis.CSharp
{
    /// <summary>
    /// The compilation object is an immutable representation of a single invocation of the
    /// compiler. Although immutable, a compilation is also on-demand, and will realize and cache
    /// data as necessary. A compilation can produce a new compilation from existing compilation
    /// with the application of small deltas. In many cases, it is more efficient than creating a
    /// new compilation from scratch, as the new compilation can reuse information from the old
    /// compilation.
    /// </summary>
    public sealed partial class CSharpCompilation : Compilation
    {
        // !!!!!!!!!!!!!!!!!!!!!!!!!!!!!!!!!!!!!!!!!!!!
        //
        // Changes to the public interface of this class should remain synchronized with the VB
        // version. Do not make any changes to the public interface without making the corresponding
        // change to the VB version.
        //
        // !!!!!!!!!!!!!!!!!!!!!!!!!!!!!!!!!!!!!!!!!!!!

        internal static readonly ParallelOptions DefaultParallelOptions = new ParallelOptions();

        private readonly CSharpCompilationOptions _options;
        private readonly Lazy<Imports> _globalImports;
        private readonly Lazy<Imports> _previousSubmissionImports;
        private readonly Lazy<AliasSymbol> _globalNamespaceAlias;  // alias symbol used to resolve "global::".
        private readonly Lazy<ImplicitNamedTypeSymbol> _scriptClass;

        // All imports (using directives and extern aliases) in syntax trees in this compilation.
        // NOTE: We need to de-dup since the Imports objects that populate the list may be GC'd
        // and re-created.
        private ConcurrentSet<ImportInfo> _lazyImportInfos;

        // Cache the CLS diagnostics for the whole compilation so they aren't computed repeatedly.
        // NOTE: Presently, we do not cache the per-tree diagnostics.
        private ImmutableArray<Diagnostic> _lazyClsComplianceDiagnostics;

        private Conversions _conversions;
        internal Conversions Conversions
        {
            get
            {
                if (_conversions == null)
                {
                    Interlocked.CompareExchange(ref _conversions, new BuckStopsHereBinder(this).Conversions, null);
                }

                return _conversions;
            }
        }

        /// <summary>
        /// Manages anonymous types declared in this compilation. Unifies types that are structurally equivalent.
        /// </summary>
        private readonly AnonymousTypeManager _anonymousTypeManager;

        private NamespaceSymbol _lazyGlobalNamespace;

        internal readonly BuiltInOperators builtInOperators;

        /// <summary>
        /// The <see cref="SourceAssemblySymbol"/> for this compilation. Do not access directly, use Assembly property
        /// instead. This field is lazily initialized by ReferenceManager, ReferenceManager.CacheLockObject must be locked
        /// while ReferenceManager "calculates" the value and assigns it, several threads must not perform duplicate
        /// "calculation" simultaneously.
        /// </summary>
        private SourceAssemblySymbol _lazyAssemblySymbol;

        /// <summary>
        /// Holds onto data related to reference binding.
        /// The manager is shared among multiple compilations that we expect to have the same result of reference binding.
        /// In most cases this can be determined without performing the binding. If the compilation however contains a circular
        /// metadata reference (a metadata reference that refers back to the compilation) we need to avoid sharing of the binding results.
        /// We do so by creating a new reference manager for such compilation.
        /// </summary>
        private ReferenceManager _referenceManager;

        private readonly SyntaxAndDeclarationManager _syntaxAndDeclarations;

        /// <summary>
        /// Contains the main method of this assembly, if there is one.
        /// </summary>
        private EntryPoint _lazyEntryPoint;

        /// <summary>
        /// The set of trees for which a <see cref="CompilationUnitCompletedEvent"/> has been added to the queue.
        /// </summary>
        private HashSet<SyntaxTree> _lazyCompilationUnitCompletedTrees;

        public override string Language
        {
            get
            {
                return LanguageNames.CSharp;
            }
        }

        public override bool IsCaseSensitive
        {
            get
            {
                return true;
            }
        }

        /// <summary>
        /// The options the compilation was created with.
        /// </summary>
        public new CSharpCompilationOptions Options
        {
            get
            {
                return _options;
            }
        }

        internal AnonymousTypeManager AnonymousTypeManager
        {
            get
            {
                return _anonymousTypeManager;
            }
        }

        internal override CommonAnonymousTypeManager CommonAnonymousTypeManager
        {
            get
            {
                return AnonymousTypeManager;
            }
        }

        /// <summary>
        /// True when the compiler is run in "strict" mode, in which it enforces the language specification
        /// in some cases even at the expense of full compatibility. Such differences typically arise when
        /// earlier versions of the compiler failed to enforce the full language specification.
        /// </summary>
        internal bool FeatureStrictEnabled => Feature("strict") != null;

        /// <summary>
        /// True when "peverify-compat" is set
        /// With this flag we will avoid certain patterns known not be compatible with PEVerify.
        /// The code may be less efficient and may deviate from spec in corner cases.
        /// The flag is only to be used if PEVerify pass is extremely important.
        /// </summary>
        internal bool FeaturePEVerifyCompatEnabled => Feature("peverify-compat") != null;

        /// <summary>
        /// The language version that was used to parse the syntax trees of this compilation.
        /// </summary>
        public LanguageVersion LanguageVersion
        {
            get;
        }

        protected override INamedTypeSymbol CommonCreateErrorTypeSymbol(INamespaceOrTypeSymbol container, string name, int arity)
        {
            return new ExtendedErrorTypeSymbol(
                       container.EnsureCSharpSymbolOrNull<INamespaceOrTypeSymbol, NamespaceOrTypeSymbol>(nameof(container)),
                       name, arity, errorInfo: null);
        }

        protected override INamespaceSymbol CommonCreateErrorNamespaceSymbol(INamespaceSymbol container, string name)
        {
            return new MissingNamespaceSymbol(
                       container.EnsureCSharpSymbolOrNull<INamespaceSymbol, NamespaceSymbol>(nameof(container)),
                       name);
        }

        #region Constructors and Factories

        private static readonly CSharpCompilationOptions s_defaultOptions = new CSharpCompilationOptions(OutputKind.ConsoleApplication);
        private static readonly CSharpCompilationOptions s_defaultSubmissionOptions = new CSharpCompilationOptions(OutputKind.DynamicallyLinkedLibrary).WithReferencesSupersedeLowerVersions(true);

        /// <summary>
        /// Creates a new compilation from scratch. Methods such as AddSyntaxTrees or AddReferences
        /// on the returned object will allow to continue building up the Compilation incrementally.
        /// </summary>
        /// <param name="assemblyName">Simple assembly name.</param>
        /// <param name="syntaxTrees">The syntax trees with the source code for the new compilation.</param>
        /// <param name="references">The references for the new compilation.</param>
        /// <param name="options">The compiler options to use.</param>
        /// <returns>A new compilation.</returns>
        public static CSharpCompilation Create(
            string assemblyName,
            IEnumerable<SyntaxTree> syntaxTrees = null,
            IEnumerable<MetadataReference> references = null,
            CSharpCompilationOptions options = null)
        {
            return Create(
                assemblyName,
                options ?? s_defaultOptions,
                syntaxTrees,
                references,
                previousSubmission: null,
                returnType: null,
                hostObjectType: null,
                isSubmission: false);
        }

        /// <summary>
        /// Creates a new compilation that can be used in scripting.
        /// </summary>
        public static CSharpCompilation CreateScriptCompilation(
            string assemblyName,
            SyntaxTree syntaxTree = null,
            IEnumerable<MetadataReference> references = null,
            CSharpCompilationOptions options = null,
            CSharpCompilation previousScriptCompilation = null,
            Type returnType = null,
            Type globalsType = null)
        {
            CheckSubmissionOptions(options);
            ValidateScriptCompilationParameters(previousScriptCompilation, returnType, ref globalsType);

            return Create(
                assemblyName,
                options?.WithReferencesSupersedeLowerVersions(true) ?? s_defaultSubmissionOptions,
                (syntaxTree != null) ? new[] { syntaxTree } : SpecializedCollections.EmptyEnumerable<SyntaxTree>(),
                references,
                previousScriptCompilation,
                returnType,
                globalsType,
                isSubmission: true);
        }

        private static CSharpCompilation Create(
            string assemblyName,
            CSharpCompilationOptions options,
            IEnumerable<SyntaxTree> syntaxTrees,
            IEnumerable<MetadataReference> references,
            CSharpCompilation previousSubmission,
            Type returnType,
            Type hostObjectType,
            bool isSubmission)
        {
            Debug.Assert(options != null);
            Debug.Assert(!isSubmission || options.ReferencesSupersedeLowerVersions);

            var validatedReferences = ValidateReferences<CSharpCompilationReference>(references);

            var compilation = new CSharpCompilation(
                assemblyName,
                options,
                validatedReferences,
                previousSubmission,
                returnType,
                hostObjectType,
                isSubmission,
                referenceManager: null,
                reuseReferenceManager: false,
                syntaxAndDeclarations: new SyntaxAndDeclarationManager(
                    ImmutableArray<SyntaxTree>.Empty,
                    options.ScriptClassName,
                    options.SourceReferenceResolver,
                    CSharp.MessageProvider.Instance,
                    isSubmission,
                    state: null));

            if (syntaxTrees != null)
            {
                compilation = compilation.AddSyntaxTrees(syntaxTrees);
            }

            Debug.Assert((object)compilation._lazyAssemblySymbol == null);
            return compilation;
        }

        private CSharpCompilation(
            string assemblyName,
            CSharpCompilationOptions options,
            ImmutableArray<MetadataReference> references,
            CSharpCompilation previousSubmission,
            Type submissionReturnType,
            Type hostObjectType,
            bool isSubmission,
            ReferenceManager referenceManager,
            bool reuseReferenceManager,
            SyntaxAndDeclarationManager syntaxAndDeclarations,
            AsyncQueue<CompilationEvent> eventQueue = null)
            : base(assemblyName, references, SyntaxTreeCommonFeatures(syntaxAndDeclarations.ExternalSyntaxTrees), isSubmission, eventQueue)
        {
            WellKnownMemberSignatureComparer = new WellKnownMembersSignatureComparer(this);
            _options = options;

            this.builtInOperators = new BuiltInOperators(this);
            _scriptClass = new Lazy<ImplicitNamedTypeSymbol>(BindScriptClass);
            _globalImports = new Lazy<Imports>(BindGlobalImports);
            _previousSubmissionImports = new Lazy<Imports>(ExpandPreviousSubmissionImports);
            _globalNamespaceAlias = new Lazy<AliasSymbol>(CreateGlobalNamespaceAlias);
            _anonymousTypeManager = new AnonymousTypeManager(this);
            this.LanguageVersion = CommonLanguageVersion(syntaxAndDeclarations.ExternalSyntaxTrees);

            if (isSubmission)
            {
                Debug.Assert(previousSubmission == null || previousSubmission.HostObjectType == hostObjectType);
                this.ScriptCompilationInfo = new CSharpScriptCompilationInfo(previousSubmission, submissionReturnType, hostObjectType);
            }
            else
            {
                Debug.Assert(previousSubmission == null && submissionReturnType == null && hostObjectType == null);
            }

            if (reuseReferenceManager)
            {
                referenceManager.AssertCanReuseForCompilation(this);
                _referenceManager = referenceManager;
            }
            else
            {
                _referenceManager = new ReferenceManager(
                    MakeSourceAssemblySimpleName(),
                    this.Options.AssemblyIdentityComparer,
                    observedMetadata: referenceManager?.ObservedMetadata);
            }

            _syntaxAndDeclarations = syntaxAndDeclarations;

            Debug.Assert((object)_lazyAssemblySymbol == null);
            if (EventQueue != null) EventQueue.TryEnqueue(new CompilationStartedEvent(this));
        }

        internal override void ValidateDebugEntryPoint(IMethodSymbol debugEntryPoint, DiagnosticBag diagnostics)
        {
            Debug.Assert(debugEntryPoint != null);

            // Debug entry point has to be a method definition from this compilation.
            var methodSymbol = debugEntryPoint as MethodSymbol;
            if (methodSymbol?.DeclaringCompilation != this || !methodSymbol.IsDefinition)
            {
                diagnostics.Add(ErrorCode.ERR_DebugEntryPointNotSourceMethodDefinition, Location.None);
            }
        }

        private static LanguageVersion CommonLanguageVersion(ImmutableArray<SyntaxTree> syntaxTrees)
        {
            LanguageVersion? result = null;
            foreach (var tree in syntaxTrees)
            {
                var version = ((CSharpParseOptions)tree.Options).LanguageVersion;
                if (result == null)
                {
                    result = version;
                }
                else if (result != version)
                {
                    throw new ArgumentException(CodeAnalysisResources.InconsistentLanguageVersions, nameof(syntaxTrees));
                }
            }

            return result ?? LanguageVersion.Default.MapSpecifiedToEffectiveVersion();
        }

        /// <summary>
        /// Create a duplicate of this compilation with different symbol instances.
        /// </summary>
        public new CSharpCompilation Clone()
        {
            return new CSharpCompilation(
                this.AssemblyName,
                _options,
                this.ExternalReferences,
                this.PreviousSubmission,
                this.SubmissionReturnType,
                this.HostObjectType,
                this.IsSubmission,
                _referenceManager,
                reuseReferenceManager: true,
                syntaxAndDeclarations: _syntaxAndDeclarations);
        }

        private CSharpCompilation Update(
            ReferenceManager referenceManager,
            bool reuseReferenceManager,
            SyntaxAndDeclarationManager syntaxAndDeclarations)
        {
            return new CSharpCompilation(
                this.AssemblyName,
                _options,
                this.ExternalReferences,
                this.PreviousSubmission,
                this.SubmissionReturnType,
                this.HostObjectType,
                this.IsSubmission,
                referenceManager,
                reuseReferenceManager,
                syntaxAndDeclarations);
        }

        /// <summary>
        /// Creates a new compilation with the specified name.
        /// </summary>
        public new CSharpCompilation WithAssemblyName(string assemblyName)
        {
            // Can't reuse references since the source assembly name changed and the referenced symbols might
            // have internals-visible-to relationship with this compilation or they might had a circular reference
            // to this compilation.

            return new CSharpCompilation(
                assemblyName,
                _options,
                this.ExternalReferences,
                this.PreviousSubmission,
                this.SubmissionReturnType,
                this.HostObjectType,
                this.IsSubmission,
                _referenceManager,
                reuseReferenceManager: assemblyName == this.AssemblyName,
                syntaxAndDeclarations: _syntaxAndDeclarations);
        }

        /// <summary>
        /// Creates a new compilation with the specified references.
        /// </summary>
        /// <remarks>
        /// The new <see cref="CSharpCompilation"/> will query the given <see cref="MetadataReference"/> for the underlying
        /// metadata as soon as the are needed.
        ///
        /// The new compilation uses whatever metadata is currently being provided by the <see cref="MetadataReference"/>.
        /// E.g. if the current compilation references a metadata file that has changed since the creation of the compilation
        /// the new compilation is going to use the updated version, while the current compilation will be using the previous (it doesn't change).
        /// </remarks>
        public new CSharpCompilation WithReferences(IEnumerable<MetadataReference> references)
        {
            // References might have changed, don't reuse reference manager.
            // Don't even reuse observed metadata - let the manager query for the metadata again.

            return new CSharpCompilation(
                this.AssemblyName,
                _options,
                ValidateReferences<CSharpCompilationReference>(references),
                this.PreviousSubmission,
                this.SubmissionReturnType,
                this.HostObjectType,
                this.IsSubmission,
                referenceManager: null,
                reuseReferenceManager: false,
                syntaxAndDeclarations: _syntaxAndDeclarations);
        }

        /// <summary>
        /// Creates a new compilation with the specified references.
        /// </summary>
        public new CSharpCompilation WithReferences(params MetadataReference[] references)
        {
            return this.WithReferences((IEnumerable<MetadataReference>)references);
        }

        /// <summary>
        /// Creates a new compilation with the specified compilation options.
        /// </summary>
        public CSharpCompilation WithOptions(CSharpCompilationOptions options)
        {
            var oldOptions = this.Options;
            bool reuseReferenceManager = oldOptions.CanReuseCompilationReferenceManager(options);
            bool reuseSyntaxAndDeclarationManager = oldOptions.ScriptClassName == options.ScriptClassName &&
                oldOptions.SourceReferenceResolver == options.SourceReferenceResolver;

            return new CSharpCompilation(
                this.AssemblyName,
                options,
                this.ExternalReferences,
                this.PreviousSubmission,
                this.SubmissionReturnType,
                this.HostObjectType,
                this.IsSubmission,
                _referenceManager,
                reuseReferenceManager,
                reuseSyntaxAndDeclarationManager ?
                    _syntaxAndDeclarations :
                    new SyntaxAndDeclarationManager(
                        _syntaxAndDeclarations.ExternalSyntaxTrees,
                        options.ScriptClassName,
                        options.SourceReferenceResolver,
                        _syntaxAndDeclarations.MessageProvider,
                        _syntaxAndDeclarations.IsSubmission,
                        state: null));
        }

        /// <summary>
        /// Returns a new compilation with the given compilation set as the previous submission.
        /// </summary>
        public CSharpCompilation WithScriptCompilationInfo(CSharpScriptCompilationInfo info)
        {
            if (info == ScriptCompilationInfo)
            {
                return this;
            }

            // Reference binding doesn't depend on previous submission so we can reuse it.

            return new CSharpCompilation(
                this.AssemblyName,
                _options,
                this.ExternalReferences,
                info?.PreviousScriptCompilation,
                info?.ReturnTypeOpt,
                info?.GlobalsType,
                info != null,
                _referenceManager,
                reuseReferenceManager: true,
                syntaxAndDeclarations: _syntaxAndDeclarations);
        }

        /// <summary>
        /// Returns a new compilation with a given event queue.
        /// </summary>
        internal override Compilation WithEventQueue(AsyncQueue<CompilationEvent> eventQueue)
        {
            return new CSharpCompilation(
                this.AssemblyName,
                _options,
                this.ExternalReferences,
                this.PreviousSubmission,
                this.SubmissionReturnType,
                this.HostObjectType,
                this.IsSubmission,
                _referenceManager,
                reuseReferenceManager: true,
                syntaxAndDeclarations: _syntaxAndDeclarations,
                eventQueue: eventQueue);
        }

        #endregion

        #region Submission

        public new CSharpScriptCompilationInfo ScriptCompilationInfo { get; }
        internal override ScriptCompilationInfo CommonScriptCompilationInfo => ScriptCompilationInfo;

        internal CSharpCompilation PreviousSubmission => ScriptCompilationInfo?.PreviousScriptCompilation;

        internal override bool HasSubmissionResult()
        {
            Debug.Assert(IsSubmission);

            // A submission may be empty or comprised of a single script file.
            var tree = _syntaxAndDeclarations.ExternalSyntaxTrees.SingleOrDefault();
            if (tree == null)
            {
                return false;
            }

            var root = tree.GetCompilationUnitRoot();
            if (root.HasErrors)
            {
                return false;
            }

            // Are there any top-level return statements?
            if (root.DescendantNodes(n => n is GlobalStatementSyntax || n is StatementSyntax || n is CompilationUnitSyntax).Any(n => n.IsKind(SyntaxKind.ReturnStatement)))
            {
                return true;
            }

            // Is there a trailing expression?
            var lastGlobalStatement = (GlobalStatementSyntax)root.Members.LastOrDefault(m => m.IsKind(SyntaxKind.GlobalStatement));
            if (lastGlobalStatement != null)
            {
                var statement = lastGlobalStatement.Statement;
                if (statement.IsKind(SyntaxKind.ExpressionStatement))
                {
                    var expressionStatement = (ExpressionStatementSyntax)statement;
                    if (expressionStatement.SemicolonToken.IsMissing)
                    {
                        var model = GetSemanticModel(tree);
                        var expression = expressionStatement.Expression;
                        var info = model.GetTypeInfo(expression);
                        return info.ConvertedType?.SpecialType != SpecialType.System_Void;
                    }
                }
            }

            return false;
        }

        #endregion

        #region Syntax Trees (maintain an ordered list)

        /// <summary>
        /// The syntax trees (parsed from source code) that this compilation was created with.
        /// </summary>
        public new ImmutableArray<SyntaxTree> SyntaxTrees
        {
            get { return _syntaxAndDeclarations.GetLazyState().SyntaxTrees; }
        }

        /// <summary>
        /// Returns true if this compilation contains the specified tree.  False otherwise.
        /// </summary>
        public new bool ContainsSyntaxTree(SyntaxTree syntaxTree)
        {
            return syntaxTree != null && _syntaxAndDeclarations.GetLazyState().RootNamespaces.ContainsKey(syntaxTree);
        }

        /// <summary>
        /// Creates a new compilation with additional syntax trees.
        /// </summary>
        public new CSharpCompilation AddSyntaxTrees(params SyntaxTree[] trees)
        {
            return AddSyntaxTrees((IEnumerable<SyntaxTree>)trees);
        }

        /// <summary>
        /// Creates a new compilation with additional syntax trees.
        /// </summary>
        public new CSharpCompilation AddSyntaxTrees(IEnumerable<SyntaxTree> trees)
        {
            if (trees == null)
            {
                throw new ArgumentNullException(nameof(trees));
            }

            if (trees.IsEmpty())
            {
                return this;
            }

            // This HashSet is needed so that we don't allow adding the same tree twice
            // with a single call to AddSyntaxTrees.  Rather than using a separate HashSet,
            // ReplaceSyntaxTrees can just check against ExternalSyntaxTrees, because we
            // only allow replacing a single tree at a time.
            var externalSyntaxTrees = PooledHashSet<SyntaxTree>.GetInstance();
            var syntaxAndDeclarations = _syntaxAndDeclarations;
            externalSyntaxTrees.AddAll(syntaxAndDeclarations.ExternalSyntaxTrees);
            bool reuseReferenceManager = true;
            int i = 0;
            foreach (var tree in trees.Cast<CSharpSyntaxTree>())
            {
                if (tree == null)
                {
                    throw new ArgumentNullException($"{nameof(trees)}[{i}]");
                }

                if (!tree.HasCompilationUnitRoot)
                {
                    throw new ArgumentException(CSharpResources.TreeMustHaveARootNodeWith, $"{nameof(trees)}[{i}]");
                }

                if (externalSyntaxTrees.Contains(tree))
                {
                    throw new ArgumentException(CSharpResources.SyntaxTreeAlreadyPresent, $"{nameof(trees)}[{i}]");
                }

                if (this.IsSubmission && tree.Options.Kind == SourceCodeKind.Regular)
                {
                    throw new ArgumentException(CSharpResources.SubmissionCanOnlyInclude, $"{nameof(trees)}[{i}]");
                }

                externalSyntaxTrees.Add(tree);
                reuseReferenceManager &= !tree.HasReferenceOrLoadDirectives;

                i++;
            }
            externalSyntaxTrees.Free();

            if (this.IsSubmission && i > 1)
            {
                throw new ArgumentException(CSharpResources.SubmissionCanHaveAtMostOne, nameof(trees));
            }

            syntaxAndDeclarations = syntaxAndDeclarations.AddSyntaxTrees(trees);

            return Update(_referenceManager, reuseReferenceManager, syntaxAndDeclarations);
        }

        /// <summary>
        /// Creates a new compilation without the specified syntax trees. Preserves metadata info for use with trees
        /// added later.
        /// </summary>
        public new CSharpCompilation RemoveSyntaxTrees(params SyntaxTree[] trees)
        {
            return RemoveSyntaxTrees((IEnumerable<SyntaxTree>)trees);
        }

        /// <summary>
        /// Creates a new compilation without the specified syntax trees. Preserves metadata info for use with trees
        /// added later.
        /// </summary>
        public new CSharpCompilation RemoveSyntaxTrees(IEnumerable<SyntaxTree> trees)
        {
            if (trees == null)
            {
                throw new ArgumentNullException(nameof(trees));
            }

            if (trees.IsEmpty())
            {
                return this;
            }

            var removeSet = PooledHashSet<SyntaxTree>.GetInstance();
            // This HashSet is needed so that we don't allow adding the same tree twice
            // with a single call to AddSyntaxTrees.  Rather than using a separate HashSet,
            // ReplaceSyntaxTrees can just check against ExternalSyntaxTrees, because we
            // only allow replacing a single tree at a time.
            var externalSyntaxTrees = PooledHashSet<SyntaxTree>.GetInstance();
            var syntaxAndDeclarations = _syntaxAndDeclarations;
            externalSyntaxTrees.AddAll(syntaxAndDeclarations.ExternalSyntaxTrees);
            bool reuseReferenceManager = true;
            int i = 0;
            foreach (var tree in trees.Cast<CSharpSyntaxTree>())
            {
                if (!externalSyntaxTrees.Contains(tree))
                {
                    // Check to make sure this is not a #load'ed tree.
                    var loadedSyntaxTreeMap = syntaxAndDeclarations.GetLazyState().LoadedSyntaxTreeMap;
                    if (SyntaxAndDeclarationManager.IsLoadedSyntaxTree(tree, loadedSyntaxTreeMap))
                    {
                        throw new ArgumentException(CSharpResources.SyntaxTreeFromLoadNoRemoveReplace, $"{nameof(trees)}[{i}]");
                    }

                    throw new ArgumentException(CSharpResources.SyntaxTreeNotFoundToRemove, $"{nameof(trees)}[{i}]");
                }

                removeSet.Add(tree);
                reuseReferenceManager &= !tree.HasReferenceOrLoadDirectives;

                i++;
            }
            externalSyntaxTrees.Free();

            syntaxAndDeclarations = syntaxAndDeclarations.RemoveSyntaxTrees(removeSet);
            removeSet.Free();

            return Update(_referenceManager, reuseReferenceManager, syntaxAndDeclarations);
        }

        /// <summary>
        /// Creates a new compilation without any syntax trees. Preserves metadata info
        /// from this compilation for use with trees added later.
        /// </summary>
        public new CSharpCompilation RemoveAllSyntaxTrees()
        {
            var syntaxAndDeclarations = _syntaxAndDeclarations;
            return Update(
                _referenceManager,
                reuseReferenceManager: !syntaxAndDeclarations.MayHaveReferenceDirectives(),
                syntaxAndDeclarations: syntaxAndDeclarations.WithExternalSyntaxTrees(ImmutableArray<SyntaxTree>.Empty));
        }

        /// <summary>
        /// Creates a new compilation without the old tree but with the new tree.
        /// </summary>
        public new CSharpCompilation ReplaceSyntaxTree(SyntaxTree oldTree, SyntaxTree newTree)
        {
            // this is just to force a cast exception
            oldTree = (CSharpSyntaxTree)oldTree;
            newTree = (CSharpSyntaxTree)newTree;

            if (oldTree == null)
            {
                throw new ArgumentNullException(nameof(oldTree));
            }

            if (newTree == null)
            {
                return this.RemoveSyntaxTrees(oldTree);
            }
            else if (newTree == oldTree)
            {
                return this;
            }

            if (!newTree.HasCompilationUnitRoot)
            {
                throw new ArgumentException(CSharpResources.TreeMustHaveARootNodeWith, nameof(newTree));
            }

            var syntaxAndDeclarations = _syntaxAndDeclarations;
            var externalSyntaxTrees = syntaxAndDeclarations.ExternalSyntaxTrees;
            if (!externalSyntaxTrees.Contains(oldTree))
            {
                // Check to see if this is a #load'ed tree.
                var loadedSyntaxTreeMap = syntaxAndDeclarations.GetLazyState().LoadedSyntaxTreeMap;
                if (SyntaxAndDeclarationManager.IsLoadedSyntaxTree(oldTree, loadedSyntaxTreeMap))
                {
                    throw new ArgumentException(CSharpResources.SyntaxTreeFromLoadNoRemoveReplace, nameof(oldTree));
                }

                throw new ArgumentException(CSharpResources.SyntaxTreeNotFoundToRemove, nameof(oldTree));
            }

            if (externalSyntaxTrees.Contains(newTree))
            {
                throw new ArgumentException(CSharpResources.SyntaxTreeAlreadyPresent, nameof(newTree));
            }

            // TODO(tomat): Consider comparing #r's of the old and the new tree. If they are exactly the same we could still reuse.
            // This could be a perf win when editing a script file in the IDE. The services create a new compilation every keystroke
            // that replaces the tree with a new one.
            var reuseReferenceManager = !oldTree.HasReferenceOrLoadDirectives() && !newTree.HasReferenceOrLoadDirectives();
            syntaxAndDeclarations = syntaxAndDeclarations.ReplaceSyntaxTree(oldTree, newTree);

            return Update(_referenceManager, reuseReferenceManager, syntaxAndDeclarations);
        }

        internal override int GetSyntaxTreeOrdinal(SyntaxTree tree)
        {
            Debug.Assert(this.ContainsSyntaxTree(tree));
            return _syntaxAndDeclarations.GetLazyState().OrdinalMap[tree];
        }

        #endregion

        #region References

        internal override CommonReferenceManager CommonGetBoundReferenceManager()
        {
            return GetBoundReferenceManager();
        }

        internal new ReferenceManager GetBoundReferenceManager()
        {
            if ((object)_lazyAssemblySymbol == null)
            {
                _referenceManager.CreateSourceAssemblyForCompilation(this);
                Debug.Assert((object)_lazyAssemblySymbol != null);
            }

            // referenceManager can only be accessed after we initialized the lazyAssemblySymbol.
            // In fact, initialization of the assembly symbol might change the reference manager.
            return _referenceManager;
        }

        // for testing only:
        internal bool ReferenceManagerEquals(CSharpCompilation other)
        {
            return ReferenceEquals(_referenceManager, other._referenceManager);
        }

        public override ImmutableArray<MetadataReference> DirectiveReferences
        {
            get
            {
                return GetBoundReferenceManager().DirectiveReferences;
            }
        }

        internal override IDictionary<(string path, string content), MetadataReference> ReferenceDirectiveMap
            => GetBoundReferenceManager().ReferenceDirectiveMap;

        // for testing purposes
        internal IEnumerable<string> ExternAliases
        {
            get
            {
                return GetBoundReferenceManager().ExternAliases;
            }
        }

        /// <summary>
        /// Gets the <see cref="AssemblySymbol"/> or <see cref="ModuleSymbol"/> for a metadata reference used to create this compilation.
        /// </summary>
        /// <returns><see cref="AssemblySymbol"/> or <see cref="ModuleSymbol"/> corresponding to the given reference or null if there is none.</returns>
        /// <remarks>
        /// Uses object identity when comparing two references.
        /// </remarks>
        internal new Symbol GetAssemblyOrModuleSymbol(MetadataReference reference)
        {
            if (reference == null)
            {
                throw new ArgumentNullException(nameof(reference));
            }

            if (reference.Properties.Kind == MetadataImageKind.Assembly)
            {
                return GetBoundReferenceManager().GetReferencedAssemblySymbol(reference);
            }
            else
            {
                Debug.Assert(reference.Properties.Kind == MetadataImageKind.Module);
                int index = GetBoundReferenceManager().GetReferencedModuleIndex(reference);
                return index < 0 ? null : this.Assembly.Modules[index];
            }
        }

        public override IEnumerable<AssemblyIdentity> ReferencedAssemblyNames
        {
            get
            {
                return Assembly.Modules.SelectMany(module => module.GetReferencedAssemblies());
            }
        }

        /// <summary>
        /// All reference directives used in this compilation.
        /// </summary>
        internal override IEnumerable<ReferenceDirective> ReferenceDirectives
        {
            get { return this.Declarations.ReferenceDirectives; }
        }

        /// <summary>
        /// Returns a metadata reference that a given #r resolves to.
        /// </summary>
        /// <param name="directive">#r directive.</param>
        /// <returns>Metadata reference the specified directive resolves to, or null if the <paramref name="directive"/> doesn't match any #r directive in the compilation.</returns>
        public MetadataReference GetDirectiveReference(ReferenceDirectiveTriviaSyntax directive)
        {
            MetadataReference reference;
            return ReferenceDirectiveMap.TryGetValue((directive.SyntaxTree.FilePath, directive.File.ValueText), out reference) ? reference : null;
        }

        /// <summary>
        /// Creates a new compilation with additional metadata references.
        /// </summary>
        public new CSharpCompilation AddReferences(params MetadataReference[] references)
        {
            return (CSharpCompilation)base.AddReferences(references);
        }

        /// <summary>
        /// Creates a new compilation with additional metadata references.
        /// </summary>
        public new CSharpCompilation AddReferences(IEnumerable<MetadataReference> references)
        {
            return (CSharpCompilation)base.AddReferences(references);
        }

        /// <summary>
        /// Creates a new compilation without the specified metadata references.
        /// </summary>
        public new CSharpCompilation RemoveReferences(params MetadataReference[] references)
        {
            return (CSharpCompilation)base.RemoveReferences(references);
        }

        /// <summary>
        /// Creates a new compilation without the specified metadata references.
        /// </summary>
        public new CSharpCompilation RemoveReferences(IEnumerable<MetadataReference> references)
        {
            return (CSharpCompilation)base.RemoveReferences(references);
        }

        /// <summary>
        /// Creates a new compilation without any metadata references
        /// </summary>
        public new CSharpCompilation RemoveAllReferences()
        {
            return (CSharpCompilation)base.RemoveAllReferences();
        }

        /// <summary>
        /// Creates a new compilation with an old metadata reference replaced with a new metadata reference.
        /// </summary>
        public new CSharpCompilation ReplaceReference(MetadataReference oldReference, MetadataReference newReference)
        {
            return (CSharpCompilation)base.ReplaceReference(oldReference, newReference);
        }

        public override CompilationReference ToMetadataReference(ImmutableArray<string> aliases = default(ImmutableArray<string>), bool embedInteropTypes = false)
        {
            return new CSharpCompilationReference(this, aliases, embedInteropTypes);
        }

        /// <summary>
        /// Get all modules in this compilation, including the source module, added modules, and all
        /// modules of referenced assemblies that do not come from an assembly with an extern alias.
        /// Metadata imported from aliased assemblies is not visible at the source level except through
        /// the use of an extern alias directive. So exclude them from this list which is used to construct
        /// the global namespace.
        /// </summary>
        private void GetAllUnaliasedModules(ArrayBuilder<ModuleSymbol> modules)
        {
            // NOTE: This includes referenced modules - they count as modules of the compilation assembly.
            modules.AddRange(Assembly.Modules);

            var referenceManager = GetBoundReferenceManager();

            for (int i = 0; i < referenceManager.ReferencedAssemblies.Length; i++)
            {
                if (referenceManager.DeclarationsAccessibleWithoutAlias(i))
                {
                    modules.AddRange(referenceManager.ReferencedAssemblies[i].Modules);
                }
            }
        }

        /// <summary>
        /// Return a list of assembly symbols than can be accessed without using an alias.
        /// For example:
        ///   1) /r:A.dll /r:B.dll -> A, B
        ///   2) /r:Goo=A.dll /r:B.dll -> B
        ///   3) /r:Goo=A.dll /r:A.dll -> A
        /// </summary>
        internal void GetUnaliasedReferencedAssemblies(ArrayBuilder<AssemblySymbol> assemblies)
        {
            var referenceManager = GetBoundReferenceManager();

            for (int i = 0; i < referenceManager.ReferencedAssemblies.Length; i++)
            {
                if (referenceManager.DeclarationsAccessibleWithoutAlias(i))
                {
                    assemblies.Add(referenceManager.ReferencedAssemblies[i]);
                }
            }
        }

        /// <summary>
        /// Gets the <see cref="MetadataReference"/> that corresponds to the assembly symbol.
        /// </summary>
        public new MetadataReference GetMetadataReference(IAssemblySymbol assemblySymbol)
        {
            return base.GetMetadataReference(assemblySymbol);
        }

        #endregion

        #region Symbols

        /// <summary>
        /// The AssemblySymbol that represents the assembly being created.
        /// </summary>
        internal SourceAssemblySymbol SourceAssembly
        {
            get
            {
                GetBoundReferenceManager();
                return _lazyAssemblySymbol;
            }
        }

        /// <summary>
        /// The AssemblySymbol that represents the assembly being created.
        /// </summary>
        internal new AssemblySymbol Assembly
        {
            get
            {
                return SourceAssembly;
            }
        }

        /// <summary>
        /// Get a ModuleSymbol that refers to the module being created by compiling all of the code.
        /// By getting the GlobalNamespace property of that module, all of the namespaces and types
        /// defined in source code can be obtained.
        /// </summary>
        internal new ModuleSymbol SourceModule
        {
            get
            {
                return Assembly.Modules[0];
            }
        }

        /// <summary>
        /// Gets the root namespace that contains all namespaces and types defined in source code or in
        /// referenced metadata, merged into a single namespace hierarchy.
        /// </summary>
        internal new NamespaceSymbol GlobalNamespace
        {
            get
            {
                if ((object)_lazyGlobalNamespace == null)
                {
                    // Get the root namespace from each module, and merge them all together
                    // Get all modules in this compilation, ones referenced directly by the compilation
                    // as well as those referenced by all referenced assemblies.

                    var modules = ArrayBuilder<ModuleSymbol>.GetInstance();
                    GetAllUnaliasedModules(modules);

                    var result = MergedNamespaceSymbol.Create(
                        new NamespaceExtent(this),
                        null,
                        modules.SelectDistinct(m => m.GlobalNamespace));

                    modules.Free();

                    Interlocked.CompareExchange(ref _lazyGlobalNamespace, result, null);
                }

                return _lazyGlobalNamespace;
            }
        }

        /// <summary>
        /// Given for the specified module or assembly namespace, gets the corresponding compilation
        /// namespace (merged namespace representation for all namespace declarations and references
        /// with contributions for the namespaceSymbol).  Can return null if no corresponding
        /// namespace can be bound in this compilation with the same name.
        /// </summary>
        internal new NamespaceSymbol GetCompilationNamespace(INamespaceSymbol namespaceSymbol)
        {
            if (namespaceSymbol is NamespaceSymbol &&
                namespaceSymbol.NamespaceKind == NamespaceKind.Compilation &&
                namespaceSymbol.ContainingCompilation == this)
            {
                return (NamespaceSymbol)namespaceSymbol;
            }

            var containingNamespace = namespaceSymbol.ContainingNamespace;
            if (containingNamespace == null)
            {
                return this.GlobalNamespace;
            }

            var current = GetCompilationNamespace(containingNamespace);
            if ((object)current != null)
            {
                return current.GetNestedNamespace(namespaceSymbol.Name);
            }

            return null;
        }

        private ConcurrentDictionary<string, NamespaceSymbol> _externAliasTargets;

        internal bool GetExternAliasTarget(string aliasName, out NamespaceSymbol @namespace)
        {
            if (_externAliasTargets == null)
            {
                Interlocked.CompareExchange(ref _externAliasTargets, new ConcurrentDictionary<string, NamespaceSymbol>(), null);
            }
            else if (_externAliasTargets.TryGetValue(aliasName, out @namespace))
            {
                return !(@namespace is MissingNamespaceSymbol);
            }

            ArrayBuilder<NamespaceSymbol> builder = null;
            var referenceManager = GetBoundReferenceManager();
            for (int i = 0; i < referenceManager.ReferencedAssemblies.Length; i++)
            {
                if (referenceManager.AliasesOfReferencedAssemblies[i].Contains(aliasName))
                {
                    builder = builder ?? ArrayBuilder<NamespaceSymbol>.GetInstance();
                    builder.Add(referenceManager.ReferencedAssemblies[i].GlobalNamespace);
                }
            }

            bool foundNamespace = builder != null;

            // We want to cache failures as well as successes so that subsequent incorrect extern aliases with the
            // same alias will have the same target.
            @namespace = foundNamespace
                ? MergedNamespaceSymbol.Create(new NamespaceExtent(this), namespacesToMerge: builder.ToImmutableAndFree(), containingNamespace: null, nameOpt: null)
                : new MissingNamespaceSymbol(new MissingModuleSymbol(new MissingAssemblySymbol(new AssemblyIdentity(System.Guid.NewGuid().ToString())), ordinal: -1));

            // Use GetOrAdd in case another thread beat us to the punch (i.e. should return the same object for the same alias, every time).
            @namespace = _externAliasTargets.GetOrAdd(aliasName, @namespace);

            Debug.Assert(foundNamespace == !(@namespace is MissingNamespaceSymbol));

            return foundNamespace;
        }

        /// <summary>
        /// A symbol representing the implicit Script class. This is null if the class is not
        /// defined in the compilation.
        /// </summary>
        internal new NamedTypeSymbol ScriptClass
        {
            get { return _scriptClass.Value; }
        }

        /// <summary>
        /// Resolves a symbol that represents script container (Script class). Uses the
        /// full name of the container class stored in <see cref="CompilationOptions.ScriptClassName"/> to find the symbol.
        /// </summary>
        /// <returns>The Script class symbol or null if it is not defined.</returns>
        private ImplicitNamedTypeSymbol BindScriptClass()
        {
            return (ImplicitNamedTypeSymbol)CommonBindScriptClass();
        }

        internal bool IsSubmissionSyntaxTree(SyntaxTree tree)
        {
            Debug.Assert(tree != null);
            Debug.Assert(!this.IsSubmission || _syntaxAndDeclarations.ExternalSyntaxTrees.Length <= 1);
            return this.IsSubmission && tree == _syntaxAndDeclarations.ExternalSyntaxTrees.SingleOrDefault();
        }

        /// <summary>
        /// Global imports (including those from previous submissions, if there are any).
        /// </summary>
        internal Imports GlobalImports => _globalImports.Value;

        private Imports BindGlobalImports() => Imports.FromGlobalUsings(this);

        /// <summary>
        /// Imports declared by this submission (null if this isn't one).
        /// </summary>
        internal Imports GetSubmissionImports()
        {
            Debug.Assert(this.IsSubmission);
            Debug.Assert(_syntaxAndDeclarations.ExternalSyntaxTrees.Length <= 1);

            // A submission may be empty or comprised of a single script file.
            var tree = _syntaxAndDeclarations.ExternalSyntaxTrees.SingleOrDefault();
            if (tree == null)
            {
                return Imports.Empty;
            }

            var binder = GetBinderFactory(tree).GetImportsBinder((CSharpSyntaxNode)tree.GetRoot());
            return binder.GetImports(basesBeingResolved: null);
        }

        /// <summary>
        /// Imports from all previous submissions.
        /// </summary>
        internal Imports GetPreviousSubmissionImports() => _previousSubmissionImports.Value;

        private Imports ExpandPreviousSubmissionImports()
        {
            Debug.Assert(this.IsSubmission);
            var previous = this.PreviousSubmission;

            if (previous == null)
            {
                return Imports.Empty;
            }

            return Imports.ExpandPreviousSubmissionImports(previous.GetPreviousSubmissionImports(), this).Concat(
                Imports.ExpandPreviousSubmissionImports(previous.GetSubmissionImports(), this));
        }

        internal AliasSymbol GlobalNamespaceAlias
        {
            get
            {
                return _globalNamespaceAlias.Value;
            }
        }

        /// <summary>
        /// Get the symbol for the predefined type from the COR Library referenced by this compilation.
        /// </summary>
        internal new NamedTypeSymbol GetSpecialType(SpecialType specialType)
        {
            if (specialType <= SpecialType.None || specialType > SpecialType.Count)
            {
                throw new ArgumentOutOfRangeException(nameof(specialType), $"Unexpected SpecialType: '{(int)specialType}'.");
            }

            var result = Assembly.GetSpecialType(specialType);
            Debug.Assert(result.SpecialType == specialType);
            return result;
        }

        /// <summary>
        /// Get the symbol for the predefined type member from the COR Library referenced by this compilation.
        /// </summary>
        internal Symbol GetSpecialTypeMember(SpecialMember specialMember)
        {
            return Assembly.GetSpecialTypeMember(specialMember);
        }

        internal override ISymbol CommonGetSpecialTypeMember(SpecialMember specialMember)
        {
            return GetSpecialTypeMember(specialMember);
        }

        internal TypeSymbol GetTypeByReflectionType(Type type, DiagnosticBag diagnostics)
        {
            var result = Assembly.GetTypeByReflectionType(type, includeReferences: true);
            if ((object)result == null)
            {
                var errorType = new ExtendedErrorTypeSymbol(this, type.Name, 0, CreateReflectionTypeNotFoundError(type));
                diagnostics.Add(errorType.ErrorInfo, NoLocation.Singleton);
                result = errorType;
            }

            return result;
        }

        private static CSDiagnosticInfo CreateReflectionTypeNotFoundError(Type type)
        {
            // The type or namespace name '{0}' could not be found in the global namespace (are you missing an assembly reference?)
            return new CSDiagnosticInfo(
                ErrorCode.ERR_GlobalSingleTypeNameNotFound,
                new object[] { type.AssemblyQualifiedName },
                ImmutableArray<Symbol>.Empty,
                ImmutableArray<Location>.Empty
            );
        }

        // The type of host object model if available.
        private TypeSymbol _lazyHostObjectTypeSymbol;

        internal TypeSymbol GetHostObjectTypeSymbol()
        {
            if (HostObjectType != null && (object)_lazyHostObjectTypeSymbol == null)
            {
                TypeSymbol symbol = Assembly.GetTypeByReflectionType(HostObjectType, includeReferences: true);

                if ((object)symbol == null)
                {
                    MetadataTypeName mdName = MetadataTypeName.FromNamespaceAndTypeName(HostObjectType.Namespace ?? String.Empty,
                                                                                        HostObjectType.Name,
                                                                                        useCLSCompliantNameArityEncoding: true);

                    symbol = new MissingMetadataTypeSymbol.TopLevelWithCustomErrorInfo(
                        new MissingAssemblySymbol(AssemblyIdentity.FromAssemblyDefinition(HostObjectType.GetTypeInfo().Assembly)).Modules[0],
                        ref mdName,
                        CreateReflectionTypeNotFoundError(HostObjectType),
                        SpecialType.None);
                }

                Interlocked.CompareExchange(ref _lazyHostObjectTypeSymbol, symbol, null);
            }

            return _lazyHostObjectTypeSymbol;
        }

        internal SynthesizedInteractiveInitializerMethod GetSubmissionInitializer()
        {
            return (IsSubmission && (object)ScriptClass != null) ?
                ScriptClass.GetScriptInitializer() :
                null;
        }

        /// <summary>
        /// Gets the type within the compilation's assembly and all referenced assemblies (other than
        /// those that can only be referenced via an extern alias) using its canonical CLR metadata name.
        /// </summary>
        internal new NamedTypeSymbol GetTypeByMetadataName(string fullyQualifiedMetadataName)
        {
            return this.Assembly.GetTypeByMetadataName(fullyQualifiedMetadataName, includeReferences: true, isWellKnownType: false, conflicts: out var _);
        }

        /// <summary>
        /// The TypeSymbol for the type 'dynamic' in this Compilation.
        /// </summary>
        internal new TypeSymbol DynamicType
        {
            get
            {
                return AssemblySymbol.DynamicType;
            }
        }

        /// <summary>
        /// The NamedTypeSymbol for the .NET System.Object type, which could have a TypeKind of
        /// Error if there was no COR Library in this Compilation.
        /// </summary>
        internal new NamedTypeSymbol ObjectType
        {
            get
            {
                return this.Assembly.ObjectType;
            }
        }

        internal bool DeclaresTheObjectClass
        {
            get
            {
                return SourceAssembly.DeclaresTheObjectClass;
            }
        }

        internal new MethodSymbol GetEntryPoint(CancellationToken cancellationToken)
        {
            EntryPoint entryPoint = GetEntryPointAndDiagnostics(cancellationToken);
            return entryPoint?.MethodSymbol;
        }

        internal EntryPoint GetEntryPointAndDiagnostics(CancellationToken cancellationToken)
        {
            if (!this.Options.OutputKind.IsApplication() && ((object)this.ScriptClass == null))
            {
                return null;
            }

            if (this.Options.MainTypeName != null && !this.Options.MainTypeName.IsValidClrTypeName())
            {
                Debug.Assert(!this.Options.Errors.IsDefaultOrEmpty);
                return new EntryPoint(null, ImmutableArray<Diagnostic>.Empty);
            }

            if (_lazyEntryPoint == null)
            {
                ImmutableArray<Diagnostic> diagnostics;
                var entryPoint = FindEntryPoint(cancellationToken, out diagnostics);
                Interlocked.CompareExchange(ref _lazyEntryPoint, new EntryPoint(entryPoint, diagnostics), null);
            }

            return _lazyEntryPoint;
        }

        private MethodSymbol FindEntryPoint(CancellationToken cancellationToken, out ImmutableArray<Diagnostic> sealedDiagnostics)
        {
            var diagnostics = DiagnosticBag.GetInstance();
            var entryPointCandidates = ArrayBuilder<MethodSymbol>.GetInstance();

            try
            {
                NamedTypeSymbol mainType;

                string mainTypeName = this.Options.MainTypeName;
                NamespaceSymbol globalNamespace = this.SourceModule.GlobalNamespace;

                if (mainTypeName != null)
                {
                    // Global code is the entry point, ignore all other Mains.
                    var scriptClass = this.ScriptClass;
                    if (scriptClass != null)
                    {
                        // CONSIDER: we could use the symbol instead of just the name.
                        diagnostics.Add(ErrorCode.WRN_MainIgnored, NoLocation.Singleton, mainTypeName);
                        return scriptClass.GetScriptEntryPoint();
                    }

                    var mainTypeOrNamespace = globalNamespace.GetNamespaceOrTypeByQualifiedName(mainTypeName.Split('.')).OfMinimalArity();
                    if ((object)mainTypeOrNamespace == null)
                    {
                        diagnostics.Add(ErrorCode.ERR_MainClassNotFound, NoLocation.Singleton, mainTypeName);
                        return null;
                    }

                    mainType = mainTypeOrNamespace as NamedTypeSymbol;
                    if ((object)mainType == null || mainType.IsGenericType || (mainType.TypeKind != TypeKind.Class && mainType.TypeKind != TypeKind.Struct))
                    {
                        diagnostics.Add(ErrorCode.ERR_MainClassNotClass, mainTypeOrNamespace.Locations.First(), mainTypeOrNamespace);
                        return null;
                    }

                    AddEntryPointCandidates(entryPointCandidates, mainType.GetMembersUnordered());
                }
                else
                {
                    mainType = null;

                    AddEntryPointCandidates(
                        entryPointCandidates,
                        this.GetSymbolsWithName(WellKnownMemberNames.EntryPointMethodName, SymbolFilter.Member, cancellationToken));

                    // Global code is the entry point, ignore all other Mains.
                    var scriptClass = this.ScriptClass;
                    if (scriptClass != null)
                    {
                        foreach (var main in entryPointCandidates)
                        {
                            diagnostics.Add(ErrorCode.WRN_MainIgnored, main.Locations.First(), main);
                        }
                        return scriptClass.GetScriptEntryPoint();
                    }
                }

                // Validity and diagnostics are also tracked because they must be conditionally handled
                // if there are not any "traditional" entrypoints found.
                var taskEntryPoints = ArrayBuilder<(bool IsValid, MethodSymbol Candidate, DiagnosticBag SpecificDiagnostics)>.GetInstance();

                // These diagnostics (warning only) are added to the compilation only if
                // there were not any main methods found.
                DiagnosticBag noMainFoundDiagnostics = DiagnosticBag.GetInstance();

                bool CheckValid(MethodSymbol candidate, bool isCandidate, DiagnosticBag specificDiagnostics)
                {
                    if (!isCandidate)
                    {
                        noMainFoundDiagnostics.Add(ErrorCode.WRN_InvalidMainSig, candidate.Locations.First(), candidate);
                        noMainFoundDiagnostics.AddRange(specificDiagnostics);
                        return false;
                    }

                    if (candidate.IsGenericMethod || candidate.ContainingType.IsGenericType)
                    {
                        // a single error for partial methods:
                        noMainFoundDiagnostics.Add(ErrorCode.WRN_MainCantBeGeneric, candidate.Locations.First(), candidate);
                        return false;
                    }
                    return true;
                }

                var viableEntryPoints = ArrayBuilder<MethodSymbol>.GetInstance();

                foreach (var candidate in entryPointCandidates)
                {
                    var perCandidateBag = DiagnosticBag.GetInstance();
                    var (IsCandidate, IsTaskLike) = HasEntryPointSignature(candidate, perCandidateBag);

                    if (IsTaskLike)
                    {
                        taskEntryPoints.Add((IsCandidate, candidate, perCandidateBag));
                    }
                    else
                    {
                        if (CheckValid(candidate, IsCandidate, perCandidateBag))
                        {
                            if (candidate.IsAsync)
                            {
                                diagnostics.Add(ErrorCode.ERR_NonTaskMainCantBeAsync, candidate.Locations.First(), candidate);
                            }
                            else
                            {
                                diagnostics.AddRange(perCandidateBag);
                                viableEntryPoints.Add(candidate);
                            }
                        }
                        perCandidateBag.Free();
                    }
                }

                if (viableEntryPoints.Count == 0)
                {
                    foreach (var (IsValid, Candidate, SpecificDiagnostics) in taskEntryPoints)
                    {
                        if (CheckValid(Candidate, IsValid, SpecificDiagnostics) &&
                            CheckFeatureAvailability(Candidate.ExtractReturnTypeSyntax(), MessageID.IDS_FeatureAsyncMain, diagnostics))
                        {
                            diagnostics.AddRange(SpecificDiagnostics);
                            viableEntryPoints.Add(Candidate);
                        }
                    }
                }

                foreach (var (_, _, SpecificDiagnostics) in taskEntryPoints)
                {
                    SpecificDiagnostics.Free();
                }

                if (viableEntryPoints.Count == 0)
                {
                    diagnostics.AddRange(noMainFoundDiagnostics);
                }
                else if ((object)mainType == null)
                {
                    // Filters out diagnostics so that only InvalidMainSig and MainCant'BeGeneric are left.
                    // The reason that Error diagnostics can end up in `noMainFoundDiagnostics` is when
                    // HasEntryPointSignature yields some Error Diagnostics when people implement Task or Task<T> incorrectly.
                    //
                    // We can't add those Errors to the general diagnostics bag because it would break previously-working programs.
                    // The fact that these warnings are not added when csc is invoked with /main is possibly a bug, and is tracked at
                    // https://github.com/dotnet/roslyn/issues/18964
                    foreach (var diagnostic in noMainFoundDiagnostics.AsEnumerable())
                    {
                        if (diagnostic.Code == (int)ErrorCode.WRN_InvalidMainSig || diagnostic.Code == (int)ErrorCode.WRN_MainCantBeGeneric)
                        {
                            diagnostics.Add(diagnostic);
                        }
                    }
                }

                MethodSymbol entryPoint = null;
                if (viableEntryPoints.Count == 0)
                {
                    if ((object)mainType == null)
                    {
                        diagnostics.Add(ErrorCode.ERR_NoEntryPoint, NoLocation.Singleton);
                    }
                    else
                    {
                        diagnostics.Add(ErrorCode.ERR_NoMainInClass, mainType.Locations.First(), mainType);
                    }
                }
                else if (viableEntryPoints.Count > 1)
                {
                    viableEntryPoints.Sort(LexicalOrderSymbolComparer.Instance);
                    var info = new CSDiagnosticInfo(
                         ErrorCode.ERR_MultipleEntryPoints,
                         args: Array.Empty<object>(),
                         symbols: viableEntryPoints.OfType<Symbol>().AsImmutable(),
                         additionalLocations: viableEntryPoints.Select(m => m.Locations.First()).OfType<Location>().AsImmutable());

                    diagnostics.Add(new CSDiagnostic(info, viableEntryPoints.First().Locations.First()));
                }
                else
                {
                    entryPoint = viableEntryPoints[0];
                }

                taskEntryPoints.Free();
                viableEntryPoints.Free();
                noMainFoundDiagnostics.Free();
                return entryPoint;
            }
            finally
            {
                entryPointCandidates.Free();
                sealedDiagnostics = diagnostics.ToReadOnlyAndFree();
            }
        }

        private static void AddEntryPointCandidates(
            ArrayBuilder<MethodSymbol> entryPointCandidates, IEnumerable<ISymbol> members)
        {
            foreach (var member in members)
            {
                if (member is MethodSymbol method &&
                    method.IsEntryPointCandidate)
                {
                    entryPointCandidates.Add(method);
                }
            }
        }

        internal bool ReturnsAwaitableToVoidOrInt(MethodSymbol method, DiagnosticBag diagnostics)
        {
            // Common case optimization
            if (method.ReturnType.SpecialType == SpecialType.System_Void || method.ReturnType.SpecialType == SpecialType.System_Int32)
            {
                return false;
            }

            if (!(method.ReturnType.TypeSymbol is NamedTypeSymbol namedType))
            {
                return false;
            }

            // Early bail so we only even check things that are System.Threading.Tasks.Task(<T>)
            if (!(namedType.ConstructedFrom == GetWellKnownType(WellKnownType.System_Threading_Tasks_Task) ||
                  namedType.ConstructedFrom == GetWellKnownType(WellKnownType.System_Threading_Tasks_Task_T)))
            {
                return false;
            }

            var syntax = method.ExtractReturnTypeSyntax();
            var dumbInstance = new BoundLiteral(syntax, ConstantValue.Null, namedType);
            var binder = GetBinder(syntax);
            BoundExpression result;
            var success = binder.GetAwaitableExpressionInfo(dumbInstance, out _, out _, out _, out result, syntax, diagnostics);

            return success &&
                (result.Type.SpecialType == SpecialType.System_Void || result.Type.SpecialType == SpecialType.System_Int32);
        }

        /// <summary>
        /// Checks if the method has an entry point compatible signature, i.e.
        /// - the return type is either void, int, or returns a <see cref="System.Threading.Tasks.Task" />,
        /// or <see cref="System.Threading.Tasks.Task{T}" /> where the return type of GetAwaiter().GetResult()
        /// is either void or int.
        /// - has either no parameter or a single parameter of type string[]
        /// </summary>
        private (bool IsCandidate, bool IsTaskLike) HasEntryPointSignature(MethodSymbol method, DiagnosticBag bag)
        {
            if (method.IsVararg)
            {
                return (false, false);
            }

            TypeSymbol returnType = method.ReturnType.TypeSymbol;
            bool returnsTaskOrTaskOfInt = false;
            if (returnType.SpecialType != SpecialType.System_Int32 && returnType.SpecialType != SpecialType.System_Void)
            {
                // Never look for ReturnsAwaitableToVoidOrInt on int32 or void
                returnsTaskOrTaskOfInt = ReturnsAwaitableToVoidOrInt(method, bag);
                if (!returnsTaskOrTaskOfInt)
                {
                    return (false, false);
                }
            }

            if (method.RefKind != RefKind.None)
            {
                return (false, returnsTaskOrTaskOfInt);
            }

            if (method.Parameters.Length == 0)
            {
                return (true, returnsTaskOrTaskOfInt);
            }

            if (method.Parameters.Length > 1)
            {
                return (false, returnsTaskOrTaskOfInt);
            }

            if (!method.ParameterRefKinds.IsDefault)
            {
                return (false, returnsTaskOrTaskOfInt);
            }

            var firstType = method.Parameters[0].Type;
            if (firstType.TypeKind != TypeKind.Array)
            {
                return (false, returnsTaskOrTaskOfInt);
            }

            var array = (ArrayTypeSymbol)firstType.TypeSymbol;
            return (array.IsSZArray && array.ElementType.SpecialType == SpecialType.System_String, returnsTaskOrTaskOfInt);
        }

        internal override bool IsUnreferencedAssemblyIdentityDiagnosticCode(int code)
            => code == (int)ErrorCode.ERR_NoTypeDef;

        internal class EntryPoint
        {
            public readonly MethodSymbol MethodSymbol;
            public readonly ImmutableArray<Diagnostic> Diagnostics;

            public EntryPoint(MethodSymbol methodSymbol, ImmutableArray<Diagnostic> diagnostics)
            {
                this.MethodSymbol = methodSymbol;
                this.Diagnostics = diagnostics;
            }
        }

        internal bool MightContainNoPiaLocalTypes()
        {
            return SourceAssembly.MightContainNoPiaLocalTypes();
        }

        // NOTE(cyrusn): There is a bit of a discoverability problem with this method and the same
        // named method in SyntaxTreeSemanticModel.  Technically, i believe these are the appropriate
        // locations for these methods.  This method has no dependencies on anything but the
        // compilation, while the other method needs a bindings object to determine what bound node
        // an expression syntax binds to.  Perhaps when we document these methods we should explain
        // where a user can find the other.
        public Conversion ClassifyConversion(ITypeSymbol source, ITypeSymbol destination)
        {
            // Note that it is possible for there to be both an implicit user-defined conversion
            // and an explicit built-in conversion from source to destination. In that scenario
            // this method returns the implicit conversion.

            if ((object)source == null)
            {
                throw new ArgumentNullException(nameof(source));
            }

            if ((object)destination == null)
            {
                throw new ArgumentNullException(nameof(destination));
            }

            var cssource = source.EnsureCSharpSymbolOrNull<ITypeSymbol, TypeSymbol>(nameof(source));
            var csdest = destination.EnsureCSharpSymbolOrNull<ITypeSymbol, TypeSymbol>(nameof(destination));

            HashSet<DiagnosticInfo> useSiteDiagnostics = null;
            return Conversions.ClassifyConversionFromType(cssource, csdest, ref useSiteDiagnostics);
        }

        /// <summary>
        /// Classifies a conversion from <paramref name="source"/> to <paramref name="destination"/> according
        /// to this compilation's programming language.
        /// </summary>
        /// <param name="source">Source type of value to be converted</param>
        /// <param name="destination">Destination type of value to be converted</param>
        /// <returns>A <see cref="CommonConversion"/> that classifies the conversion from the
        /// <paramref name="source"/> type to the <paramref name="destination"/> type.</returns>
        public override CommonConversion ClassifyCommonConversion(ITypeSymbol source, ITypeSymbol destination)
        {
            return ClassifyConversion(source, destination).ToCommonConversion();
        }

        internal override IConvertibleConversion ClassifyConvertibleConversion(IOperation source, ITypeSymbol destination, out Optional<object> constantValue)
        {
            constantValue = default;

            if (destination is null)
            {
                return Conversion.NoConversion;
            }

            ITypeSymbol sourceType = source.Type;

            if (sourceType is null)
            {
                if (source.ConstantValue.HasValue && source.ConstantValue.Value is null && destination.IsReferenceType)
                {
                    constantValue = source.ConstantValue;
                    return Conversion.DefaultOrNullLiteral;
                }

                return Conversion.NoConversion;
            }

            Conversion result = ClassifyConversion(sourceType, destination);

            if (result.IsReference && source.ConstantValue.HasValue && source.ConstantValue.Value is null)
            {
                constantValue = source.ConstantValue;
            }

            return result;
        }

        /// <summary>
        /// Returns a new ArrayTypeSymbol representing an array type tied to the base types of the
        /// COR Library in this Compilation.
        /// </summary>
        internal ArrayTypeSymbol CreateArrayTypeSymbol(TypeSymbol elementType, int rank = 1)
        {
            if ((object)elementType == null)
            {
                throw new ArgumentNullException(nameof(elementType));
            }

            return ArrayTypeSymbol.CreateCSharpArray(this.Assembly, TypeSymbolWithAnnotations.Create(elementType), rank);
        }

        /// <summary>
        /// Returns a new PointerTypeSymbol representing a pointer type tied to a type in this Compilation.
        /// </summary>
        internal PointerTypeSymbol CreatePointerTypeSymbol(TypeSymbol elementType)
        {
            if ((object)elementType == null)
            {
                throw new ArgumentNullException(nameof(elementType));
            }

            return new PointerTypeSymbol(TypeSymbolWithAnnotations.Create(elementType));
        }

        #endregion

        #region Binding

        /// <summary>
        /// Gets a new SyntaxTreeSemanticModel for the specified syntax tree.
        /// </summary>
        public new SemanticModel GetSemanticModel(SyntaxTree syntaxTree, bool ignoreAccessibility)
        {
            if (syntaxTree == null)
            {
                throw new ArgumentNullException(nameof(syntaxTree));
            }

            if (!_syntaxAndDeclarations.GetLazyState().RootNamespaces.ContainsKey(syntaxTree))
            {
                throw new ArgumentException(CSharpResources.SyntaxTreeNotFound, nameof(syntaxTree));
            }

            return new SyntaxTreeSemanticModel(this, (SyntaxTree)syntaxTree, ignoreAccessibility);
        }

        // When building symbols from the declaration table (lazily), or inside a type, or when
        // compiling a method body, we may not have a BinderContext in hand for the enclosing
        // scopes.  Therefore, we build them when needed (and cache them) using a ContextBuilder.
        // Since a ContextBuilder is only a cache, and the identity of the ContextBuilders and
        // BinderContexts have no semantic meaning, we can reuse them or rebuild them, whichever is
        // most convenient.  We store them using weak references so that GC pressure will cause them
        // to be recycled.
        private WeakReference<BinderFactory>[] _binderFactories;

        internal BinderFactory GetBinderFactory(SyntaxTree syntaxTree)
        {
            var treeNum = GetSyntaxTreeOrdinal(syntaxTree);
            var binderFactories = _binderFactories;
            if (binderFactories == null)
            {
                binderFactories = new WeakReference<BinderFactory>[this.SyntaxTrees.Length];
                binderFactories = Interlocked.CompareExchange(ref _binderFactories, binderFactories, null) ?? binderFactories;
            }

            BinderFactory previousFactory;
            var previousWeakReference = binderFactories[treeNum];
            if (previousWeakReference != null && previousWeakReference.TryGetTarget(out previousFactory))
            {
                return previousFactory;
            }

            return AddNewFactory(syntaxTree, ref binderFactories[treeNum]);
        }

        private BinderFactory AddNewFactory(SyntaxTree syntaxTree, ref WeakReference<BinderFactory> slot)
        {
            var newFactory = new BinderFactory(this, syntaxTree);
            var newWeakReference = new WeakReference<BinderFactory>(newFactory);

            while (true)
            {
                BinderFactory previousFactory;
                WeakReference<BinderFactory> previousWeakReference = slot;
                if (previousWeakReference != null && previousWeakReference.TryGetTarget(out previousFactory))
                {
                    return previousFactory;
                }

                if (Interlocked.CompareExchange(ref slot, newWeakReference, previousWeakReference) == previousWeakReference)
                {
                    return newFactory;
                }
            }
        }

        internal Binder GetBinder(CSharpSyntaxNode syntax)
        {
            return GetBinderFactory(syntax.SyntaxTree).GetBinder(syntax);
        }

        /// <summary>
        /// Returns imported symbols for the given declaration.
        /// </summary>
        internal Imports GetImports(SingleNamespaceDeclaration declaration)
        {
            return GetBinderFactory(declaration.SyntaxReference.SyntaxTree).GetImportsBinder((CSharpSyntaxNode)declaration.SyntaxReference.GetSyntax()).GetImports(basesBeingResolved: null);
        }

        private AliasSymbol CreateGlobalNamespaceAlias()
        {
            return AliasSymbol.CreateGlobalNamespaceAlias(this.GlobalNamespace, new InContainerBinder(this.GlobalNamespace, new BuckStopsHereBinder(this)));
        }

        private void CompleteTree(SyntaxTree tree)
        {
            if (_lazyCompilationUnitCompletedTrees == null) Interlocked.CompareExchange(ref _lazyCompilationUnitCompletedTrees, new HashSet<SyntaxTree>(), null);
            lock (_lazyCompilationUnitCompletedTrees)
            {
                if (_lazyCompilationUnitCompletedTrees.Add(tree))
                {
                    // signal the end of the compilation unit
                    EventQueue.TryEnqueue(new CompilationUnitCompletedEvent(this, tree));

                    if (_lazyCompilationUnitCompletedTrees.Count == this.SyntaxTrees.Length)
                    {
                        // if that was the last tree, signal the end of compilation
                        CompleteCompilationEventQueue_NoLock();
                    }
                }
            }
        }

        internal override void ReportUnusedImports(SyntaxTree filterTree, DiagnosticBag diagnostics, CancellationToken cancellationToken)
        {
            if (_lazyImportInfos != null && filterTree?.Options.DocumentationMode != DocumentationMode.None)
            {
                foreach (ImportInfo info in _lazyImportInfos)
                {
                    cancellationToken.ThrowIfCancellationRequested();

                    SyntaxTree infoTree = info.Tree;
                    if ((filterTree == null || filterTree == infoTree) && infoTree.Options.DocumentationMode != DocumentationMode.None)
                    {
                        TextSpan infoSpan = info.Span;
                        if (!this.IsImportDirectiveUsed(infoTree, infoSpan.Start))
                        {
                            ErrorCode code = info.Kind == SyntaxKind.ExternAliasDirective
                                ? ErrorCode.HDN_UnusedExternAlias
                                : ErrorCode.HDN_UnusedUsingDirective;
                            diagnostics.Add(code, infoTree.GetLocation(infoSpan));
                        }
                    }
                }
            }

            CompleteTrees(filterTree);
        }

        internal override void CompleteTrees(SyntaxTree filterTree)
        {
            // By definition, a tree is complete when all of its compiler diagnostics have been reported.
            // Since unused imports are the last thing we compute and report, a tree is complete when
            // the unused imports have been reported.
            if (EventQueue != null)
            {
                if (filterTree != null)
                {
                    CompleteTree(filterTree);
                }
                else
                {
                    foreach (var tree in this.SyntaxTrees)
                    {
                        CompleteTree(tree);
                    }
                }
            }
        }

        internal void RecordImport(UsingDirectiveSyntax syntax)
        {
            RecordImportInternal(syntax);
        }

        internal void RecordImport(ExternAliasDirectiveSyntax syntax)
        {
            RecordImportInternal(syntax);
        }

        private void RecordImportInternal(CSharpSyntaxNode syntax)
        {
            LazyInitializer.EnsureInitialized(ref _lazyImportInfos).
                Add(new ImportInfo(syntax.SyntaxTree, syntax.Kind(), syntax.Span));
        }

        private struct ImportInfo : IEquatable<ImportInfo>
        {
            public readonly SyntaxTree Tree;
            public readonly SyntaxKind Kind;
            public readonly TextSpan Span;

            public ImportInfo(SyntaxTree tree, SyntaxKind kind, TextSpan span)
            {
                this.Tree = tree;
                this.Kind = kind;
                this.Span = span;
            }

            public override bool Equals(object obj)
            {
                return (obj is ImportInfo) && Equals((ImportInfo)obj);
            }

            public bool Equals(ImportInfo other)
            {
                return
                    other.Kind == this.Kind &&
                    other.Tree == this.Tree &&
                    other.Span == this.Span;
            }

            public override int GetHashCode()
            {
                return Hash.Combine(Tree, Span.Start);
            }
        }

        #endregion

        #region Diagnostics

        internal override CommonMessageProvider MessageProvider
        {
            get { return _syntaxAndDeclarations.MessageProvider; }
        }

        /// <summary>
        /// The bag in which semantic analysis should deposit its diagnostics.
        /// </summary>
        internal DiagnosticBag DeclarationDiagnostics
        {
            get
            {
                // We should only be placing diagnostics in this bag until
                // we are done gathering declaration diagnostics. Assert that is
                // the case. But since we have bugs (see https://github.com/dotnet/roslyn/issues/846)
                // we disable the assertion until they are fixed.
                Debug.Assert(!_declarationDiagnosticsFrozen || true);
                if (_lazyDeclarationDiagnostics == null)
                {
                    var diagnostics = new DiagnosticBag();
                    Interlocked.CompareExchange(ref _lazyDeclarationDiagnostics, diagnostics, null);
                }

                return _lazyDeclarationDiagnostics;
            }
        }

        private DiagnosticBag _lazyDeclarationDiagnostics;
        private bool _declarationDiagnosticsFrozen;

        /// <summary>
        /// A bag in which diagnostics that should be reported after code gen can be deposited.
        /// </summary>
        internal DiagnosticBag AdditionalCodegenWarnings
        {
            get
            {
                return _additionalCodegenWarnings;
            }
        }

        private readonly DiagnosticBag _additionalCodegenWarnings = new DiagnosticBag();

        internal DeclarationTable Declarations
        {
            get
            {
                return _syntaxAndDeclarations.GetLazyState().DeclarationTable;
            }
        }

        internal MergedNamespaceDeclaration MergedRootDeclaration
        {
            get
            {
                return Declarations.GetMergedRoot(this);
            }
        }

        /// <summary>
        /// Gets the diagnostics produced during the parsing stage of a compilation. There are no diagnostics for declarations or accessor or
        /// method bodies, for example.
        /// </summary>
        public override ImmutableArray<Diagnostic> GetParseDiagnostics(CancellationToken cancellationToken = default(CancellationToken))
        {
            return GetDiagnostics(CompilationStage.Parse, false, cancellationToken);
        }

        /// <summary>
        /// Gets the diagnostics produced during symbol declaration headers.  There are no diagnostics for accessor or
        /// method bodies, for example.
        /// </summary>
        public override ImmutableArray<Diagnostic> GetDeclarationDiagnostics(CancellationToken cancellationToken = default(CancellationToken))
        {
            return GetDiagnostics(CompilationStage.Declare, false, cancellationToken);
        }

        /// <summary>
        /// Gets the diagnostics produced during the analysis of method bodies and field initializers.
        /// </summary>
        public override ImmutableArray<Diagnostic> GetMethodBodyDiagnostics(CancellationToken cancellationToken = default(CancellationToken))
        {
            return GetDiagnostics(CompilationStage.Compile, false, cancellationToken);
        }

        /// <summary>
        /// Gets the all the diagnostics for the compilation, including syntax, declaration, and binding. Does not
        /// include any diagnostics that might be produced during emit.
        /// </summary>
        public override ImmutableArray<Diagnostic> GetDiagnostics(CancellationToken cancellationToken = default(CancellationToken))
        {
            return GetDiagnostics(DefaultDiagnosticsStage, true, cancellationToken);
        }

        internal ImmutableArray<Diagnostic> GetDiagnostics(CompilationStage stage, bool includeEarlierStages, CancellationToken cancellationToken)
        {
            var diagnostics = DiagnosticBag.GetInstance();
            GetDiagnostics(stage, includeEarlierStages, diagnostics, cancellationToken);
            return diagnostics.ToReadOnlyAndFree();
        }

        internal override void GetDiagnostics(CompilationStage stage, bool includeEarlierStages, DiagnosticBag diagnostics, CancellationToken cancellationToken = default)
        {
            var builder = DiagnosticBag.GetInstance();

            if (stage == CompilationStage.Parse || (stage > CompilationStage.Parse && includeEarlierStages))
            {
                var syntaxTrees = this.SyntaxTrees;
                if (this.Options.ConcurrentBuild)
                {
                    var parallelOptions = cancellationToken.CanBeCanceled
                                        ? new ParallelOptions() { CancellationToken = cancellationToken }
                                        : DefaultParallelOptions;

                    Parallel.For(0, syntaxTrees.Length, parallelOptions,
                        UICultureUtilities.WithCurrentUICulture<int>(i =>
                        {
                            var syntaxTree = syntaxTrees[i];
                            AppendLoadDirectiveDiagnostics(builder, _syntaxAndDeclarations, syntaxTree);
                            builder.AddRange(syntaxTree.GetDiagnostics(cancellationToken));
                        }));
                }
                else
                {
                    foreach (var syntaxTree in syntaxTrees)
                    {
                        cancellationToken.ThrowIfCancellationRequested();
                        AppendLoadDirectiveDiagnostics(builder, _syntaxAndDeclarations, syntaxTree);

                        cancellationToken.ThrowIfCancellationRequested();
                        builder.AddRange(syntaxTree.GetDiagnostics(cancellationToken));
                    }
                }

                var parseOptionsReported = new HashSet<ParseOptions>();
                foreach (var syntaxTree in syntaxTrees)
                {
                    cancellationToken.ThrowIfCancellationRequested();
                    if (!syntaxTree.Options.Errors.IsDefaultOrEmpty && parseOptionsReported.Add(syntaxTree.Options))
                    {
                        var location = syntaxTree.GetLocation(TextSpan.FromBounds(0, 0));
                        foreach (var error in syntaxTree.Options.Errors)
                        {
                            builder.Add(error.WithLocation(location));
                        }
                    }
                }
            }

            if (stage == CompilationStage.Declare || stage > CompilationStage.Declare && includeEarlierStages)
            {
                CheckAssemblyName(builder);
                builder.AddRange(Options.Errors);

                cancellationToken.ThrowIfCancellationRequested();

                // the set of diagnostics related to establishing references.
                builder.AddRange(GetBoundReferenceManager().Diagnostics);

                cancellationToken.ThrowIfCancellationRequested();

                builder.AddRange(GetSourceDeclarationDiagnostics(cancellationToken: cancellationToken));

                if (EventQueue != null && SyntaxTrees.Length == 0)
                {
                    EnsureCompilationEventQueueCompleted();
                }
            }

            cancellationToken.ThrowIfCancellationRequested();

            if (stage == CompilationStage.Compile || stage > CompilationStage.Compile && includeEarlierStages)
            {
                var methodBodyDiagnostics = DiagnosticBag.GetInstance();
                GetDiagnosticsForAllMethodBodies(methodBodyDiagnostics, cancellationToken);
                builder.AddRangeAndFree(methodBodyDiagnostics);
            }

            // Before returning diagnostics, we filter warnings
            // to honor the compiler options (e.g., /nowarn, /warnaserror and /warn) and the pragmas.
            FilterAndAppendAndFreeDiagnostics(diagnostics, ref builder);
        }

        private static void AppendLoadDirectiveDiagnostics(DiagnosticBag builder, SyntaxAndDeclarationManager syntaxAndDeclarations, SyntaxTree syntaxTree, Func<IEnumerable<Diagnostic>, IEnumerable<Diagnostic>> locationFilterOpt = null)
        {
            ImmutableArray<LoadDirective> loadDirectives;
            if (syntaxAndDeclarations.GetLazyState().LoadDirectiveMap.TryGetValue(syntaxTree, out loadDirectives))
            {
                Debug.Assert(!loadDirectives.IsEmpty);
                foreach (var directive in loadDirectives)
                {
                    IEnumerable<Diagnostic> diagnostics = directive.Diagnostics;
                    if (locationFilterOpt != null)
                    {
                        diagnostics = locationFilterOpt(diagnostics);
                    }
                    builder.AddRange(diagnostics);
                }
            }
        }

        // Do the steps in compilation to get the method body diagnostics, but don't actually generate
        // IL or emit an assembly.
        private void GetDiagnosticsForAllMethodBodies(DiagnosticBag diagnostics, CancellationToken cancellationToken)
        {
            MethodCompiler.CompileMethodBodies(
                compilation: this,
                moduleBeingBuiltOpt: null,
                emittingPdb: false,
                emitTestCoverageData: false,
                hasDeclarationErrors: false,
                diagnostics: diagnostics,
                filterOpt: null,
                cancellationToken: cancellationToken);

            DocumentationCommentCompiler.WriteDocumentationCommentXml(this, null, null, diagnostics, cancellationToken);
            this.ReportUnusedImports(null, diagnostics, cancellationToken);
        }

        private static bool IsDefinedOrImplementedInSourceTree(Symbol symbol, SyntaxTree tree, TextSpan? span)
        {
            if (symbol.IsDefinedInSourceTree(tree, span))
            {
                return true;
            }

            if (symbol.Kind == SymbolKind.Method && symbol.IsImplicitlyDeclared && ((MethodSymbol)symbol).MethodKind == MethodKind.Constructor)
            {
                // Include implicitly declared constructor if containing type is included
                return IsDefinedOrImplementedInSourceTree(symbol.ContainingType, tree, span);
            }

            return false;
        }

        private ImmutableArray<Diagnostic> GetDiagnosticsForMethodBodiesInTree(SyntaxTree tree, TextSpan? span, CancellationToken cancellationToken)
        {
            DiagnosticBag diagnostics = DiagnosticBag.GetInstance();

            MethodCompiler.CompileMethodBodies(
                compilation: this,
                moduleBeingBuiltOpt: null,
                emittingPdb: false,
                emitTestCoverageData: false,
                hasDeclarationErrors: false,
                diagnostics: diagnostics,
                filterOpt: s => IsDefinedOrImplementedInSourceTree(s, tree, span),
                cancellationToken: cancellationToken);

            DocumentationCommentCompiler.WriteDocumentationCommentXml(this, null, null, diagnostics, cancellationToken, tree, span);

            // Report unused directives only if computing diagnostics for the entire tree.
            // Otherwise we cannot determine if a particular directive is used outside of the given sub-span within the tree.
            if (!span.HasValue || span.Value == tree.GetRoot(cancellationToken).FullSpan)
            {
                ReportUnusedImports(tree, diagnostics, cancellationToken);
            }

            return diagnostics.ToReadOnlyAndFree();
        }

        private ImmutableArray<Diagnostic> GetSourceDeclarationDiagnostics(SyntaxTree syntaxTree = null, TextSpan? filterSpanWithinTree = null, Func<IEnumerable<Diagnostic>, SyntaxTree, TextSpan?, IEnumerable<Diagnostic>> locationFilterOpt = null, CancellationToken cancellationToken = default(CancellationToken))
        {
            GlobalImports.Complete(cancellationToken);

            SourceLocation location = null;
            if (syntaxTree != null)
            {
                var root = syntaxTree.GetRoot(cancellationToken);
                location = filterSpanWithinTree.HasValue ?
                    new SourceLocation(syntaxTree, filterSpanWithinTree.Value) :
                    new SourceLocation(root);
            }

            Assembly.ForceComplete(location, cancellationToken);

            if (syntaxTree is null)
            {
                // Don't freeze the compilation if we're getting
                // diagnositcs for a single tree
                _declarationDiagnosticsFrozen = true;

                // Also freeze generated attribute flags.
                // Symbols bound after getting the declaration
                // diagnostics shouldn't need to modify the flags.
                _needsGeneratedAttributes_IsFrozen = true;
            }

            var result = _lazyDeclarationDiagnostics?.AsEnumerable() ?? Enumerable.Empty<Diagnostic>();

            if (locationFilterOpt != null)
            {
                Debug.Assert(syntaxTree != null);
                result = locationFilterOpt(result, syntaxTree, filterSpanWithinTree);
            }

            // NOTE: Concatenate the CLS diagnostics *after* filtering by tree/span, because they're already filtered.
            ImmutableArray<Diagnostic> clsDiagnostics = GetClsComplianceDiagnostics(syntaxTree, filterSpanWithinTree, cancellationToken);

            return result.AsImmutable().Concat(clsDiagnostics);
        }

        private ImmutableArray<Diagnostic> GetClsComplianceDiagnostics(SyntaxTree syntaxTree, TextSpan? filterSpanWithinTree, CancellationToken cancellationToken)
        {
            if (syntaxTree != null)
            {
                var builder = DiagnosticBag.GetInstance();
                ClsComplianceChecker.CheckCompliance(this, builder, cancellationToken, syntaxTree, filterSpanWithinTree);
                return builder.ToReadOnlyAndFree();
            }

            if (_lazyClsComplianceDiagnostics.IsDefault)
            {
                var builder = DiagnosticBag.GetInstance();
                ClsComplianceChecker.CheckCompliance(this, builder, cancellationToken);
                ImmutableInterlocked.InterlockedInitialize(ref _lazyClsComplianceDiagnostics, builder.ToReadOnlyAndFree());
            }

            Debug.Assert(!_lazyClsComplianceDiagnostics.IsDefault);
            return _lazyClsComplianceDiagnostics;
        }

        private static IEnumerable<Diagnostic> FilterDiagnosticsByLocation(IEnumerable<Diagnostic> diagnostics, SyntaxTree tree, TextSpan? filterSpanWithinTree)
        {
            foreach (var diagnostic in diagnostics)
            {
                if (diagnostic.HasIntersectingLocation(tree, filterSpanWithinTree))
                {
                    yield return diagnostic;
                }
            }
        }

        internal ImmutableArray<Diagnostic> GetDiagnosticsForSyntaxTree(
            CompilationStage stage,
            SyntaxTree syntaxTree,
            TextSpan? filterSpanWithinTree,
            bool includeEarlierStages,
            CancellationToken cancellationToken = default(CancellationToken))
        {
            cancellationToken.ThrowIfCancellationRequested();

            var builder = DiagnosticBag.GetInstance();
            if (stage == CompilationStage.Parse || (stage > CompilationStage.Parse && includeEarlierStages))
            {
                AppendLoadDirectiveDiagnostics(builder, _syntaxAndDeclarations, syntaxTree,
                    diagnostics => FilterDiagnosticsByLocation(diagnostics, syntaxTree, filterSpanWithinTree));

                var syntaxDiagnostics = syntaxTree.GetDiagnostics();
                syntaxDiagnostics = FilterDiagnosticsByLocation(syntaxDiagnostics, syntaxTree, filterSpanWithinTree);
                builder.AddRange(syntaxDiagnostics);
            }

            cancellationToken.ThrowIfCancellationRequested();
            if (stage == CompilationStage.Declare || (stage > CompilationStage.Declare && includeEarlierStages))
            {
                var declarationDiagnostics = GetSourceDeclarationDiagnostics(syntaxTree, filterSpanWithinTree, FilterDiagnosticsByLocation, cancellationToken);
                // re-enabling/fixing the below assert is tracked by https://github.com/dotnet/roslyn/issues/21020
                // Debug.Assert(declarationDiagnostics.All(d => d.HasIntersectingLocation(syntaxTree, filterSpanWithinTree)));
                builder.AddRange(declarationDiagnostics);
            }

            cancellationToken.ThrowIfCancellationRequested();

            if (stage == CompilationStage.Compile || (stage > CompilationStage.Compile && includeEarlierStages))
            {
                //remove some errors that don't have locations in the tree, like "no suitable main method."
                //Members in trees other than the one being examined are not compiled. This includes field
                //initializers which can result in 'field is never initialized' warnings for fields in partial
                //types when the field is in a different source file than the one for which we're getting diagnostics.
                //For that reason the bag must be also filtered by tree.
                IEnumerable<Diagnostic> methodBodyDiagnostics = GetDiagnosticsForMethodBodiesInTree(syntaxTree, filterSpanWithinTree, cancellationToken);

                // TODO: Enable the below commented assert and remove the filtering code in the next line.
                //       GetDiagnosticsForMethodBodiesInTree seems to be returning diagnostics with locations that don't satisfy the filter tree/span, this must be fixed.
                // Debug.Assert(methodBodyDiagnostics.All(d => DiagnosticContainsLocation(d, syntaxTree, filterSpanWithinTree)));
                methodBodyDiagnostics = FilterDiagnosticsByLocation(methodBodyDiagnostics, syntaxTree, filterSpanWithinTree);

                builder.AddRange(methodBodyDiagnostics);
            }

            // Before returning diagnostics, we filter warnings
            // to honor the compiler options (/nowarn, /warnaserror and /warn) and the pragmas.
            var result = DiagnosticBag.GetInstance();
            FilterAndAppendAndFreeDiagnostics(result, ref builder);
            return result.ToReadOnlyAndFree<Diagnostic>();
        }

        #endregion

        #region Resources

        protected override void AppendDefaultVersionResource(Stream resourceStream)
        {
            var sourceAssembly = SourceAssembly;
            string fileVersion = sourceAssembly.FileVersion ?? sourceAssembly.Identity.Version.ToString();

            Win32ResourceConversions.AppendVersionToResourceStream(resourceStream,
                !this.Options.OutputKind.IsApplication(),
                fileVersion: fileVersion,
                originalFileName: this.SourceModule.Name,
                internalName: this.SourceModule.Name,
                productVersion: sourceAssembly.InformationalVersion ?? fileVersion,
                fileDescription: sourceAssembly.Title ?? " ", //alink would give this a blank if nothing was supplied.
                assemblyVersion: sourceAssembly.Identity.Version,
                legalCopyright: sourceAssembly.Copyright ?? " ", //alink would give this a blank if nothing was supplied.
                legalTrademarks: sourceAssembly.Trademark,
                productName: sourceAssembly.Product,
                comments: sourceAssembly.Description,
                companyName: sourceAssembly.Company);
        }

        #endregion

        #region Emit

        internal override byte LinkerMajorVersion => 0x30;

        internal override bool IsDelaySigned
        {
            get { return SourceAssembly.IsDelaySigned; }
        }

        internal override StrongNameKeys StrongNameKeys
        {
            get { return SourceAssembly.StrongNameKeys; }
        }

        internal override CommonPEModuleBuilder CreateModuleBuilder(
            EmitOptions emitOptions,
            IMethodSymbol debugEntryPoint,
            Stream sourceLinkStream,
            IEnumerable<EmbeddedText> embeddedTexts,
            IEnumerable<ResourceDescription> manifestResources,
            CompilationTestData testData,
            DiagnosticBag diagnostics,
            CancellationToken cancellationToken)
        {
            Debug.Assert(!IsSubmission || HasCodeToEmit());

            string runtimeMDVersion = GetRuntimeMetadataVersion(emitOptions, diagnostics);
            if (runtimeMDVersion == null)
            {
                return null;
            }

            var moduleProps = ConstructModuleSerializationProperties(emitOptions, runtimeMDVersion);

            if (manifestResources == null)
            {
                manifestResources = SpecializedCollections.EmptyEnumerable<ResourceDescription>();
            }

            PEModuleBuilder moduleBeingBuilt;
            if (_options.OutputKind.IsNetModule())
            {
                moduleBeingBuilt = new PENetModuleBuilder(
                    (SourceModuleSymbol)SourceModule,
                    emitOptions,
                    moduleProps,
                    manifestResources);
            }
            else
            {
                var kind = _options.OutputKind.IsValid() ? _options.OutputKind : OutputKind.DynamicallyLinkedLibrary;
                moduleBeingBuilt = new PEAssemblyBuilder(
                    SourceAssembly,
                    emitOptions,
                    kind,
                    moduleProps,
                    manifestResources);
            }

            if (debugEntryPoint != null)
            {
                moduleBeingBuilt.SetDebugEntryPoint((MethodSymbol)debugEntryPoint, diagnostics);
            }

            moduleBeingBuilt.SourceLinkStreamOpt = sourceLinkStream;

            if (embeddedTexts != null)
            {
                moduleBeingBuilt.EmbeddedTexts = embeddedTexts;
            }

            // testData is only passed when running tests.
            if (testData != null)
            {
                moduleBeingBuilt.SetMethodTestData(testData.Methods);
                testData.Module = moduleBeingBuilt;
            }

            return moduleBeingBuilt;
        }

        internal override bool CompileMethods(
            CommonPEModuleBuilder moduleBuilder,
            bool emittingPdb,
            bool emitMetadataOnly,
            bool emitTestCoverageData,
            DiagnosticBag diagnostics,
            Predicate<ISymbol> filterOpt,
            CancellationToken cancellationToken)
        {
            // The diagnostics should include syntax and declaration errors. We insert these before calling Emitter.Emit, so that the emitter
            // does not attempt to emit if there are declaration errors (but we do insert all errors from method body binding...)
            PooledHashSet<int> excludeDiagnostics = null;
            if (emitMetadataOnly)
            {
                excludeDiagnostics = PooledHashSet<int>.GetInstance();
                excludeDiagnostics.Add((int)ErrorCode.ERR_ConcreteMissingBody);
            }
            bool hasDeclarationErrors = !FilterAndAppendDiagnostics(diagnostics, GetDiagnostics(CompilationStage.Declare, true, cancellationToken), excludeDiagnostics);
            excludeDiagnostics?.Free();

            // TODO (tomat): NoPIA:
            // EmbeddedSymbolManager.MarkAllDeferredSymbolsAsReferenced(this)

            var moduleBeingBuilt = (PEModuleBuilder)moduleBuilder;

            if (emitMetadataOnly)
            {
                if (hasDeclarationErrors)
                {
                    return false;
                }

                if (moduleBeingBuilt.SourceModule.HasBadAttributes)
                {
                    // If there were errors but no declaration diagnostics, explicitly add a "Failed to emit module" error.
                    diagnostics.Add(ErrorCode.ERR_ModuleEmitFailure, NoLocation.Singleton, ((Cci.INamedEntity)moduleBeingBuilt).Name);
                    return false;
                }

                SynthesizedMetadataCompiler.ProcessSynthesizedMembers(this, moduleBeingBuilt, cancellationToken);
            }
            else
            {
                if ((emittingPdb || emitTestCoverageData) &&
                    !CreateDebugDocuments(moduleBeingBuilt.DebugDocumentsBuilder, moduleBeingBuilt.EmbeddedTexts, diagnostics))
                {
                    return false;
                }

                // Perform initial bind of method bodies in spite of earlier errors. This is the same
                // behavior as when calling GetDiagnostics()

                // Use a temporary bag so we don't have to refilter pre-existing diagnostics.
                DiagnosticBag methodBodyDiagnosticBag = DiagnosticBag.GetInstance();

                MethodCompiler.CompileMethodBodies(
                    this,
                    moduleBeingBuilt,
                    emittingPdb,
                    emitTestCoverageData,
                    hasDeclarationErrors,
                    diagnostics: methodBodyDiagnosticBag,
                    filterOpt: filterOpt,
                    cancellationToken: cancellationToken);

                bool hasMethodBodyErrorOrWarningAsError = !FilterAndAppendAndFreeDiagnostics(diagnostics, ref methodBodyDiagnosticBag);

                if (hasDeclarationErrors || hasMethodBodyErrorOrWarningAsError)
                {
                    return false;
                }
            }

            return true;
        }

        internal override bool GenerateResourcesAndDocumentationComments(
            CommonPEModuleBuilder moduleBuilder,
            Stream xmlDocStream,
            Stream win32Resources,
            string outputNameOverride,
            DiagnosticBag diagnostics,
            CancellationToken cancellationToken)
        {
            // Use a temporary bag so we don't have to refilter pre-existing diagnostics.
            var resourceDiagnostics = DiagnosticBag.GetInstance();

            SetupWin32Resources(moduleBuilder, win32Resources, resourceDiagnostics);

            ReportManifestResourceDuplicates(
                moduleBuilder.ManifestResources,
                SourceAssembly.Modules.Skip(1).Select(m => m.Name),   //all modules except the first one
                AddedModulesResourceNames(resourceDiagnostics),
                resourceDiagnostics);

            if (!FilterAndAppendAndFreeDiagnostics(diagnostics, ref resourceDiagnostics))
            {
                return false;
            }

            cancellationToken.ThrowIfCancellationRequested();

            // Use a temporary bag so we don't have to refilter pre-existing diagnostics.
            var xmlDiagnostics = DiagnosticBag.GetInstance();

            string assemblyName = FileNameUtilities.ChangeExtension(outputNameOverride, extension: null);
            DocumentationCommentCompiler.WriteDocumentationCommentXml(this, assemblyName, xmlDocStream, xmlDiagnostics, cancellationToken);

            return FilterAndAppendAndFreeDiagnostics(diagnostics, ref xmlDiagnostics);
        }

        private IEnumerable<string> AddedModulesResourceNames(DiagnosticBag diagnostics)
        {
            ImmutableArray<ModuleSymbol> modules = SourceAssembly.Modules;

            for (int i = 1; i < modules.Length; i++)
            {
                var m = (Symbols.Metadata.PE.PEModuleSymbol)modules[i];
                ImmutableArray<EmbeddedResource> resources;

                try
                {
                    resources = m.Module.GetEmbeddedResourcesOrThrow();
                }
                catch (BadImageFormatException)
                {
                    diagnostics.Add(new CSDiagnosticInfo(ErrorCode.ERR_BindToBogus, m), NoLocation.Singleton);
                    continue;
                }

                foreach (var resource in resources)
                {
                    yield return resource.Name;
                }
            }
        }

        internal override EmitDifferenceResult EmitDifference(
            EmitBaseline baseline,
            IEnumerable<SemanticEdit> edits,
            Func<ISymbol, bool> isAddedSymbol,
            Stream metadataStream,
            Stream ilStream,
            Stream pdbStream,
            ICollection<MethodDefinitionHandle> updatedMethods,
            CompilationTestData testData,
            CancellationToken cancellationToken)
        {
            return EmitHelpers.EmitDifference(
                this,
                baseline,
                edits,
                isAddedSymbol,
                metadataStream,
                ilStream,
                pdbStream,
                updatedMethods,
                testData,
                cancellationToken);
        }

        internal string GetRuntimeMetadataVersion(EmitOptions emitOptions, DiagnosticBag diagnostics)
        {
            string runtimeMDVersion = GetRuntimeMetadataVersion(emitOptions);
            if (runtimeMDVersion != null)
            {
                return runtimeMDVersion;
            }

            DiagnosticBag runtimeMDVersionDiagnostics = DiagnosticBag.GetInstance();
            runtimeMDVersionDiagnostics.Add(ErrorCode.WRN_NoRuntimeMetadataVersion, NoLocation.Singleton);
            if (!FilterAndAppendAndFreeDiagnostics(diagnostics, ref runtimeMDVersionDiagnostics))
            {
                return null;
            }

            return string.Empty; //prevent emitter from crashing.
        }

        private string GetRuntimeMetadataVersion(EmitOptions emitOptions)
        {
            var corAssembly = Assembly.CorLibrary as Symbols.Metadata.PE.PEAssemblySymbol;

            if ((object)corAssembly != null)
            {
                return corAssembly.Assembly.ManifestModule.MetadataVersion;
            }

            return emitOptions.RuntimeMetadataVersion;
        }

        internal override void AddDebugSourceDocumentsForChecksumDirectives(
            DebugDocumentsBuilder documentsBuilder,
            SyntaxTree tree,
            DiagnosticBag diagnostics)
        {
            var checksumDirectives = tree.GetRoot().GetDirectives(d => d.Kind() == SyntaxKind.PragmaChecksumDirectiveTrivia &&
                                                                 !d.ContainsDiagnostics);

            foreach (var directive in checksumDirectives)
            {
                var checksumDirective = (PragmaChecksumDirectiveTriviaSyntax)directive;
                var path = checksumDirective.File.ValueText;

                var checksumText = checksumDirective.Bytes.ValueText;
                var normalizedPath = documentsBuilder.NormalizeDebugDocumentPath(path, basePath: tree.FilePath);
                var existingDoc = documentsBuilder.TryGetDebugDocumentForNormalizedPath(normalizedPath);

                // duplicate checksum pragmas are valid as long as values match
                // if we have seen this document already, check for matching values.
                if (existingDoc != null)
                {
                    // pragma matches a file path on an actual tree.
                    // Dev12 compiler just ignores the pragma in this case which means that
                    // checksum of the actual tree always wins and no warning is given.
                    // We will continue doing the same.
                    if (existingDoc.IsComputedChecksum)
                    {
                        continue;
                    }

                    var sourceInfo = existingDoc.GetSourceInfo();
                    if (ChecksumMatches(checksumText, sourceInfo.Checksum))
                    {
                        var guid = Guid.Parse(checksumDirective.Guid.ValueText);
                        if (guid == sourceInfo.ChecksumAlgorithmId)
                        {
                            // all parts match, nothing to do
                            continue;
                        }
                    }

                    // did not match to an existing document
                    // produce a warning and ignore the pragma
                    diagnostics.Add(ErrorCode.WRN_ConflictingChecksum, new SourceLocation(checksumDirective), path);
                }
                else
                {
                    var newDocument = new Cci.DebugSourceDocument(
                        normalizedPath,
                        Cci.DebugSourceDocument.CorSymLanguageTypeCSharp,
                        MakeChecksumBytes(checksumDirective.Bytes.ValueText),
                        Guid.Parse(checksumDirective.Guid.ValueText));

                    documentsBuilder.AddDebugDocument(newDocument);
                }
            }
        }

        private static bool ChecksumMatches(string bytesText, ImmutableArray<byte> bytes)
        {
            if (bytesText.Length != bytes.Length * 2)
            {
                return false;
            }

            for (int i = 0, len = bytesText.Length / 2; i < len; i++)
            {
                // 1A  in text becomes   0x1A
                var b = SyntaxFacts.HexValue(bytesText[i * 2]) * 16 +
                        SyntaxFacts.HexValue(bytesText[i * 2 + 1]);

                if (b != bytes[i])
                {
                    return false;
                }
            }

            return true;
        }

        private static ImmutableArray<byte> MakeChecksumBytes(string bytesText)
        {
            int length = bytesText.Length / 2;
            var builder = ArrayBuilder<byte>.GetInstance(length);

            for (int i = 0; i < length; i++)
            {
                // 1A  in text becomes   0x1A
                var b = SyntaxFacts.HexValue(bytesText[i * 2]) * 16 +
                        SyntaxFacts.HexValue(bytesText[i * 2 + 1]);

                builder.Add((byte)b);
            }

            return builder.ToImmutableAndFree();
        }

        internal override Guid DebugSourceDocumentLanguageId => Cci.DebugSourceDocument.CorSymLanguageTypeCSharp;

        internal override bool HasCodeToEmit()
        {
            foreach (var syntaxTree in this.SyntaxTrees)
            {
                var unit = syntaxTree.GetCompilationUnitRoot();
                if (unit.Members.Count > 0)
                {
                    return true;
                }
            }

            return false;
        }

        #endregion

        #region Common Members

        protected override Compilation CommonWithReferences(IEnumerable<MetadataReference> newReferences)
        {
            return WithReferences(newReferences);
        }

        protected override Compilation CommonWithAssemblyName(string assemblyName)
        {
            return WithAssemblyName(assemblyName);
        }

        protected override IAssemblySymbol CommonAssembly
        {
            get { return this.Assembly; }
        }

        protected override INamespaceSymbol CommonGlobalNamespace
        {
            get { return this.GlobalNamespace; }
        }

        protected override CompilationOptions CommonOptions
        {
            get { return _options; }
        }

        protected override SemanticModel CommonGetSemanticModel(SyntaxTree syntaxTree, bool ignoreAccessibility)
        {
            return this.GetSemanticModel((SyntaxTree)syntaxTree, ignoreAccessibility);
        }

        protected override IEnumerable<SyntaxTree> CommonSyntaxTrees
        {
            get
            {
                return this.SyntaxTrees;
            }
        }

        protected override Compilation CommonAddSyntaxTrees(IEnumerable<SyntaxTree> trees)
        {
            return this.AddSyntaxTrees(trees);
        }

        protected override Compilation CommonRemoveSyntaxTrees(IEnumerable<SyntaxTree> trees)
        {
            return this.RemoveSyntaxTrees(trees);
        }

        protected override Compilation CommonRemoveAllSyntaxTrees()
        {
            return this.RemoveAllSyntaxTrees();
        }

        protected override Compilation CommonReplaceSyntaxTree(SyntaxTree oldTree, SyntaxTree newTree)
        {
            return this.ReplaceSyntaxTree((SyntaxTree)oldTree, (SyntaxTree)newTree);
        }

        protected override Compilation CommonWithOptions(CompilationOptions options)
        {
            return this.WithOptions((CSharpCompilationOptions)options);
        }

        protected override Compilation CommonWithScriptCompilationInfo(ScriptCompilationInfo info)
        {
            return this.WithScriptCompilationInfo((CSharpScriptCompilationInfo)info);
        }

        protected override bool CommonContainsSyntaxTree(SyntaxTree syntaxTree)
        {
            return this.ContainsSyntaxTree(syntaxTree);
        }

        protected override ISymbol CommonGetAssemblyOrModuleSymbol(MetadataReference reference)
        {
            return this.GetAssemblyOrModuleSymbol(reference);
        }

        protected override Compilation CommonClone()
        {
            return this.Clone();
        }

        protected override IModuleSymbol CommonSourceModule
        {
            get { return this.SourceModule; }
        }

        protected override INamedTypeSymbol CommonGetSpecialType(SpecialType specialType)
        {
            return this.GetSpecialType(specialType);
        }

        protected override INamespaceSymbol CommonGetCompilationNamespace(INamespaceSymbol namespaceSymbol)
        {
            return this.GetCompilationNamespace(namespaceSymbol);
        }

        protected override INamedTypeSymbol CommonGetTypeByMetadataName(string metadataName)
        {
            return this.GetTypeByMetadataName(metadataName);
        }

        protected override INamedTypeSymbol CommonScriptClass
        {
            get { return this.ScriptClass; }
        }

        protected override IArrayTypeSymbol CommonCreateArrayTypeSymbol(ITypeSymbol elementType, int rank)
        {
            return CreateArrayTypeSymbol(elementType.EnsureCSharpSymbolOrNull<ITypeSymbol, TypeSymbol>(nameof(elementType)), rank);
        }

        protected override IPointerTypeSymbol CommonCreatePointerTypeSymbol(ITypeSymbol elementType)
        {
            return CreatePointerTypeSymbol(elementType.EnsureCSharpSymbolOrNull<ITypeSymbol, TypeSymbol>(nameof(elementType)));
        }

        protected override INamedTypeSymbol CommonCreateTupleTypeSymbol(
            ImmutableArray<ITypeSymbol> elementTypes,
            ImmutableArray<string> elementNames,
            ImmutableArray<Location> elementLocations)
        {
            var typesBuilder = ArrayBuilder<TypeSymbolWithAnnotations>.GetInstance(elementTypes.Length);
            for (int i = 0; i < elementTypes.Length; i++)
            {
                var elementType = elementTypes[i].EnsureCSharpSymbolOrNull<ITypeSymbol, TypeSymbol>($"{nameof(elementTypes)}[{i}]");
                typesBuilder.Add(TypeSymbolWithAnnotations.Create(elementType));
            }

            return TupleTypeSymbol.Create(
                locationOpt: null, // no location for the type declaration
                elementTypes: typesBuilder.ToImmutableAndFree(),
                elementLocations: elementLocations,
                elementNames: elementNames,
                compilation: this,
                shouldCheckConstraints: false,
                errorPositions: default(ImmutableArray<bool>));
        }

        protected override INamedTypeSymbol CommonCreateTupleTypeSymbol(
            INamedTypeSymbol underlyingType,
            ImmutableArray<string> elementNames,
            ImmutableArray<Location> elementLocations)
        {
            var csharpUnderlyingTuple = underlyingType.EnsureCSharpSymbolOrNull<INamedTypeSymbol, NamedTypeSymbol>(nameof(underlyingType));

            int cardinality;
            if (!csharpUnderlyingTuple.IsTupleCompatible(out cardinality))
            {
                throw new ArgumentException(CodeAnalysisResources.TupleUnderlyingTypeMustBeTupleCompatible, nameof(underlyingType));
            }

            elementNames = CheckTupleElementNames(cardinality, elementNames);
            CheckTupleElementLocations(cardinality, elementLocations);

            return TupleTypeSymbol.Create(
                csharpUnderlyingTuple, elementNames, elementLocations: elementLocations);
        }

        protected override INamedTypeSymbol CommonCreateAnonymousTypeSymbol(
            ImmutableArray<ITypeSymbol> memberTypes,
            ImmutableArray<string> memberNames,
            ImmutableArray<Location> memberLocations,
            ImmutableArray<bool> memberIsReadOnly)
        {
            for (int i = 0, n = memberTypes.Length; i < n; i++)
            {
                memberTypes[i].EnsureCSharpSymbolOrNull<ITypeSymbol, TypeSymbol>($"{nameof(memberTypes)}[{i}]");
            }

            if (!memberIsReadOnly.IsDefault && memberIsReadOnly.Any(v => !v))
            {
                throw new ArgumentException($"Non-ReadOnly members are not supported in C# anonymous types.");
            }

            var fields = ArrayBuilder<AnonymousTypeField>.GetInstance();

            for (int i = 0, n = memberTypes.Length; i < n; i++)
            {
                var type = memberTypes[i];
                var name = memberNames[i];
                var location = memberLocations.IsDefault ? Location.None : memberLocations[i];
                fields.Add(new AnonymousTypeField(name, location, TypeSymbolWithAnnotations.Create((TypeSymbol)type)));
            }

            var descriptor = new AnonymousTypeDescriptor(fields.ToImmutableAndFree(), Location.None);

            return this.AnonymousTypeManager.ConstructAnonymousTypeSymbol(descriptor);
        }

        protected override ITypeSymbol CommonDynamicType
        {
            get { return DynamicType; }
        }

        protected override INamedTypeSymbol CommonObjectType
        {
            get { return this.ObjectType; }
        }

        protected override IMethodSymbol CommonGetEntryPoint(CancellationToken cancellationToken)
        {
            return this.GetEntryPoint(cancellationToken);
        }

        internal override int CompareSourceLocations(Location loc1, Location loc2)
        {
            Debug.Assert(loc1.IsInSource);
            Debug.Assert(loc2.IsInSource);

            var comparison = CompareSyntaxTreeOrdering(loc1.SourceTree, loc2.SourceTree);
            if (comparison != 0)
            {
                return comparison;
            }

            return loc1.SourceSpan.Start - loc2.SourceSpan.Start;
        }

        internal override int CompareSourceLocations(SyntaxReference loc1, SyntaxReference loc2)
        {
            var comparison = CompareSyntaxTreeOrdering(loc1.SyntaxTree, loc2.SyntaxTree);
            if (comparison != 0)
            {
                return comparison;
            }

            return loc1.Span.Start - loc2.Span.Start;
        }

        /// <summary>
        /// Return true if there is a source declaration symbol name that meets given predicate.
        /// </summary>
        public override bool ContainsSymbolsWithName(Func<string, bool> predicate, SymbolFilter filter = SymbolFilter.TypeAndMember, CancellationToken cancellationToken = default(CancellationToken))
        {
            if (predicate == null)
            {
                throw new ArgumentNullException(nameof(predicate));
            }

            if (filter == SymbolFilter.None)
            {
                throw new ArgumentException(CSharpResources.NoNoneSearchCriteria, nameof(filter));
            }

            return DeclarationTable.ContainsName(this.MergedRootDeclaration, predicate, filter, cancellationToken);
        }

        /// <summary>
        /// Return source declaration symbols whose name meets given predicate.
        /// </summary>
        public override IEnumerable<ISymbol> GetSymbolsWithName(Func<string, bool> predicate, SymbolFilter filter = SymbolFilter.TypeAndMember, CancellationToken cancellationToken = default(CancellationToken))
        {
            if (predicate == null)
            {
                throw new ArgumentNullException(nameof(predicate));
            }

            if (filter == SymbolFilter.None)
            {
                throw new ArgumentException(CSharpResources.NoNoneSearchCriteria, nameof(filter));
            }

            return new PredicateSymbolSearcher(this, filter, predicate, cancellationToken).GetSymbolsWithName();
        }

#pragma warning disable RS0026 // Do not add multiple public overloads with optional parameters
        /// <summary>
        /// Return true if there is a source declaration symbol name that matches the provided name.
        /// This will be faster than <see cref="ContainsSymbolsWithName(Func{string, bool}, SymbolFilter, CancellationToken)"/>
        /// when predicate is just a simple string check.
        /// </summary>
        public override bool ContainsSymbolsWithName(string name, SymbolFilter filter = SymbolFilter.TypeAndMember, CancellationToken cancellationToken = default(CancellationToken))
        {
            if (name == null)
            {
                throw new ArgumentNullException(nameof(name));
            }

            if (filter == SymbolFilter.None)
            {
                throw new ArgumentException(CSharpResources.NoNoneSearchCriteria, nameof(filter));
            }

            return DeclarationTable.ContainsName(this.MergedRootDeclaration, name, filter, cancellationToken);
        }

        /// <summary>
        /// Return source declaration symbols whose name matches the provided name.  This will be
        /// faster than <see cref="GetSymbolsWithName(Func{string, bool}, SymbolFilter,
        /// CancellationToken)"/> when predicate is just a simple string check.  <paramref
        /// name="name"/> is case sensitive.
        /// </summary>
        public override IEnumerable<ISymbol> GetSymbolsWithName(string name, SymbolFilter filter = SymbolFilter.TypeAndMember, CancellationToken cancellationToken = default(CancellationToken))
        {
            if (name == null)
            {
                throw new ArgumentNullException(nameof(name));
            }

            if (filter == SymbolFilter.None)
            {
                throw new ArgumentException(CSharpResources.NoNoneSearchCriteria, nameof(filter));
            }

            return new NameSymbolSearcher(this, filter, name, cancellationToken).GetSymbolsWithName();
        }
#pragma warning restore RS0026 // Do not add multiple public overloads with optional parameters

        #endregion

        /// <summary>
        /// Returns if the compilation has all of the members necessary to emit metadata about
        /// dynamic types.
        /// </summary>
        /// <returns></returns>
        internal bool HasDynamicEmitAttributes()
        {
            return
                (object)GetWellKnownTypeMember(WellKnownMember.System_Runtime_CompilerServices_DynamicAttribute__ctor) != null &&
                (object)GetWellKnownTypeMember(WellKnownMember.System_Runtime_CompilerServices_DynamicAttribute__ctorTransformFlags) != null;
        }

        internal bool HasTupleNamesAttributes =>
            (object)GetWellKnownTypeMember(WellKnownMember.System_Runtime_CompilerServices_TupleElementNamesAttribute__ctorTransformNames) != null;

        /// <summary>
        /// Returns whether the compilation has the Boolean type and if it's good.
        /// </summary>
        /// <returns>Returns true if Boolean is present and healthy.</returns>
        internal bool CanEmitBoolean() => CanEmitSpecialType(SpecialType.System_Boolean);

        internal bool CanEmitSpecialType(SpecialType type)
        {
            var typeSymbol = GetSpecialType(type);
            var diagnostic = typeSymbol.GetUseSiteDiagnostic();
            return (diagnostic == null) || (diagnostic.Severity != DiagnosticSeverity.Error);
        }

        internal override AnalyzerDriver AnalyzerForLanguage(ImmutableArray<DiagnosticAnalyzer> analyzers, AnalyzerManager analyzerManager)
        {
            Func<SyntaxNode, SyntaxKind> getKind = node => node.Kind();
            Func<SyntaxTrivia, bool> isComment = trivia => trivia.Kind() == SyntaxKind.SingleLineCommentTrivia || trivia.Kind() == SyntaxKind.MultiLineCommentTrivia;
            return new AnalyzerDriver<SyntaxKind>(analyzers, getKind, analyzerManager, isComment);
        }

        internal void SymbolDeclaredEvent(Symbol symbol)
        {
            EventQueue?.TryEnqueue(new SymbolDeclaredCompilationEvent(this, symbol));
        }

        /// <summary>
        /// Determine if enum arrays can be initialized using block initialization.
        /// </summary>
        /// <returns>True if it's safe to use block initialization for enum arrays.</returns>
        /// <remarks>
        /// In NetFx 4.0, block array initializers do not work on all combinations of {32/64 X Debug/Retail} when array elements are enums.
        /// This is fixed in 4.5 thus enabling block array initialization for a very common case.
        /// We look for the presence of <see cref="System.Runtime.GCLatencyMode.SustainedLowLatency"/> which was introduced in .Net 4.5
        /// </remarks>
        internal bool EnableEnumArrayBlockInitialization
        {
            get
            {
                var sustainedLowLatency = GetWellKnownTypeMember(WellKnownMember.System_Runtime_GCLatencyMode__SustainedLowLatency);
                return sustainedLowLatency != null && sustainedLowLatency.ContainingAssembly == Assembly.CorLibrary;
            }
        }

<<<<<<< HEAD
        internal bool ShouldSuppressNullableAnnotations(Symbol definition)
        {
            Debug.Assert(definition.IsDefinition);
            var symbolContainingModule = definition.ContainingModule;

            if ((object)symbolContainingModule != null && symbolContainingModule.UtilizesNullableReferenceTypes)
            {
                var symbolContainingAssembly = symbolContainingModule.ContainingAssembly;

                if ((object)symbolContainingAssembly != null && !HaveNullableOptOutForAssembly(symbolContainingAssembly) &&
                       !HaveNullableOptOutForDefinition(definition))
                {
                    // All annotations should be accepted as is
                    return false;
                }
            }

            return true;
        }

        // PROTOTYPE(NullableReferenceTypes): Checking [NullableOptOutForAssembly] can result
        // in cycle decoding attributes. See StaticNullChecking.AllowAssemblyOptOut.
        private bool HaveNullableOptOutForAssembly(AssemblySymbol assembly)
        {
            //return ((SourceModuleSymbol)SourceModule).IsNullableOptOutForAssembly(assembly) &&
            //    (this.GetNullableReferenceFlags() & NullableReferenceFlags.AllowAssemblyOptOut) != 0;
            return false;
        }

        // PROTOTYPE(NullableReferenceTypes): Checking [NullableOptOut] can result in cycle
        // decoding attributes. See StaticNullChecking.NullableOptOut_DecodeAttributeCycle_02.
        private bool HaveNullableOptOutForDefinition(Symbol definition)
        {
            //return definition.NullableOptOut &&
            //    (this.GetNullableReferenceFlags() & NullableReferenceFlags.AllowMemberOptOut) != 0;
            return false;
        }

        internal TypeSymbolWithAnnotations GetFieldTypeWithAdjustedNullableAnnotations(FieldSymbol field, ConsList<FieldSymbol> fieldsBeingBound)
        {
            FieldSymbol definition = field.OriginalDefinition;

            if (!ShouldSuppressNullableAnnotations(definition))
            {
                return field.GetFieldType(fieldsBeingBound);
            }

            // Nullable annotations on definition should be ignored
            TypeSymbolWithAnnotations definitionType = definition.GetFieldType(fieldsBeingBound);
            TypeSymbolWithAnnotations adjustedDefinitionType = definitionType.SetUnknownNullabilityForReferenceTypes();

            if ((object)definition == field)
            {
                return adjustedDefinitionType;
            }

            if ((object)definitionType == adjustedDefinitionType)
            {
                // Adjustment has no effect
                return field.GetFieldType(fieldsBeingBound);
            }

            // The original symbol was substituted, need to re-apply substitution to the adjusted type.   
            return adjustedDefinitionType.SubstituteType(field.ContainingType.TypeSubstitution);
        }

        private class SymbolSearcher
=======
        private abstract class AbstractSymbolSearcher
>>>>>>> 916a09e7
        {
            private readonly PooledDictionary<Declaration, NamespaceOrTypeSymbol> _cache;
            private readonly CSharpCompilation _compilation;
            private readonly bool _includeNamespace;
            private readonly bool _includeType;
            private readonly bool _includeMember;
            private readonly CancellationToken _cancellationToken;

            protected AbstractSymbolSearcher(
                CSharpCompilation compilation, SymbolFilter filter, CancellationToken cancellationToken)
            {
                _cache = PooledDictionary<Declaration, NamespaceOrTypeSymbol>.GetInstance();

                _compilation = compilation;

                _includeNamespace = (filter & SymbolFilter.Namespace) == SymbolFilter.Namespace;
                _includeType = (filter & SymbolFilter.Type) == SymbolFilter.Type;
                _includeMember = (filter & SymbolFilter.Member) == SymbolFilter.Member;

                _cancellationToken = cancellationToken;
            }

            protected abstract bool Matches(string name);
            protected abstract bool ShouldCheckTypeForMembers(MergedTypeDeclaration current);

            public IEnumerable<ISymbol> GetSymbolsWithName()
            {
                var result = new HashSet<ISymbol>();
                var spine = ArrayBuilder<MergedNamespaceOrTypeDeclaration>.GetInstance();

                AppendSymbolsWithName(spine, _compilation.MergedRootDeclaration, result);

                spine.Free();
                _cache.Free();
                return result;
            }

            private void AppendSymbolsWithName(
                ArrayBuilder<MergedNamespaceOrTypeDeclaration> spine, MergedNamespaceOrTypeDeclaration current,
                HashSet<ISymbol> set)
            {
                if (current.Kind == DeclarationKind.Namespace)
                {
                    if (_includeNamespace && Matches(current.Name))
                    {
                        var container = GetSpineSymbol(spine);
                        var symbol = GetSymbol(container, current);
                        if (symbol != null)
                        {
                            set.Add(symbol);
                        }
                    }
                }
                else
                {
                    if (_includeType && Matches(current.Name))
                    {
                        var container = GetSpineSymbol(spine);
                        var symbol = GetSymbol(container, current);
                        if (symbol != null)
                        {
                            set.Add(symbol);
                        }
                    }

                    if (_includeMember)
                    {
                        var typeDeclaration = (MergedTypeDeclaration)current;
                        if (ShouldCheckTypeForMembers(typeDeclaration))
                        {
                            AppendMemberSymbolsWithName(spine, typeDeclaration, set);
                        }
                    }
                }

                spine.Add(current);

                foreach (var child in current.Children)
                {
                    if (child is MergedNamespaceOrTypeDeclaration mergedNamespaceOrType)
                    {
                        if (_includeMember || _includeType || child.Kind == DeclarationKind.Namespace)
                        {
                            AppendSymbolsWithName(spine, mergedNamespaceOrType, set);
                        }
                    }
                }

                // pop last one
                spine.RemoveAt(spine.Count - 1);
            }

            private void AppendMemberSymbolsWithName(
                ArrayBuilder<MergedNamespaceOrTypeDeclaration> spine, MergedTypeDeclaration current, HashSet<ISymbol> set)
            {
                _cancellationToken.ThrowIfCancellationRequested();
                spine.Add(current);

                var container = GetSpineSymbol(spine);
                if (container != null)
                {
                    foreach (var member in container.GetMembers())
                    {
                        if (!member.IsTypeOrTypeAlias() &&
                            (member.CanBeReferencedByName || member.IsExplicitInterfaceImplementation() || member.IsIndexer()) &&
                            Matches(member.Name))
                        {
                            set.Add(member);
                        }
                    }
                }

                spine.RemoveAt(spine.Count - 1);
            }

            protected NamespaceOrTypeSymbol GetSpineSymbol(ArrayBuilder<MergedNamespaceOrTypeDeclaration> spine)
            {
                if (spine.Count == 0)
                {
                    return null;
                }

                var symbol = GetCachedSymbol(spine[spine.Count - 1]);
                if (symbol != null)
                {
                    return symbol;
                }

                NamespaceOrTypeSymbol current = _compilation.GlobalNamespace;
                for (var i = 1; i < spine.Count; i++)
                {
                    current = GetSymbol(current, spine[i]);
                }

                return current;
            }

            private NamespaceOrTypeSymbol GetCachedSymbol(MergedNamespaceOrTypeDeclaration declaration)
                => _cache.TryGetValue(declaration, out NamespaceOrTypeSymbol symbol)
                        ? symbol
                        : null;

            private NamespaceOrTypeSymbol GetSymbol(NamespaceOrTypeSymbol container, MergedNamespaceOrTypeDeclaration declaration)
            {
                if (container == null)
                {
                    return _compilation.GlobalNamespace;
                }

                if (declaration.Kind == DeclarationKind.Namespace)
                {
                    AddCache(container.GetMembers(declaration.Name).OfType<NamespaceOrTypeSymbol>());
                }
                else
                {
                    AddCache(container.GetTypeMembers(declaration.Name));
                }

                return GetCachedSymbol(declaration);
            }

            private void AddCache(IEnumerable<NamespaceOrTypeSymbol> symbols)
            {
                foreach (var symbol in symbols)
                {
                    var mergedNamespace = symbol as MergedNamespaceSymbol;
                    if (mergedNamespace != null)
                    {
                        _cache[mergedNamespace.ConstituentNamespaces.OfType<SourceNamespaceSymbol>().First().MergedDeclaration] = symbol;
                        continue;
                    }

                    var sourceNamespace = symbol as SourceNamespaceSymbol;
                    if (sourceNamespace != null)
                    {
                        _cache[sourceNamespace.MergedDeclaration] = sourceNamespace;
                        continue;
                    }

                    var sourceType = symbol as SourceMemberContainerTypeSymbol;
                    if (sourceType != null)
                    {
                        _cache[sourceType.MergedDeclaration] = sourceType;
                    }
                }
            }
        }

        private class PredicateSymbolSearcher : AbstractSymbolSearcher
        {
            private readonly Func<string, bool> _predicate;

            public PredicateSymbolSearcher(
                CSharpCompilation compilation, SymbolFilter filter, Func<string, bool> predicate, CancellationToken cancellationToken) 
                : base(compilation, filter, cancellationToken)
            {
                _predicate = predicate;
            }

            protected override bool ShouldCheckTypeForMembers(MergedTypeDeclaration current)
            {
                // Note: this preserves the behavior the compiler has always had when a predicate
                // is passed in.  We could potentially be smarter by checking the predicate
                // against the list of member names in the type declaration first.
                return true;
            }

            protected override bool Matches(string name)
                => _predicate(name);
        }

        private class NameSymbolSearcher : AbstractSymbolSearcher
        {
            private readonly string _name;

            public NameSymbolSearcher(
                CSharpCompilation compilation, SymbolFilter filter, string name, CancellationToken cancellationToken)
                : base(compilation, filter, cancellationToken)
            {
                _name = name;
            }

            protected override bool ShouldCheckTypeForMembers(MergedTypeDeclaration current)
            {
                foreach (SingleTypeDeclaration typeDecl in current.Declarations)
                {
                    if (typeDecl.MemberNames.Contains(_name))
                    {
                        return true;
                    }
                }

                return false;
            }

            protected override bool Matches(string name)
                => _name == name;
        }
    }
}<|MERGE_RESOLUTION|>--- conflicted
+++ resolved
@@ -3204,7 +3204,6 @@
             }
         }
 
-<<<<<<< HEAD
         internal bool ShouldSuppressNullableAnnotations(Symbol definition)
         {
             Debug.Assert(definition.IsDefinition);
@@ -3271,10 +3270,7 @@
             return adjustedDefinitionType.SubstituteType(field.ContainingType.TypeSubstitution);
         }
 
-        private class SymbolSearcher
-=======
         private abstract class AbstractSymbolSearcher
->>>>>>> 916a09e7
         {
             private readonly PooledDictionary<Declaration, NamespaceOrTypeSymbol> _cache;
             private readonly CSharpCompilation _compilation;
