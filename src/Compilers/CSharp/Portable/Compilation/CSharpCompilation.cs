﻿// Copyright (c) Microsoft.  All Rights Reserved.  Licensed under the Apache License, Version 2.0.  See License.txt in the project root for license information.

using System;
using System.Collections.Concurrent;
using System.Collections.Generic;
using System.Collections.Immutable;
using System.Diagnostics;
using System.IO;
using System.Linq;
using System.Reflection;
using System.Reflection.Metadata;
using System.Threading;
using System.Threading.Tasks;
using Microsoft.CodeAnalysis.CodeGen;
using Microsoft.CodeAnalysis.Collections;
using Microsoft.CodeAnalysis.CSharp.Emit;
using Microsoft.CodeAnalysis.CSharp.Symbols;
using Microsoft.CodeAnalysis.CSharp.Syntax;
using Microsoft.CodeAnalysis.Diagnostics;
using Microsoft.CodeAnalysis.Emit;
using Microsoft.CodeAnalysis.PooledObjects;
using Microsoft.CodeAnalysis.Symbols;
using static Microsoft.CodeAnalysis.CSharp.Binder;
using Microsoft.CodeAnalysis.Text;
using Roslyn.Utilities;

namespace Microsoft.CodeAnalysis.CSharp
{
    /// <summary>
    /// The compilation object is an immutable representation of a single invocation of the
    /// compiler. Although immutable, a compilation is also on-demand, and will realize and cache
    /// data as necessary. A compilation can produce a new compilation from existing compilation
    /// with the application of small deltas. In many cases, it is more efficient than creating a
    /// new compilation from scratch, as the new compilation can reuse information from the old
    /// compilation.
    /// </summary>
    public sealed partial class CSharpCompilation : Compilation
    {
        // !!!!!!!!!!!!!!!!!!!!!!!!!!!!!!!!!!!!!!!!!!!!
        //
        // Changes to the public interface of this class should remain synchronized with the VB
        // version. Do not make any changes to the public interface without making the corresponding
        // change to the VB version.
        //
        // !!!!!!!!!!!!!!!!!!!!!!!!!!!!!!!!!!!!!!!!!!!!

        internal static readonly ParallelOptions DefaultParallelOptions = new ParallelOptions();

        private readonly CSharpCompilationOptions _options;
        private readonly Lazy<Imports> _globalImports;
        private readonly Lazy<Imports> _previousSubmissionImports;
        private readonly Lazy<AliasSymbol> _globalNamespaceAlias;  // alias symbol used to resolve "global::".
        private readonly Lazy<ImplicitNamedTypeSymbol> _scriptClass;

        // All imports (using directives and extern aliases) in syntax trees in this compilation.
        // NOTE: We need to de-dup since the Imports objects that populate the list may be GC'd
        // and re-created.
        private ConcurrentSet<ImportInfo> _lazyImportInfos;

        // Cache the CLS diagnostics for the whole compilation so they aren't computed repeatedly.
        // NOTE: Presently, we do not cache the per-tree diagnostics.
        private ImmutableArray<Diagnostic> _lazyClsComplianceDiagnostics;

        private Conversions _conversions;
        internal Conversions Conversions
        {
            get
            {
                if (_conversions == null)
                {
                    Interlocked.CompareExchange(ref _conversions, new BuckStopsHereBinder(this).Conversions, null);
                }

                return _conversions;
            }
        }

        /// <summary>
        /// Manages anonymous types declared in this compilation. Unifies types that are structurally equivalent.
        /// </summary>
        private readonly AnonymousTypeManager _anonymousTypeManager;

        private NamespaceSymbol _lazyGlobalNamespace;

        internal readonly BuiltInOperators builtInOperators;

        /// <summary>
        /// The <see cref="SourceAssemblySymbol"/> for this compilation. Do not access directly, use Assembly property
        /// instead. This field is lazily initialized by ReferenceManager, ReferenceManager.CacheLockObject must be locked
        /// while ReferenceManager "calculates" the value and assigns it, several threads must not perform duplicate
        /// "calculation" simultaneously.
        /// </summary>
        private SourceAssemblySymbol _lazyAssemblySymbol;

        /// <summary>
        /// Holds onto data related to reference binding.
        /// The manager is shared among multiple compilations that we expect to have the same result of reference binding.
        /// In most cases this can be determined without performing the binding. If the compilation however contains a circular
        /// metadata reference (a metadata reference that refers back to the compilation) we need to avoid sharing of the binding results.
        /// We do so by creating a new reference manager for such compilation.
        /// </summary>
        private ReferenceManager _referenceManager;

        private readonly SyntaxAndDeclarationManager _syntaxAndDeclarations;

        /// <summary>
        /// Contains the main method of this assembly, if there is one.
        /// </summary>
        private EntryPoint _lazyEntryPoint;

        /// <summary>
        /// The set of trees for which a <see cref="CompilationUnitCompletedEvent"/> has been added to the queue.
        /// </summary>
        private HashSet<SyntaxTree> _lazyCompilationUnitCompletedTrees;

        public override string Language
        {
            get
            {
                return LanguageNames.CSharp;
            }
        }

        public override bool IsCaseSensitive
        {
            get
            {
                return true;
            }
        }

        /// <summary>
        /// The options the compilation was created with.
        /// </summary>
        public new CSharpCompilationOptions Options
        {
            get
            {
                return _options;
            }
        }

        internal AnonymousTypeManager AnonymousTypeManager
        {
            get
            {
                return _anonymousTypeManager;
            }
        }

        internal override CommonAnonymousTypeManager CommonAnonymousTypeManager
        {
            get
            {
                return AnonymousTypeManager;
            }
        }

        /// <summary>
        /// True when the compiler is run in "strict" mode, in which it enforces the language specification
        /// in some cases even at the expense of full compatibility. Such differences typically arise when
        /// earlier versions of the compiler failed to enforce the full language specification.
        /// </summary>
        internal bool FeatureStrictEnabled => Feature("strict") != null;

        /// <summary>
        /// True when "peverify-compat" is set
        /// With this flag we will avoid certain patterns known not be compatible with PEVerify.
        /// The code may be less efficient and may deviate from spec in corner cases.
        /// The flag is only to be used if PEVerify pass is extremely important.
        /// </summary>
        internal bool FeaturePEVerifyCompatEnabled => Feature("peverify-compat") != null;

        /// <summary>
        /// The language version that was used to parse the syntax trees of this compilation.
        /// </summary>
        public LanguageVersion LanguageVersion
        {
            get;
        }

        protected override INamedTypeSymbol CommonCreateErrorTypeSymbol(INamespaceOrTypeSymbol container, string name, int arity)
        {
            return new ExtendedErrorTypeSymbol(
                       container.EnsureCSharpSymbolOrNull<INamespaceOrTypeSymbol, NamespaceOrTypeSymbol>(nameof(container)),
                       name, arity, errorInfo: null);
        }

        protected override INamespaceSymbol CommonCreateErrorNamespaceSymbol(INamespaceSymbol container, string name)
        {
            return new MissingNamespaceSymbol(
                       container.EnsureCSharpSymbolOrNull<INamespaceSymbol, NamespaceSymbol>(nameof(container)),
                       name);
        }

        #region Constructors and Factories

        private static readonly CSharpCompilationOptions s_defaultOptions = new CSharpCompilationOptions(OutputKind.ConsoleApplication);
        private static readonly CSharpCompilationOptions s_defaultSubmissionOptions = new CSharpCompilationOptions(OutputKind.DynamicallyLinkedLibrary).WithReferencesSupersedeLowerVersions(true);

        /// <summary>
        /// Creates a new compilation from scratch. Methods such as AddSyntaxTrees or AddReferences
        /// on the returned object will allow to continue building up the Compilation incrementally.
        /// </summary>
        /// <param name="assemblyName">Simple assembly name.</param>
        /// <param name="syntaxTrees">The syntax trees with the source code for the new compilation.</param>
        /// <param name="references">The references for the new compilation.</param>
        /// <param name="options">The compiler options to use.</param>
        /// <returns>A new compilation.</returns>
        public static CSharpCompilation Create(
            string assemblyName,
            IEnumerable<SyntaxTree> syntaxTrees = null,
            IEnumerable<MetadataReference> references = null,
            CSharpCompilationOptions options = null)
        {
            return Create(
                assemblyName,
                options ?? s_defaultOptions,
                syntaxTrees,
                references,
                previousSubmission: null,
                returnType: null,
                hostObjectType: null,
                isSubmission: false);
        }

        /// <summary>
        /// Creates a new compilation that can be used in scripting.
        /// </summary>
        public static CSharpCompilation CreateScriptCompilation(
            string assemblyName,
            SyntaxTree syntaxTree = null,
            IEnumerable<MetadataReference> references = null,
            CSharpCompilationOptions options = null,
            CSharpCompilation previousScriptCompilation = null,
            Type returnType = null,
            Type globalsType = null)
        {
            CheckSubmissionOptions(options);
            ValidateScriptCompilationParameters(previousScriptCompilation, returnType, ref globalsType);

            return Create(
                assemblyName,
                options?.WithReferencesSupersedeLowerVersions(true) ?? s_defaultSubmissionOptions,
                (syntaxTree != null) ? new[] { syntaxTree } : SpecializedCollections.EmptyEnumerable<SyntaxTree>(),
                references,
                previousScriptCompilation,
                returnType,
                globalsType,
                isSubmission: true);
        }

        private static CSharpCompilation Create(
            string assemblyName,
            CSharpCompilationOptions options,
            IEnumerable<SyntaxTree> syntaxTrees,
            IEnumerable<MetadataReference> references,
            CSharpCompilation previousSubmission,
            Type returnType,
            Type hostObjectType,
            bool isSubmission)
        {
            Debug.Assert(options != null);
            Debug.Assert(!isSubmission || options.ReferencesSupersedeLowerVersions);

            var validatedReferences = ValidateReferences<CSharpCompilationReference>(references);

            var compilation = new CSharpCompilation(
                assemblyName,
                options,
                validatedReferences,
                previousSubmission,
                returnType,
                hostObjectType,
                isSubmission,
                referenceManager: null,
                reuseReferenceManager: false,
                syntaxAndDeclarations: new SyntaxAndDeclarationManager(
                    ImmutableArray<SyntaxTree>.Empty,
                    options.ScriptClassName,
                    options.SourceReferenceResolver,
                    CSharp.MessageProvider.Instance,
                    isSubmission,
                    state: null));

            if (syntaxTrees != null)
            {
                compilation = compilation.AddSyntaxTrees(syntaxTrees);
            }

            Debug.Assert((object)compilation._lazyAssemblySymbol == null);
            return compilation;
        }

        private CSharpCompilation(
            string assemblyName,
            CSharpCompilationOptions options,
            ImmutableArray<MetadataReference> references,
            CSharpCompilation previousSubmission,
            Type submissionReturnType,
            Type hostObjectType,
            bool isSubmission,
            ReferenceManager referenceManager,
            bool reuseReferenceManager,
            SyntaxAndDeclarationManager syntaxAndDeclarations,
            AsyncQueue<CompilationEvent> eventQueue = null)
            : base(assemblyName, references, SyntaxTreeCommonFeatures(syntaxAndDeclarations.ExternalSyntaxTrees), isSubmission, eventQueue)
        {
            WellKnownMemberSignatureComparer = new WellKnownMembersSignatureComparer(this);
            _options = options;

            this.builtInOperators = new BuiltInOperators(this);
            _scriptClass = new Lazy<ImplicitNamedTypeSymbol>(BindScriptClass);
            _globalImports = new Lazy<Imports>(BindGlobalImports);
            _previousSubmissionImports = new Lazy<Imports>(ExpandPreviousSubmissionImports);
            _globalNamespaceAlias = new Lazy<AliasSymbol>(CreateGlobalNamespaceAlias);
            _anonymousTypeManager = new AnonymousTypeManager(this);
            this.LanguageVersion = CommonLanguageVersion(syntaxAndDeclarations.ExternalSyntaxTrees);

            if (isSubmission)
            {
                Debug.Assert(previousSubmission == null || previousSubmission.HostObjectType == hostObjectType);
                this.ScriptCompilationInfo = new CSharpScriptCompilationInfo(previousSubmission, submissionReturnType, hostObjectType);
            }
            else
            {
                Debug.Assert(previousSubmission == null && submissionReturnType == null && hostObjectType == null);
            }

            if (reuseReferenceManager)
            {
                referenceManager.AssertCanReuseForCompilation(this);
                _referenceManager = referenceManager;
            }
            else
            {
                _referenceManager = new ReferenceManager(
                    MakeSourceAssemblySimpleName(),
                    this.Options.AssemblyIdentityComparer,
                    observedMetadata: referenceManager?.ObservedMetadata);
            }

            _syntaxAndDeclarations = syntaxAndDeclarations;

            Debug.Assert((object)_lazyAssemblySymbol == null);
            if (EventQueue != null) EventQueue.TryEnqueue(new CompilationStartedEvent(this));
        }

        internal override void ValidateDebugEntryPoint(IMethodSymbol debugEntryPoint, DiagnosticBag diagnostics)
        {
            Debug.Assert(debugEntryPoint != null);

            // Debug entry point has to be a method definition from this compilation.
            var methodSymbol = debugEntryPoint as MethodSymbol;
            if (methodSymbol?.DeclaringCompilation != this || !methodSymbol.IsDefinition)
            {
                diagnostics.Add(ErrorCode.ERR_DebugEntryPointNotSourceMethodDefinition, Location.None);
            }
        }

        private static LanguageVersion CommonLanguageVersion(ImmutableArray<SyntaxTree> syntaxTrees)
        {
            LanguageVersion? result = null;
            foreach (var tree in syntaxTrees)
            {
                var version = ((CSharpParseOptions)tree.Options).LanguageVersion;
                if (result == null)
                {
                    result = version;
                }
                else if (result != version)
                {
                    throw new ArgumentException(CodeAnalysisResources.InconsistentLanguageVersions, nameof(syntaxTrees));
                }
            }

            return result ?? LanguageVersion.Default.MapSpecifiedToEffectiveVersion();
        }

        /// <summary>
        /// Create a duplicate of this compilation with different symbol instances.
        /// </summary>
        public new CSharpCompilation Clone()
        {
            return new CSharpCompilation(
                this.AssemblyName,
                _options,
                this.ExternalReferences,
                this.PreviousSubmission,
                this.SubmissionReturnType,
                this.HostObjectType,
                this.IsSubmission,
                _referenceManager,
                reuseReferenceManager: true,
                syntaxAndDeclarations: _syntaxAndDeclarations);
        }

        private CSharpCompilation Update(
            ReferenceManager referenceManager,
            bool reuseReferenceManager,
            SyntaxAndDeclarationManager syntaxAndDeclarations)
        {
            return new CSharpCompilation(
                this.AssemblyName,
                _options,
                this.ExternalReferences,
                this.PreviousSubmission,
                this.SubmissionReturnType,
                this.HostObjectType,
                this.IsSubmission,
                referenceManager,
                reuseReferenceManager,
                syntaxAndDeclarations);
        }

        /// <summary>
        /// Creates a new compilation with the specified name.
        /// </summary>
        public new CSharpCompilation WithAssemblyName(string assemblyName)
        {
            // Can't reuse references since the source assembly name changed and the referenced symbols might
            // have internals-visible-to relationship with this compilation or they might had a circular reference
            // to this compilation.

            return new CSharpCompilation(
                assemblyName,
                _options,
                this.ExternalReferences,
                this.PreviousSubmission,
                this.SubmissionReturnType,
                this.HostObjectType,
                this.IsSubmission,
                _referenceManager,
                reuseReferenceManager: assemblyName == this.AssemblyName,
                syntaxAndDeclarations: _syntaxAndDeclarations);
        }

        /// <summary>
        /// Creates a new compilation with the specified references.
        /// </summary>
        /// <remarks>
        /// The new <see cref="CSharpCompilation"/> will query the given <see cref="MetadataReference"/> for the underlying
        /// metadata as soon as the are needed.
        ///
        /// The new compilation uses whatever metadata is currently being provided by the <see cref="MetadataReference"/>.
        /// E.g. if the current compilation references a metadata file that has changed since the creation of the compilation
        /// the new compilation is going to use the updated version, while the current compilation will be using the previous (it doesn't change).
        /// </remarks>
        public new CSharpCompilation WithReferences(IEnumerable<MetadataReference> references)
        {
            // References might have changed, don't reuse reference manager.
            // Don't even reuse observed metadata - let the manager query for the metadata again.

            return new CSharpCompilation(
                this.AssemblyName,
                _options,
                ValidateReferences<CSharpCompilationReference>(references),
                this.PreviousSubmission,
                this.SubmissionReturnType,
                this.HostObjectType,
                this.IsSubmission,
                referenceManager: null,
                reuseReferenceManager: false,
                syntaxAndDeclarations: _syntaxAndDeclarations);
        }

        /// <summary>
        /// Creates a new compilation with the specified references.
        /// </summary>
        public new CSharpCompilation WithReferences(params MetadataReference[] references)
        {
            return this.WithReferences((IEnumerable<MetadataReference>)references);
        }

        /// <summary>
        /// Creates a new compilation with the specified compilation options.
        /// </summary>
        public CSharpCompilation WithOptions(CSharpCompilationOptions options)
        {
            var oldOptions = this.Options;
            bool reuseReferenceManager = oldOptions.CanReuseCompilationReferenceManager(options);
            bool reuseSyntaxAndDeclarationManager = oldOptions.ScriptClassName == options.ScriptClassName &&
                oldOptions.SourceReferenceResolver == options.SourceReferenceResolver;

            return new CSharpCompilation(
                this.AssemblyName,
                options,
                this.ExternalReferences,
                this.PreviousSubmission,
                this.SubmissionReturnType,
                this.HostObjectType,
                this.IsSubmission,
                _referenceManager,
                reuseReferenceManager,
                reuseSyntaxAndDeclarationManager ?
                    _syntaxAndDeclarations :
                    new SyntaxAndDeclarationManager(
                        _syntaxAndDeclarations.ExternalSyntaxTrees,
                        options.ScriptClassName,
                        options.SourceReferenceResolver,
                        _syntaxAndDeclarations.MessageProvider,
                        _syntaxAndDeclarations.IsSubmission,
                        state: null));
        }

        /// <summary>
        /// Returns a new compilation with the given compilation set as the previous submission.
        /// </summary>
        public CSharpCompilation WithScriptCompilationInfo(CSharpScriptCompilationInfo info)
        {
            if (info == ScriptCompilationInfo)
            {
                return this;
            }

            // Reference binding doesn't depend on previous submission so we can reuse it.

            return new CSharpCompilation(
                this.AssemblyName,
                _options,
                this.ExternalReferences,
                info?.PreviousScriptCompilation,
                info?.ReturnTypeOpt,
                info?.GlobalsType,
                info != null,
                _referenceManager,
                reuseReferenceManager: true,
                syntaxAndDeclarations: _syntaxAndDeclarations);
        }

        /// <summary>
        /// Returns a new compilation with a given event queue.
        /// </summary>
        internal override Compilation WithEventQueue(AsyncQueue<CompilationEvent> eventQueue)
        {
            return new CSharpCompilation(
                this.AssemblyName,
                _options,
                this.ExternalReferences,
                this.PreviousSubmission,
                this.SubmissionReturnType,
                this.HostObjectType,
                this.IsSubmission,
                _referenceManager,
                reuseReferenceManager: true,
                syntaxAndDeclarations: _syntaxAndDeclarations,
                eventQueue: eventQueue);
        }

        #endregion

        #region Submission

        public new CSharpScriptCompilationInfo ScriptCompilationInfo { get; }
        internal override ScriptCompilationInfo CommonScriptCompilationInfo => ScriptCompilationInfo;

        internal CSharpCompilation PreviousSubmission => ScriptCompilationInfo?.PreviousScriptCompilation;

        internal override bool HasSubmissionResult()
        {
            Debug.Assert(IsSubmission);

            // A submission may be empty or comprised of a single script file.
            var tree = _syntaxAndDeclarations.ExternalSyntaxTrees.SingleOrDefault();
            if (tree == null)
            {
                return false;
            }

            var root = tree.GetCompilationUnitRoot();
            if (root.HasErrors)
            {
                return false;
            }

            // Are there any top-level return statements?
            if (root.DescendantNodes(n => n is GlobalStatementSyntax || n is StatementSyntax || n is CompilationUnitSyntax).Any(n => n.IsKind(SyntaxKind.ReturnStatement)))
            {
                return true;
            }

            // Is there a trailing expression?
            var lastGlobalStatement = (GlobalStatementSyntax)root.Members.LastOrDefault(m => m.IsKind(SyntaxKind.GlobalStatement));
            if (lastGlobalStatement != null)
            {
                var statement = lastGlobalStatement.Statement;
                if (statement.IsKind(SyntaxKind.ExpressionStatement))
                {
                    var expressionStatement = (ExpressionStatementSyntax)statement;
                    if (expressionStatement.SemicolonToken.IsMissing)
                    {
                        var model = GetSemanticModel(tree);
                        var expression = expressionStatement.Expression;
                        var info = model.GetTypeInfo(expression);
                        return info.ConvertedType?.SpecialType != SpecialType.System_Void;
                    }
                }
            }

            return false;
        }

        #endregion

        #region Syntax Trees (maintain an ordered list)

        /// <summary>
        /// The syntax trees (parsed from source code) that this compilation was created with.
        /// </summary>
        public new ImmutableArray<SyntaxTree> SyntaxTrees
        {
            get { return _syntaxAndDeclarations.GetLazyState().SyntaxTrees; }
        }

        /// <summary>
        /// Returns true if this compilation contains the specified tree.  False otherwise.
        /// </summary>
        public new bool ContainsSyntaxTree(SyntaxTree syntaxTree)
        {
            var cstree = syntaxTree as SyntaxTree;
            return cstree != null && _syntaxAndDeclarations.GetLazyState().RootNamespaces.ContainsKey(cstree);
        }

        /// <summary>
        /// Creates a new compilation with additional syntax trees.
        /// </summary>
        public new CSharpCompilation AddSyntaxTrees(params SyntaxTree[] trees)
        {
            return AddSyntaxTrees((IEnumerable<SyntaxTree>)trees);
        }

        /// <summary>
        /// Creates a new compilation with additional syntax trees.
        /// </summary>
        public new CSharpCompilation AddSyntaxTrees(IEnumerable<SyntaxTree> trees)
        {
            if (trees == null)
            {
                throw new ArgumentNullException(nameof(trees));
            }

            if (trees.IsEmpty())
            {
                return this;
            }

            // This HashSet is needed so that we don't allow adding the same tree twice
            // with a single call to AddSyntaxTrees.  Rather than using a separate HashSet,
            // ReplaceSyntaxTrees can just check against ExternalSyntaxTrees, because we
            // only allow replacing a single tree at a time.
            var externalSyntaxTrees = PooledHashSet<SyntaxTree>.GetInstance();
            var syntaxAndDeclarations = _syntaxAndDeclarations;
            externalSyntaxTrees.AddAll(syntaxAndDeclarations.ExternalSyntaxTrees);
            bool reuseReferenceManager = true;
            int i = 0;
            foreach (var tree in trees.Cast<CSharpSyntaxTree>())
            {
                if (tree == null)
                {
                    throw new ArgumentNullException($"{nameof(trees)}[{i}]");
                }

                if (!tree.HasCompilationUnitRoot)
                {
                    throw new ArgumentException(CSharpResources.TreeMustHaveARootNodeWith, $"{nameof(trees)}[{i}]");
                }

                if (externalSyntaxTrees.Contains(tree))
                {
                    throw new ArgumentException(CSharpResources.SyntaxTreeAlreadyPresent, $"{nameof(trees)}[{i}]");
                }

                if (this.IsSubmission && tree.Options.Kind == SourceCodeKind.Regular)
                {
                    throw new ArgumentException(CSharpResources.SubmissionCanOnlyInclude, $"{nameof(trees)}[{i}]");
                }

                externalSyntaxTrees.Add(tree);
                reuseReferenceManager &= !tree.HasReferenceOrLoadDirectives;

                i++;
            }
            externalSyntaxTrees.Free();

            if (this.IsSubmission && i > 1)
            {
                throw new ArgumentException(CSharpResources.SubmissionCanHaveAtMostOne, nameof(trees));
            }

            syntaxAndDeclarations = syntaxAndDeclarations.AddSyntaxTrees(trees);

            return Update(_referenceManager, reuseReferenceManager, syntaxAndDeclarations);
        }

        /// <summary>
        /// Creates a new compilation without the specified syntax trees. Preserves metadata info for use with trees
        /// added later.
        /// </summary>
        public new CSharpCompilation RemoveSyntaxTrees(params SyntaxTree[] trees)
        {
            return RemoveSyntaxTrees((IEnumerable<SyntaxTree>)trees);
        }

        /// <summary>
        /// Creates a new compilation without the specified syntax trees. Preserves metadata info for use with trees
        /// added later.
        /// </summary>
        public new CSharpCompilation RemoveSyntaxTrees(IEnumerable<SyntaxTree> trees)
        {
            if (trees == null)
            {
                throw new ArgumentNullException(nameof(trees));
            }

            if (trees.IsEmpty())
            {
                return this;
            }

            var removeSet = PooledHashSet<SyntaxTree>.GetInstance();
            // This HashSet is needed so that we don't allow adding the same tree twice
            // with a single call to AddSyntaxTrees.  Rather than using a separate HashSet,
            // ReplaceSyntaxTrees can just check against ExternalSyntaxTrees, because we
            // only allow replacing a single tree at a time.
            var externalSyntaxTrees = PooledHashSet<SyntaxTree>.GetInstance();
            var syntaxAndDeclarations = _syntaxAndDeclarations;
            externalSyntaxTrees.AddAll(syntaxAndDeclarations.ExternalSyntaxTrees);
            bool reuseReferenceManager = true;
            int i = 0;
            foreach (var tree in trees.Cast<CSharpSyntaxTree>())
            {
                if (!externalSyntaxTrees.Contains(tree))
                {
                    // Check to make sure this is not a #load'ed tree.
                    var loadedSyntaxTreeMap = syntaxAndDeclarations.GetLazyState().LoadedSyntaxTreeMap;
                    if (SyntaxAndDeclarationManager.IsLoadedSyntaxTree(tree, loadedSyntaxTreeMap))
                    {
                        throw new ArgumentException(string.Format(CSharpResources.SyntaxTreeFromLoadNoRemoveReplace, tree), $"{nameof(trees)}[{i}]");
                    }

                    throw new ArgumentException(string.Format(CSharpResources.SyntaxTreeNotFoundTo, tree), $"{nameof(trees)}[{i}]");
                }

                removeSet.Add(tree);
                reuseReferenceManager &= !tree.HasReferenceOrLoadDirectives;

                i++;
            }
            externalSyntaxTrees.Free();

            syntaxAndDeclarations = syntaxAndDeclarations.RemoveSyntaxTrees(removeSet);
            removeSet.Free();

            return Update(_referenceManager, reuseReferenceManager, syntaxAndDeclarations);
        }

        /// <summary>
        /// Creates a new compilation without any syntax trees. Preserves metadata info
        /// from this compilation for use with trees added later.
        /// </summary>
        public new CSharpCompilation RemoveAllSyntaxTrees()
        {
            var syntaxAndDeclarations = _syntaxAndDeclarations;
            return Update(
                _referenceManager,
                reuseReferenceManager: !syntaxAndDeclarations.MayHaveReferenceDirectives(),
                syntaxAndDeclarations: syntaxAndDeclarations.WithExternalSyntaxTrees(ImmutableArray<SyntaxTree>.Empty));
        }

        /// <summary>
        /// Creates a new compilation without the old tree but with the new tree.
        /// </summary>
        public new CSharpCompilation ReplaceSyntaxTree(SyntaxTree oldTree, SyntaxTree newTree)
        {
            // this is just to force a cast exception
            oldTree = (CSharpSyntaxTree)oldTree;
            newTree = (CSharpSyntaxTree)newTree;

            if (oldTree == null)
            {
                throw new ArgumentNullException(nameof(oldTree));
            }

            if (newTree == null)
            {
                return this.RemoveSyntaxTrees(oldTree);
            }
            else if (newTree == oldTree)
            {
                return this;
            }

            if (!newTree.HasCompilationUnitRoot)
            {
                throw new ArgumentException(CSharpResources.TreeMustHaveARootNodeWith, nameof(newTree));
            }

            var syntaxAndDeclarations = _syntaxAndDeclarations;
            var externalSyntaxTrees = syntaxAndDeclarations.ExternalSyntaxTrees;
            if (!externalSyntaxTrees.Contains(oldTree))
            {
                // Check to see if this is a #load'ed tree.
                var loadedSyntaxTreeMap = syntaxAndDeclarations.GetLazyState().LoadedSyntaxTreeMap;
                if (SyntaxAndDeclarationManager.IsLoadedSyntaxTree(oldTree, loadedSyntaxTreeMap))
                {
                    throw new ArgumentException(string.Format(CSharpResources.SyntaxTreeFromLoadNoRemoveReplace, oldTree), nameof(oldTree));
                }

                throw new ArgumentException(string.Format(CSharpResources.SyntaxTreeNotFoundTo, oldTree), nameof(oldTree));
            }

            if (externalSyntaxTrees.Contains(newTree))
            {
                throw new ArgumentException(CSharpResources.SyntaxTreeAlreadyPresent, nameof(newTree));
            }

            // TODO(tomat): Consider comparing #r's of the old and the new tree. If they are exactly the same we could still reuse.
            // This could be a perf win when editing a script file in the IDE. The services create a new compilation every keystroke
            // that replaces the tree with a new one.
            var reuseReferenceManager = !oldTree.HasReferenceOrLoadDirectives() && !newTree.HasReferenceOrLoadDirectives();
            syntaxAndDeclarations = syntaxAndDeclarations.ReplaceSyntaxTree(oldTree, newTree);

            return Update(_referenceManager, reuseReferenceManager, syntaxAndDeclarations);
        }

        internal override int GetSyntaxTreeOrdinal(SyntaxTree tree)
        {
            Debug.Assert(this.ContainsSyntaxTree(tree));
            return _syntaxAndDeclarations.GetLazyState().OrdinalMap[tree];
        }

        #endregion

        #region References

        internal override CommonReferenceManager CommonGetBoundReferenceManager()
        {
            return GetBoundReferenceManager();
        }

        internal new ReferenceManager GetBoundReferenceManager()
        {
            if ((object)_lazyAssemblySymbol == null)
            {
                _referenceManager.CreateSourceAssemblyForCompilation(this);
                Debug.Assert((object)_lazyAssemblySymbol != null);
            }

            // referenceManager can only be accessed after we initialized the lazyAssemblySymbol.
            // In fact, initialization of the assembly symbol might change the reference manager.
            return _referenceManager;
        }

        // for testing only:
        internal bool ReferenceManagerEquals(CSharpCompilation other)
        {
            return ReferenceEquals(_referenceManager, other._referenceManager);
        }

        public override ImmutableArray<MetadataReference> DirectiveReferences
        {
            get
            {
                return GetBoundReferenceManager().DirectiveReferences;
            }
        }

        internal override IDictionary<(string path, string content), MetadataReference> ReferenceDirectiveMap
            => GetBoundReferenceManager().ReferenceDirectiveMap;

        // for testing purposes
        internal IEnumerable<string> ExternAliases
        {
            get
            {
                return GetBoundReferenceManager().ExternAliases;
            }
        }

        /// <summary>
        /// Gets the <see cref="AssemblySymbol"/> or <see cref="ModuleSymbol"/> for a metadata reference used to create this compilation.
        /// </summary>
        /// <returns><see cref="AssemblySymbol"/> or <see cref="ModuleSymbol"/> corresponding to the given reference or null if there is none.</returns>
        /// <remarks>
        /// Uses object identity when comparing two references.
        /// </remarks>
        internal new Symbol GetAssemblyOrModuleSymbol(MetadataReference reference)
        {
            if (reference == null)
            {
                throw new ArgumentNullException(nameof(reference));
            }

            if (reference.Properties.Kind == MetadataImageKind.Assembly)
            {
                return GetBoundReferenceManager().GetReferencedAssemblySymbol(reference);
            }
            else
            {
                Debug.Assert(reference.Properties.Kind == MetadataImageKind.Module);
                int index = GetBoundReferenceManager().GetReferencedModuleIndex(reference);
                return index < 0 ? null : this.Assembly.Modules[index];
            }
        }

        public override IEnumerable<AssemblyIdentity> ReferencedAssemblyNames
        {
            get
            {
                return Assembly.Modules.SelectMany(module => module.GetReferencedAssemblies());
            }
        }

        /// <summary>
        /// All reference directives used in this compilation.
        /// </summary>
        internal override IEnumerable<ReferenceDirective> ReferenceDirectives
        {
            get { return this.Declarations.ReferenceDirectives; }
        }

        /// <summary>
        /// Returns a metadata reference that a given #r resolves to.
        /// </summary>
        /// <param name="directive">#r directive.</param>
        /// <returns>Metadata reference the specified directive resolves to, or null if the <paramref name="directive"/> doesn't match any #r directive in the compilation.</returns>
        public MetadataReference GetDirectiveReference(ReferenceDirectiveTriviaSyntax directive)
        {
            MetadataReference reference;
            return ReferenceDirectiveMap.TryGetValue((directive.SyntaxTree.FilePath, directive.File.ValueText), out reference) ? reference : null;
        }

        /// <summary>
        /// Creates a new compilation with additional metadata references.
        /// </summary>
        public new CSharpCompilation AddReferences(params MetadataReference[] references)
        {
            return (CSharpCompilation)base.AddReferences(references);
        }

        /// <summary>
        /// Creates a new compilation with additional metadata references.
        /// </summary>
        public new CSharpCompilation AddReferences(IEnumerable<MetadataReference> references)
        {
            return (CSharpCompilation)base.AddReferences(references);
        }

        /// <summary>
        /// Creates a new compilation without the specified metadata references.
        /// </summary>
        public new CSharpCompilation RemoveReferences(params MetadataReference[] references)
        {
            return (CSharpCompilation)base.RemoveReferences(references);
        }

        /// <summary>
        /// Creates a new compilation without the specified metadata references.
        /// </summary>
        public new CSharpCompilation RemoveReferences(IEnumerable<MetadataReference> references)
        {
            return (CSharpCompilation)base.RemoveReferences(references);
        }

        /// <summary>
        /// Creates a new compilation without any metadata references
        /// </summary>
        public new CSharpCompilation RemoveAllReferences()
        {
            return (CSharpCompilation)base.RemoveAllReferences();
        }

        /// <summary>
        /// Creates a new compilation with an old metadata reference replaced with a new metadata reference.
        /// </summary>
        public new CSharpCompilation ReplaceReference(MetadataReference oldReference, MetadataReference newReference)
        {
            return (CSharpCompilation)base.ReplaceReference(oldReference, newReference);
        }

        public override CompilationReference ToMetadataReference(ImmutableArray<string> aliases = default(ImmutableArray<string>), bool embedInteropTypes = false)
        {
            return new CSharpCompilationReference(this, aliases, embedInteropTypes);
        }

        /// <summary>
        /// Get all modules in this compilation, including the source module, added modules, and all
        /// modules of referenced assemblies that do not come from an assembly with an extern alias.
        /// Metadata imported from aliased assemblies is not visible at the source level except through
        /// the use of an extern alias directive. So exclude them from this list which is used to construct
        /// the global namespace.
        /// </summary>
        private void GetAllUnaliasedModules(ArrayBuilder<ModuleSymbol> modules)
        {
            // NOTE: This includes referenced modules - they count as modules of the compilation assembly.
            modules.AddRange(Assembly.Modules);

            var referenceManager = GetBoundReferenceManager();

            for (int i = 0; i < referenceManager.ReferencedAssemblies.Length; i++)
            {
                if (referenceManager.DeclarationsAccessibleWithoutAlias(i))
                {
                    modules.AddRange(referenceManager.ReferencedAssemblies[i].Modules);
                }
            }
        }

        /// <summary>
        /// Return a list of assembly symbols than can be accessed without using an alias.
        /// For example:
        ///   1) /r:A.dll /r:B.dll -> A, B
        ///   2) /r:Goo=A.dll /r:B.dll -> B
        ///   3) /r:Goo=A.dll /r:A.dll -> A
        /// </summary>
        internal void GetUnaliasedReferencedAssemblies(ArrayBuilder<AssemblySymbol> assemblies)
        {
            var referenceManager = GetBoundReferenceManager();

            for (int i = 0; i < referenceManager.ReferencedAssemblies.Length; i++)
            {
                if (referenceManager.DeclarationsAccessibleWithoutAlias(i))
                {
                    assemblies.Add(referenceManager.ReferencedAssemblies[i]);
                }
            }
        }

        /// <summary>
        /// Gets the <see cref="MetadataReference"/> that corresponds to the assembly symbol.
        /// </summary>
        public new MetadataReference GetMetadataReference(IAssemblySymbol assemblySymbol)
        {
            return base.GetMetadataReference(assemblySymbol);
        }

        #endregion

        #region Symbols

        /// <summary>
        /// The AssemblySymbol that represents the assembly being created.
        /// </summary>
        internal SourceAssemblySymbol SourceAssembly
        {
            get
            {
                GetBoundReferenceManager();
                return _lazyAssemblySymbol;
            }
        }

        /// <summary>
        /// The AssemblySymbol that represents the assembly being created.
        /// </summary>
        internal new AssemblySymbol Assembly
        {
            get
            {
                return SourceAssembly;
            }
        }

        /// <summary>
        /// Get a ModuleSymbol that refers to the module being created by compiling all of the code.
        /// By getting the GlobalNamespace property of that module, all of the namespaces and types
        /// defined in source code can be obtained.
        /// </summary>
        internal new ModuleSymbol SourceModule
        {
            get
            {
                return Assembly.Modules[0];
            }
        }

        /// <summary>
        /// Gets the root namespace that contains all namespaces and types defined in source code or in
        /// referenced metadata, merged into a single namespace hierarchy.
        /// </summary>
        internal new NamespaceSymbol GlobalNamespace
        {
            get
            {
                if ((object)_lazyGlobalNamespace == null)
                {
                    // Get the root namespace from each module, and merge them all together
                    // Get all modules in this compilation, ones referenced directly by the compilation
                    // as well as those referenced by all referenced assemblies.

                    var modules = ArrayBuilder<ModuleSymbol>.GetInstance();
                    GetAllUnaliasedModules(modules);

                    var result = MergedNamespaceSymbol.Create(
                        new NamespaceExtent(this),
                        null,
                        modules.SelectDistinct(m => m.GlobalNamespace));

                    modules.Free();

                    Interlocked.CompareExchange(ref _lazyGlobalNamespace, result, null);
                }

                return _lazyGlobalNamespace;
            }
        }

        /// <summary>
        /// Given for the specified module or assembly namespace, gets the corresponding compilation
        /// namespace (merged namespace representation for all namespace declarations and references
        /// with contributions for the namespaceSymbol).  Can return null if no corresponding
        /// namespace can be bound in this compilation with the same name.
        /// </summary>
        internal new NamespaceSymbol GetCompilationNamespace(INamespaceSymbol namespaceSymbol)
        {
            if (namespaceSymbol is NamespaceSymbol &&
                namespaceSymbol.NamespaceKind == NamespaceKind.Compilation &&
                namespaceSymbol.ContainingCompilation == this)
            {
                return (NamespaceSymbol)namespaceSymbol;
            }

            var containingNamespace = namespaceSymbol.ContainingNamespace;
            if (containingNamespace == null)
            {
                return this.GlobalNamespace;
            }

            var current = GetCompilationNamespace(containingNamespace);
            if ((object)current != null)
            {
                return current.GetNestedNamespace(namespaceSymbol.Name);
            }

            return null;
        }

        private ConcurrentDictionary<string, NamespaceSymbol> _externAliasTargets;

        internal bool GetExternAliasTarget(string aliasName, out NamespaceSymbol @namespace)
        {
            if (_externAliasTargets == null)
            {
                Interlocked.CompareExchange(ref _externAliasTargets, new ConcurrentDictionary<string, NamespaceSymbol>(), null);
            }
            else if (_externAliasTargets.TryGetValue(aliasName, out @namespace))
            {
                return !(@namespace is MissingNamespaceSymbol);
            }

            ArrayBuilder<NamespaceSymbol> builder = null;
            var referenceManager = GetBoundReferenceManager();
            for (int i = 0; i < referenceManager.ReferencedAssemblies.Length; i++)
            {
                if (referenceManager.AliasesOfReferencedAssemblies[i].Contains(aliasName))
                {
                    builder = builder ?? ArrayBuilder<NamespaceSymbol>.GetInstance();
                    builder.Add(referenceManager.ReferencedAssemblies[i].GlobalNamespace);
                }
            }

            bool foundNamespace = builder != null;

            // We want to cache failures as well as successes so that subsequent incorrect extern aliases with the
            // same alias will have the same target.
            @namespace = foundNamespace
                ? MergedNamespaceSymbol.Create(new NamespaceExtent(this), namespacesToMerge: builder.ToImmutableAndFree(), containingNamespace: null, nameOpt: null)
                : new MissingNamespaceSymbol(new MissingModuleSymbol(new MissingAssemblySymbol(new AssemblyIdentity(System.Guid.NewGuid().ToString())), ordinal: -1));

            // Use GetOrAdd in case another thread beat us to the punch (i.e. should return the same object for the same alias, every time).
            @namespace = _externAliasTargets.GetOrAdd(aliasName, @namespace);

            Debug.Assert(foundNamespace == !(@namespace is MissingNamespaceSymbol));

            return foundNamespace;
        }

        /// <summary>
        /// A symbol representing the implicit Script class. This is null if the class is not
        /// defined in the compilation.
        /// </summary>
        internal new NamedTypeSymbol ScriptClass
        {
            get { return _scriptClass.Value; }
        }

        /// <summary>
        /// Resolves a symbol that represents script container (Script class). Uses the
        /// full name of the container class stored in <see cref="CompilationOptions.ScriptClassName"/> to find the symbol.
        /// </summary>
        /// <returns>The Script class symbol or null if it is not defined.</returns>
        private ImplicitNamedTypeSymbol BindScriptClass()
        {
            return (ImplicitNamedTypeSymbol)CommonBindScriptClass();
        }

        internal bool IsSubmissionSyntaxTree(SyntaxTree tree)
        {
            Debug.Assert(tree != null);
            Debug.Assert(!this.IsSubmission || _syntaxAndDeclarations.ExternalSyntaxTrees.Length <= 1);
            return this.IsSubmission && tree == _syntaxAndDeclarations.ExternalSyntaxTrees.SingleOrDefault();
        }

        /// <summary>
        /// Global imports (including those from previous submissions, if there are any).
        /// </summary>
        internal Imports GlobalImports => _globalImports.Value;

        private Imports BindGlobalImports() => Imports.FromGlobalUsings(this);

        /// <summary>
        /// Imports declared by this submission (null if this isn't one).
        /// </summary>
        internal Imports GetSubmissionImports()
        {
            Debug.Assert(this.IsSubmission);
            Debug.Assert(_syntaxAndDeclarations.ExternalSyntaxTrees.Length <= 1);

            // A submission may be empty or comprised of a single script file.
            var tree = _syntaxAndDeclarations.ExternalSyntaxTrees.SingleOrDefault();
            if (tree == null)
            {
                return Imports.Empty;
            }

            var binder = GetBinderFactory(tree).GetImportsBinder((CSharpSyntaxNode)tree.GetRoot());
            return binder.GetImports(basesBeingResolved: null);
        }

        /// <summary>
        /// Imports from all previous submissions.
        /// </summary>
        internal Imports GetPreviousSubmissionImports() => _previousSubmissionImports.Value;

        private Imports ExpandPreviousSubmissionImports()
        {
            Debug.Assert(this.IsSubmission);
            var previous = this.PreviousSubmission;

            if (previous == null)
            {
                return Imports.Empty;
            }

            return Imports.ExpandPreviousSubmissionImports(previous.GetPreviousSubmissionImports(), this).Concat(
                Imports.ExpandPreviousSubmissionImports(previous.GetSubmissionImports(), this));
        }

        internal AliasSymbol GlobalNamespaceAlias
        {
            get
            {
                return _globalNamespaceAlias.Value;
            }
        }

        /// <summary>
        /// Get the symbol for the predefined type from the COR Library referenced by this compilation.
        /// </summary>
        internal new NamedTypeSymbol GetSpecialType(SpecialType specialType)
        {
            if (specialType <= SpecialType.None || specialType > SpecialType.Count)
            {
                throw new ArgumentOutOfRangeException(nameof(specialType), $"Unexpected SpecialType: '{(int)specialType}'.");
            }

            var result = Assembly.GetSpecialType(specialType);
            Debug.Assert(result.SpecialType == specialType);
            return result;
        }

        /// <summary>
        /// Get the symbol for the predefined type member from the COR Library referenced by this compilation.
        /// </summary>
        internal Symbol GetSpecialTypeMember(SpecialMember specialMember)
        {
            return Assembly.GetSpecialTypeMember(specialMember);
        }

        internal TypeSymbol GetTypeByReflectionType(Type type, DiagnosticBag diagnostics)
        {
            var result = Assembly.GetTypeByReflectionType(type, includeReferences: true);
            if ((object)result == null)
            {
                var errorType = new ExtendedErrorTypeSymbol(this, type.Name, 0, CreateReflectionTypeNotFoundError(type));
                diagnostics.Add(errorType.ErrorInfo, NoLocation.Singleton);
                result = errorType;
            }

            return result;
        }

        private static CSDiagnosticInfo CreateReflectionTypeNotFoundError(Type type)
        {
            // The type or namespace name '{0}' could not be found in the global namespace (are you missing an assembly reference?)
            return new CSDiagnosticInfo(
                ErrorCode.ERR_GlobalSingleTypeNameNotFound,
                new object[] { type.AssemblyQualifiedName },
                ImmutableArray<Symbol>.Empty,
                ImmutableArray<Location>.Empty
            );
        }

        // The type of host object model if available.
        private TypeSymbol _lazyHostObjectTypeSymbol;

        internal TypeSymbol GetHostObjectTypeSymbol()
        {
            if (HostObjectType != null && (object)_lazyHostObjectTypeSymbol == null)
            {
                TypeSymbol symbol = Assembly.GetTypeByReflectionType(HostObjectType, includeReferences: true);

                if ((object)symbol == null)
                {
                    MetadataTypeName mdName = MetadataTypeName.FromNamespaceAndTypeName(HostObjectType.Namespace ?? String.Empty,
                                                                                        HostObjectType.Name,
                                                                                        useCLSCompliantNameArityEncoding: true);

                    symbol = new MissingMetadataTypeSymbol.TopLevelWithCustomErrorInfo(
                        new MissingAssemblySymbol(AssemblyIdentity.FromAssemblyDefinition(HostObjectType.GetTypeInfo().Assembly)).Modules[0],
                        ref mdName,
                        CreateReflectionTypeNotFoundError(HostObjectType),
                        SpecialType.None);
                }

                Interlocked.CompareExchange(ref _lazyHostObjectTypeSymbol, symbol, null);
            }

            return _lazyHostObjectTypeSymbol;
        }

        internal SynthesizedInteractiveInitializerMethod GetSubmissionInitializer()
        {
            return (IsSubmission && (object)ScriptClass != null) ?
                ScriptClass.GetScriptInitializer() :
                null;
        }

        /// <summary>
        /// Gets the type within the compilation's assembly and all referenced assemblies (other than
        /// those that can only be referenced via an extern alias) using its canonical CLR metadata name.
        /// </summary>
        internal new NamedTypeSymbol GetTypeByMetadataName(string fullyQualifiedMetadataName)
        {
            return this.Assembly.GetTypeByMetadataName(fullyQualifiedMetadataName, includeReferences: true, isWellKnownType: false, conflicts: out var _);
        }

        /// <summary>
        /// The TypeSymbol for the type 'dynamic' in this Compilation.
        /// </summary>
        internal new TypeSymbol DynamicType
        {
            get
            {
                return AssemblySymbol.DynamicType;
            }
        }

        /// <summary>
        /// The NamedTypeSymbol for the .NET System.Object type, which could have a TypeKind of
        /// Error if there was no COR Library in this Compilation.
        /// </summary>
        internal new NamedTypeSymbol ObjectType
        {
            get
            {
                return this.Assembly.ObjectType;
            }
        }

        internal bool DeclaresTheObjectClass
        {
            get
            {
                return SourceAssembly.DeclaresTheObjectClass;
            }
        }

        internal new MethodSymbol GetEntryPoint(CancellationToken cancellationToken)
        {
            EntryPoint entryPoint = GetEntryPointAndDiagnostics(cancellationToken);
            return entryPoint?.MethodSymbol;
        }

        internal EntryPoint GetEntryPointAndDiagnostics(CancellationToken cancellationToken)
        {
            if (!this.Options.OutputKind.IsApplication() && ((object)this.ScriptClass == null))
            {
                return null;
            }

            if (this.Options.MainTypeName != null && !this.Options.MainTypeName.IsValidClrTypeName())
            {
                Debug.Assert(!this.Options.Errors.IsDefaultOrEmpty);
                return new EntryPoint(null, ImmutableArray<Diagnostic>.Empty);
            }

            if (_lazyEntryPoint == null)
            {
                ImmutableArray<Diagnostic> diagnostics;
                var entryPoint = FindEntryPoint(cancellationToken, out diagnostics);
                Interlocked.CompareExchange(ref _lazyEntryPoint, new EntryPoint(entryPoint, diagnostics), null);
            }

            return _lazyEntryPoint;
        }

        private MethodSymbol FindEntryPoint(CancellationToken cancellationToken, out ImmutableArray<Diagnostic> sealedDiagnostics)
        {
            var diagnostics = DiagnosticBag.GetInstance();
            var entryPointCandidates = ArrayBuilder<MethodSymbol>.GetInstance();

            try
            {
                NamedTypeSymbol mainType;

                string mainTypeName = this.Options.MainTypeName;
                NamespaceSymbol globalNamespace = this.SourceModule.GlobalNamespace;

                if (mainTypeName != null)
                {
                    // Global code is the entry point, ignore all other Mains.
                    var scriptClass = this.ScriptClass;
                    if (scriptClass != null)
                    {
                        // CONSIDER: we could use the symbol instead of just the name.
                        diagnostics.Add(ErrorCode.WRN_MainIgnored, NoLocation.Singleton, mainTypeName);
                        return scriptClass.GetScriptEntryPoint();
                    }

                    var mainTypeOrNamespace = globalNamespace.GetNamespaceOrTypeByQualifiedName(mainTypeName.Split('.')).OfMinimalArity();
                    if ((object)mainTypeOrNamespace == null)
                    {
                        diagnostics.Add(ErrorCode.ERR_MainClassNotFound, NoLocation.Singleton, mainTypeName);
                        return null;
                    }

                    mainType = mainTypeOrNamespace as NamedTypeSymbol;
                    if ((object)mainType == null || mainType.IsGenericType || (mainType.TypeKind != TypeKind.Class && mainType.TypeKind != TypeKind.Struct))
                    {
                        diagnostics.Add(ErrorCode.ERR_MainClassNotClass, mainTypeOrNamespace.Locations.First(), mainTypeOrNamespace);
                        return null;
                    }

                    EntryPointCandidateFinder.FindCandidatesInSingleType(mainType, entryPointCandidates, cancellationToken);
                }
                else
                {
                    mainType = null;

                    EntryPointCandidateFinder.FindCandidatesInNamespace(globalNamespace, entryPointCandidates, cancellationToken);

                    // Global code is the entry point, ignore all other Mains.
                    var scriptClass = this.ScriptClass;
                    if (scriptClass != null)
                    {
                        foreach (var main in entryPointCandidates)
                        {
                            diagnostics.Add(ErrorCode.WRN_MainIgnored, main.Locations.First(), main);
                        }
                        return scriptClass.GetScriptEntryPoint();
                    }
                }

                // Validity and diagnostics are also tracked because they must be conditionally handled
                // if there are not any "traditional" entrypoints found.
                var taskEntryPoints = ArrayBuilder<(bool IsValid, MethodSymbol Candidate, DiagnosticBag SpecificDiagnostics)>.GetInstance();

                // These diagnostics (warning only) are added to the compilation only if
                // there were not any main methods found.
                DiagnosticBag noMainFoundDiagnostics = DiagnosticBag.GetInstance();

                bool CheckValid(MethodSymbol candidate, bool isCandidate, DiagnosticBag specificDiagnostics)
                {
                    if (!isCandidate)
                    {
                        noMainFoundDiagnostics.Add(ErrorCode.WRN_InvalidMainSig, candidate.Locations.First(), candidate);
                        noMainFoundDiagnostics.AddRange(specificDiagnostics);
                        return false;
                    }

                    if (candidate.IsGenericMethod || candidate.ContainingType.IsGenericType)
                    {
                        // a single error for partial methods:
                        noMainFoundDiagnostics.Add(ErrorCode.WRN_MainCantBeGeneric, candidate.Locations.First(), candidate);
                        return false;
                    }
                    return true;
                }

                var viableEntryPoints = ArrayBuilder<MethodSymbol>.GetInstance();

                foreach (var candidate in entryPointCandidates)
                {
                    var perCandidateBag = DiagnosticBag.GetInstance();
                    var (IsCandidate, IsTaskLike) = HasEntryPointSignature(candidate, perCandidateBag);

                    if (IsTaskLike)
                    {
                        taskEntryPoints.Add((IsCandidate, candidate, perCandidateBag));
                    }
                    else
                    {
                        if (CheckValid(candidate, IsCandidate, perCandidateBag))
                        {
                            if (candidate.IsAsync)
                            {
                                diagnostics.Add(ErrorCode.ERR_NonTaskMainCantBeAsync, candidate.Locations.First(), candidate);
                            }
                            else
                            {
                                diagnostics.AddRange(perCandidateBag);
                                viableEntryPoints.Add(candidate);
                            }
                        }
                        perCandidateBag.Free();
                    }
                }

                if (viableEntryPoints.Count == 0)
                {
                    foreach (var (IsValid, Candidate, SpecificDiagnostics) in taskEntryPoints)
                    {
                        if (CheckValid(Candidate, IsValid, SpecificDiagnostics) &&
                            CheckFeatureAvailability(Candidate.ExtractReturnTypeSyntax(), MessageID.IDS_FeatureAsyncMain, diagnostics))
                        {
                            diagnostics.AddRange(SpecificDiagnostics);
                            viableEntryPoints.Add(Candidate);
                        }
                    }
                }

                foreach (var (_, _, SpecificDiagnostics) in taskEntryPoints)
                {
                    SpecificDiagnostics.Free();
                }

                if (viableEntryPoints.Count == 0)
                {
                    diagnostics.AddRange(noMainFoundDiagnostics);
                }
                else if ((object)mainType == null)
                {
                    // Filters out diagnostics so that only InvalidMainSig and MainCant'BeGeneric are left.
                    // The reason that Error diagnostics can end up in `noMainFoundDiagnostics` is when
                    // HasEntryPointSignature yields some Error Diagnostics when people implement Task or Task<T> incorrectly.
                    //
                    // We can't add those Errors to the general diagnostics bag because it would break previously-working programs.
                    // The fact that these warnings are not added when csc is invoked with /main is possibly a bug, and is tracked at
                    // https://github.com/dotnet/roslyn/issues/18964
                    foreach (var diagnostic in noMainFoundDiagnostics.AsEnumerable())
                    {
                        if (diagnostic.Code == (int)ErrorCode.WRN_InvalidMainSig || diagnostic.Code == (int)ErrorCode.WRN_MainCantBeGeneric)
                        {
                            diagnostics.Add(diagnostic);
                        }
                    }
                }

                MethodSymbol entryPoint = null;
                if (viableEntryPoints.Count == 0)
                {
                    if ((object)mainType == null)
                    {
                        diagnostics.Add(ErrorCode.ERR_NoEntryPoint, NoLocation.Singleton);
                    }
                    else
                    {
                        diagnostics.Add(ErrorCode.ERR_NoMainInClass, mainType.Locations.First(), mainType);
                    }
                }
                else if (viableEntryPoints.Count > 1)
                {
                    viableEntryPoints.Sort(LexicalOrderSymbolComparer.Instance);
                    var info = new CSDiagnosticInfo(
                         ErrorCode.ERR_MultipleEntryPoints,
                         args: Array.Empty<object>(),
                         symbols: viableEntryPoints.OfType<Symbol>().AsImmutable(),
                         additionalLocations: viableEntryPoints.Select(m => m.Locations.First()).OfType<Location>().AsImmutable());

                    diagnostics.Add(new CSDiagnostic(info, viableEntryPoints.First().Locations.First()));
                }
                else
                {
                    entryPoint = viableEntryPoints[0];
                }

                taskEntryPoints.Free();
                viableEntryPoints.Free();
                noMainFoundDiagnostics.Free();
                return entryPoint;
            }
            finally
            {
                entryPointCandidates.Free();
                sealedDiagnostics = diagnostics.ToReadOnlyAndFree();
            }
        }

        internal bool ReturnsAwaitableToVoidOrInt(MethodSymbol method, DiagnosticBag diagnostics)
        {
            // Common case optimization
            if (method.ReturnType.SpecialType == SpecialType.System_Void || method.ReturnType.SpecialType == SpecialType.System_Int32)
            {
                return false;
            }

            if (!(method.ReturnType.TypeSymbol is NamedTypeSymbol namedType))
            {
                return false;
            }

            // Early bail so we only even check things that are System.Threading.Tasks.Task(<T>)
            if (!(namedType.ConstructedFrom == GetWellKnownType(WellKnownType.System_Threading_Tasks_Task) ||
                  namedType.ConstructedFrom == GetWellKnownType(WellKnownType.System_Threading_Tasks_Task_T)))
            {
                return false;
            }

            var syntax = method.ExtractReturnTypeSyntax();
            var dumbInstance = new BoundLiteral(syntax, ConstantValue.Null, namedType);
            var binder = GetBinder(syntax);
            BoundExpression result;
            var success = binder.GetAwaitableExpressionInfo(dumbInstance, out _, out _, out _, out result, syntax, diagnostics);

            return success &&
                (result.Type.SpecialType == SpecialType.System_Void || result.Type.SpecialType == SpecialType.System_Int32);
        }

        /// <summary>
        /// Checks if the method has an entry point compatible signature, i.e.
        /// - the return type is either void, int, or returns a <see cref="System.Threading.Tasks.Task" />,
        /// or <see cref="System.Threading.Tasks.Task{T}" /> where the return type of GetAwaiter().GetResult()
        /// is either void or int.
        /// - has either no parameter or a single parameter of type string[]
        /// </summary>
        private (bool IsCandidate, bool IsTaskLike) HasEntryPointSignature(MethodSymbol method, DiagnosticBag bag)
        {
            if (method.IsVararg)
            {
                return (false, false);
            }

            TypeSymbol returnType = method.ReturnType.TypeSymbol;
            bool returnsTaskOrTaskOfInt = false;
            if (returnType.SpecialType != SpecialType.System_Int32 && returnType.SpecialType != SpecialType.System_Void)
            {
                // Never look for ReturnsAwaitableToVoidOrInt on int32 or void
                returnsTaskOrTaskOfInt = ReturnsAwaitableToVoidOrInt(method, bag);
                if (!returnsTaskOrTaskOfInt)
                {
                    return (false, false);
                }
            }

            if (method.RefKind != RefKind.None)
            {
                return (false, returnsTaskOrTaskOfInt);
            }

            if (method.Parameters.Length == 0)
            {
                return (true, returnsTaskOrTaskOfInt);
            }

            if (method.Parameters.Length > 1)
            {
                return (false, returnsTaskOrTaskOfInt);
            }

            if (!method.ParameterRefKinds.IsDefault)
            {
                return (false, returnsTaskOrTaskOfInt);
            }

            var firstType = method.Parameters[0].Type;
            if (firstType.TypeKind != TypeKind.Array)
            {
                return (false, returnsTaskOrTaskOfInt);
            }

            var array = (ArrayTypeSymbol)firstType.TypeSymbol;
            return (array.IsSZArray && array.ElementType.SpecialType == SpecialType.System_String, returnsTaskOrTaskOfInt);
        }

        internal override bool IsUnreferencedAssemblyIdentityDiagnosticCode(int code)
            => code == (int)ErrorCode.ERR_NoTypeDef;

        internal class EntryPoint
        {
            public readonly MethodSymbol MethodSymbol;
            public readonly ImmutableArray<Diagnostic> Diagnostics;

            public EntryPoint(MethodSymbol methodSymbol, ImmutableArray<Diagnostic> diagnostics)
            {
                this.MethodSymbol = methodSymbol;
                this.Diagnostics = diagnostics;
            }
        }

        internal bool MightContainNoPiaLocalTypes()
        {
            return SourceAssembly.MightContainNoPiaLocalTypes();
        }

        // NOTE(cyrusn): There is a bit of a discoverability problem with this method and the same
        // named method in SyntaxTreeSemanticModel.  Technically, i believe these are the appropriate
        // locations for these methods.  This method has no dependencies on anything but the
        // compilation, while the other method needs a bindings object to determine what bound node
        // an expression syntax binds to.  Perhaps when we document these methods we should explain
        // where a user can find the other.
        public Conversion ClassifyConversion(ITypeSymbol source, ITypeSymbol destination)
        {
            // Note that it is possible for there to be both an implicit user-defined conversion
            // and an explicit built-in conversion from source to destination. In that scenario
            // this method returns the implicit conversion.

            if ((object)source == null)
            {
                throw new ArgumentNullException(nameof(source));
            }

            if ((object)destination == null)
            {
                throw new ArgumentNullException(nameof(destination));
            }

            var cssource = source.EnsureCSharpSymbolOrNull<ITypeSymbol, TypeSymbol>(nameof(source));
            var csdest = destination.EnsureCSharpSymbolOrNull<ITypeSymbol, TypeSymbol>(nameof(destination));

            HashSet<DiagnosticInfo> useSiteDiagnostics = null;
            return Conversions.ClassifyConversionFromType(cssource, csdest, ref useSiteDiagnostics);
        }

        /// <summary>
        /// Returns a new ArrayTypeSymbol representing an array type tied to the base types of the
        /// COR Library in this Compilation.
        /// </summary>
        internal ArrayTypeSymbol CreateArrayTypeSymbol(TypeSymbol elementType, int rank = 1)
        {
            if ((object)elementType == null)
            {
                throw new ArgumentNullException(nameof(elementType));
            }

            return ArrayTypeSymbol.CreateCSharpArray(this.Assembly, TypeSymbolWithAnnotations.Create(elementType), rank);
        }

        /// <summary>
        /// Returns a new PointerTypeSymbol representing a pointer type tied to a type in this Compilation.
        /// </summary>
        internal PointerTypeSymbol CreatePointerTypeSymbol(TypeSymbol elementType)
        {
            if ((object)elementType == null)
            {
                throw new ArgumentNullException(nameof(elementType));
            }

            return new PointerTypeSymbol(TypeSymbolWithAnnotations.Create(elementType));
        }

        #endregion

        #region Binding

        /// <summary>
        /// Gets a new SyntaxTreeSemanticModel for the specified syntax tree.
        /// </summary>
        public new SemanticModel GetSemanticModel(SyntaxTree syntaxTree, bool ignoreAccessibility)
        {
            if (syntaxTree == null)
            {
                throw new ArgumentNullException(nameof(syntaxTree));
            }

            if (!_syntaxAndDeclarations.GetLazyState().RootNamespaces.ContainsKey(syntaxTree))
            {
                throw new ArgumentException(string.Format(CSharpResources.SyntaxTreeNotFoundTo, syntaxTree), nameof(syntaxTree));
            }

            return new SyntaxTreeSemanticModel(this, (SyntaxTree)syntaxTree, ignoreAccessibility);
        }

        // When building symbols from the declaration table (lazily), or inside a type, or when
        // compiling a method body, we may not have a BinderContext in hand for the enclosing
        // scopes.  Therefore, we build them when needed (and cache them) using a ContextBuilder.
        // Since a ContextBuilder is only a cache, and the identity of the ContextBuilders and
        // BinderContexts have no semantic meaning, we can reuse them or rebuild them, whichever is
        // most convenient.  We store them using weak references so that GC pressure will cause them
        // to be recycled.
        private WeakReference<BinderFactory>[] _binderFactories;

        internal BinderFactory GetBinderFactory(SyntaxTree syntaxTree)
        {
            var treeNum = GetSyntaxTreeOrdinal(syntaxTree);
            var binderFactories = _binderFactories;
            if (binderFactories == null)
            {
                binderFactories = new WeakReference<BinderFactory>[this.SyntaxTrees.Length];
                binderFactories = Interlocked.CompareExchange(ref _binderFactories, binderFactories, null) ?? binderFactories;
            }

            BinderFactory previousFactory;
            var previousWeakReference = binderFactories[treeNum];
            if (previousWeakReference != null && previousWeakReference.TryGetTarget(out previousFactory))
            {
                return previousFactory;
            }

            return AddNewFactory(syntaxTree, ref binderFactories[treeNum]);
        }

        private BinderFactory AddNewFactory(SyntaxTree syntaxTree, ref WeakReference<BinderFactory> slot)
        {
            var newFactory = new BinderFactory(this, syntaxTree);
            var newWeakReference = new WeakReference<BinderFactory>(newFactory);

            while (true)
            {
                BinderFactory previousFactory;
                WeakReference<BinderFactory> previousWeakReference = slot;
                if (previousWeakReference != null && previousWeakReference.TryGetTarget(out previousFactory))
                {
                    return previousFactory;
                }

                if (Interlocked.CompareExchange(ref slot, newWeakReference, previousWeakReference) == previousWeakReference)
                {
                    return newFactory;
                }
            }
        }

        internal Binder GetBinder(CSharpSyntaxNode syntax)
        {
            return GetBinderFactory(syntax.SyntaxTree).GetBinder(syntax);
        }

        /// <summary>
        /// Returns imported symbols for the given declaration.
        /// </summary>
        internal Imports GetImports(SingleNamespaceDeclaration declaration)
        {
            return GetBinderFactory(declaration.SyntaxReference.SyntaxTree).GetImportsBinder((CSharpSyntaxNode)declaration.SyntaxReference.GetSyntax()).GetImports(basesBeingResolved: null);
        }

        private AliasSymbol CreateGlobalNamespaceAlias()
        {
            return AliasSymbol.CreateGlobalNamespaceAlias(this.GlobalNamespace, new InContainerBinder(this.GlobalNamespace, new BuckStopsHereBinder(this)));
        }

        private void CompleteTree(SyntaxTree tree)
        {
            if (_lazyCompilationUnitCompletedTrees == null) Interlocked.CompareExchange(ref _lazyCompilationUnitCompletedTrees, new HashSet<SyntaxTree>(), null);
            lock (_lazyCompilationUnitCompletedTrees)
            {
                if (_lazyCompilationUnitCompletedTrees.Add(tree))
                {
                    // signal the end of the compilation unit
                    EventQueue.TryEnqueue(new CompilationUnitCompletedEvent(this, tree));

                    if (_lazyCompilationUnitCompletedTrees.Count == this.SyntaxTrees.Length)
                    {
                        // if that was the last tree, signal the end of compilation
                        CompleteCompilationEventQueue_NoLock();
                    }
                }
            }
        }

        internal override void ReportUnusedImports(SyntaxTree filterTree, DiagnosticBag diagnostics, CancellationToken cancellationToken)
        {
            if (_lazyImportInfos != null)
            {
                foreach (ImportInfo info in _lazyImportInfos)
                {
                    cancellationToken.ThrowIfCancellationRequested();

                    SyntaxTree infoTree = info.Tree;
                    if (filterTree == null || filterTree == infoTree)
                    {
                        TextSpan infoSpan = info.Span;
                        if (!this.IsImportDirectiveUsed(infoTree, infoSpan.Start))
                        {
                            ErrorCode code = info.Kind == SyntaxKind.ExternAliasDirective
                                ? ErrorCode.HDN_UnusedExternAlias
                                : ErrorCode.HDN_UnusedUsingDirective;
                            diagnostics.Add(code, infoTree.GetLocation(infoSpan));
                        }
                    }
                }
            }

            CompleteTrees(filterTree);
        }

        internal override void CompleteTrees(SyntaxTree filterTree)
        {
            // By definition, a tree is complete when all of its compiler diagnostics have been reported.
            // Since unused imports are the last thing we compute and report, a tree is complete when
            // the unused imports have been reported.
            if (EventQueue != null)
            {
                if (filterTree != null)
                {
                    CompleteTree(filterTree);
                }
                else
                {
                    foreach (var tree in this.SyntaxTrees)
                    {
                        CompleteTree(tree);
                    }
                }
            }
        }

        internal void RecordImport(UsingDirectiveSyntax syntax)
        {
            RecordImportInternal(syntax);
        }

        internal void RecordImport(ExternAliasDirectiveSyntax syntax)
        {
            RecordImportInternal(syntax);
        }

        private void RecordImportInternal(CSharpSyntaxNode syntax)
        {
            LazyInitializer.EnsureInitialized(ref _lazyImportInfos).
                Add(new ImportInfo(syntax.SyntaxTree, syntax.Kind(), syntax.Span));
        }

        private struct ImportInfo : IEquatable<ImportInfo>
        {
            public readonly SyntaxTree Tree;
            public readonly SyntaxKind Kind;
            public readonly TextSpan Span;

            public ImportInfo(SyntaxTree tree, SyntaxKind kind, TextSpan span)
            {
                this.Tree = tree;
                this.Kind = kind;
                this.Span = span;
            }

            public override bool Equals(object obj)
            {
                return (obj is ImportInfo) && Equals((ImportInfo)obj);
            }

            public bool Equals(ImportInfo other)
            {
                return
                    other.Kind == this.Kind &&
                    other.Tree == this.Tree &&
                    other.Span == this.Span;
            }

            public override int GetHashCode()
            {
                return Hash.Combine(Tree, Span.Start);
            }
        }

        #endregion

        #region Diagnostics

        internal override CommonMessageProvider MessageProvider
        {
            get { return _syntaxAndDeclarations.MessageProvider; }
        }

        /// <summary>
        /// The bag in which semantic analysis should deposit its diagnostics.
        /// </summary>
        internal DiagnosticBag DeclarationDiagnostics
        {
            get
            {
                // We should only be placing diagnostics in this bag until
                // we are done gathering declaration diagnostics. Assert that is
                // the case. But since we have bugs (see https://github.com/dotnet/roslyn/issues/846)
                // we disable the assertion until they are fixed.
                Debug.Assert(!_declarationDiagnosticsFrozen || true);
                if (_lazyDeclarationDiagnostics == null)
                {
                    var diagnostics = new DiagnosticBag();
                    Interlocked.CompareExchange(ref _lazyDeclarationDiagnostics, diagnostics, null);
                }

                return _lazyDeclarationDiagnostics;
            }
        }

        private IEnumerable<Diagnostic> FreezeDeclarationDiagnostics()
        {
            _declarationDiagnosticsFrozen = true;

            // Also freeze generated attribute flags.
            // Symbols bound after getting the declaration
            // diagnostics shouldn't need to modify the flags.
            _needsGeneratedAttributes_IsFrozen = true;

            var result = _lazyDeclarationDiagnostics?.AsEnumerable() ?? Enumerable.Empty<Diagnostic>();
            return result;
        }

        private DiagnosticBag _lazyDeclarationDiagnostics;
        private bool _declarationDiagnosticsFrozen;

        /// <summary>
        /// A bag in which diagnostics that should be reported after code gen can be deposited.
        /// </summary>
        internal DiagnosticBag AdditionalCodegenWarnings
        {
            get
            {
                return _additionalCodegenWarnings;
            }
        }

        private readonly DiagnosticBag _additionalCodegenWarnings = new DiagnosticBag();

        internal DeclarationTable Declarations
        {
            get
            {
                return _syntaxAndDeclarations.GetLazyState().DeclarationTable;
            }
        }

        internal MergedNamespaceDeclaration MergedRootDeclaration
        {
            get
            {
                return Declarations.GetMergedRoot(this);
            }
        }

        /// <summary>
        /// Gets the diagnostics produced during the parsing stage of a compilation. There are no diagnostics for declarations or accessor or
        /// method bodies, for example.
        /// </summary>
        public override ImmutableArray<Diagnostic> GetParseDiagnostics(CancellationToken cancellationToken = default(CancellationToken))
        {
            return GetDiagnostics(CompilationStage.Parse, false, cancellationToken);
        }

        /// <summary>
        /// Gets the diagnostics produced during symbol declaration headers.  There are no diagnostics for accessor or
        /// method bodies, for example.
        /// </summary>
        public override ImmutableArray<Diagnostic> GetDeclarationDiagnostics(CancellationToken cancellationToken = default(CancellationToken))
        {
            return GetDiagnostics(CompilationStage.Declare, false, cancellationToken);
        }

        /// <summary>
        /// Gets the diagnostics produced during the analysis of method bodies and field initializers.
        /// </summary>
        public override ImmutableArray<Diagnostic> GetMethodBodyDiagnostics(CancellationToken cancellationToken = default(CancellationToken))
        {
            return GetDiagnostics(CompilationStage.Compile, false, cancellationToken);
        }

        /// <summary>
        /// Gets the all the diagnostics for the compilation, including syntax, declaration, and binding. Does not
        /// include any diagnostics that might be produced during emit.
        /// </summary>
        public override ImmutableArray<Diagnostic> GetDiagnostics(CancellationToken cancellationToken = default(CancellationToken))
        {
            return GetDiagnostics(DefaultDiagnosticsStage, true, cancellationToken);
        }

        internal ImmutableArray<Diagnostic> GetDiagnostics(CompilationStage stage, bool includeEarlierStages, CancellationToken cancellationToken)
        {
            var diagnostics = DiagnosticBag.GetInstance();
            GetDiagnostics(stage, includeEarlierStages, diagnostics, cancellationToken);
            return diagnostics.ToReadOnlyAndFree();
        }

        internal override void GetDiagnostics(CompilationStage stage, bool includeEarlierStages, DiagnosticBag diagnostics, CancellationToken cancellationToken = default)
        {
            var builder = DiagnosticBag.GetInstance();

            if (stage == CompilationStage.Parse || (stage > CompilationStage.Parse && includeEarlierStages))
            {
                var syntaxTrees = this.SyntaxTrees;
                if (this.Options.ConcurrentBuild)
                {
                    var parallelOptions = cancellationToken.CanBeCanceled
                                        ? new ParallelOptions() { CancellationToken = cancellationToken }
                                        : DefaultParallelOptions;

                    Parallel.For(0, syntaxTrees.Length, parallelOptions,
                        UICultureUtilities.WithCurrentUICulture<int>(i =>
                        {
                            var syntaxTree = syntaxTrees[i];
                            AppendLoadDirectiveDiagnostics(builder, _syntaxAndDeclarations, syntaxTree);
                            builder.AddRange(syntaxTree.GetDiagnostics(cancellationToken));
                        }));
                }
                else
                {
                    foreach (var syntaxTree in syntaxTrees)
                    {
                        cancellationToken.ThrowIfCancellationRequested();
                        AppendLoadDirectiveDiagnostics(builder, _syntaxAndDeclarations, syntaxTree);

                        cancellationToken.ThrowIfCancellationRequested();
                        builder.AddRange(syntaxTree.GetDiagnostics(cancellationToken));
                    }
                }

                var parseOptionsReported = new HashSet<ParseOptions>();
                foreach (var syntaxTree in syntaxTrees)
                {
                    cancellationToken.ThrowIfCancellationRequested();
                    if (!syntaxTree.Options.Errors.IsDefaultOrEmpty && parseOptionsReported.Add(syntaxTree.Options))
                    {
                        var location = syntaxTree.GetLocation(TextSpan.FromBounds(0, 0));
                        foreach (var error in syntaxTree.Options.Errors)
                        {
                            builder.Add(error.WithLocation(location));
                        }
                    }
                }
            }

            if (stage == CompilationStage.Declare || stage > CompilationStage.Declare && includeEarlierStages)
            {
                CheckAssemblyName(builder);
                builder.AddRange(Options.Errors);

                cancellationToken.ThrowIfCancellationRequested();

                // the set of diagnostics related to establishing references.
                builder.AddRange(GetBoundReferenceManager().Diagnostics);

                cancellationToken.ThrowIfCancellationRequested();

                builder.AddRange(GetSourceDeclarationDiagnostics(cancellationToken: cancellationToken));

                if (EventQueue != null && SyntaxTrees.Length == 0)
                {
                    EnsureCompilationEventQueueCompleted();
                }
            }

            cancellationToken.ThrowIfCancellationRequested();

            if (stage == CompilationStage.Compile || stage > CompilationStage.Compile && includeEarlierStages)
            {
                var methodBodyDiagnostics = DiagnosticBag.GetInstance();
                GetDiagnosticsForAllMethodBodies(methodBodyDiagnostics, cancellationToken);
                builder.AddRangeAndFree(methodBodyDiagnostics);
            }

            // Before returning diagnostics, we filter warnings
            // to honor the compiler options (e.g., /nowarn, /warnaserror and /warn) and the pragmas.
            FilterAndAppendAndFreeDiagnostics(diagnostics, ref builder);
        }

        private static void AppendLoadDirectiveDiagnostics(DiagnosticBag builder, SyntaxAndDeclarationManager syntaxAndDeclarations, SyntaxTree syntaxTree, Func<IEnumerable<Diagnostic>, IEnumerable<Diagnostic>> locationFilterOpt = null)
        {
            ImmutableArray<LoadDirective> loadDirectives;
            if (syntaxAndDeclarations.GetLazyState().LoadDirectiveMap.TryGetValue(syntaxTree, out loadDirectives))
            {
                Debug.Assert(!loadDirectives.IsEmpty);
                foreach (var directive in loadDirectives)
                {
                    IEnumerable<Diagnostic> diagnostics = directive.Diagnostics;
                    if (locationFilterOpt != null)
                    {
                        diagnostics = locationFilterOpt(diagnostics);
                    }
                    builder.AddRange(diagnostics);
                }
            }
        }

        // Do the steps in compilation to get the method body diagnostics, but don't actually generate
        // IL or emit an assembly.
        private void GetDiagnosticsForAllMethodBodies(DiagnosticBag diagnostics, CancellationToken cancellationToken)
        {
            MethodCompiler.CompileMethodBodies(
                compilation: this,
                moduleBeingBuiltOpt: null,
                emittingPdb: false,
                emitTestCoverageData: false,
                hasDeclarationErrors: false,
                diagnostics: diagnostics,
                filterOpt: null,
                cancellationToken: cancellationToken);

            DocumentationCommentCompiler.WriteDocumentationCommentXml(this, null, null, diagnostics, cancellationToken);
            this.ReportUnusedImports(null, diagnostics, cancellationToken);
        }

        private static bool IsDefinedOrImplementedInSourceTree(Symbol symbol, SyntaxTree tree, TextSpan? span)
        {
            if (symbol.IsDefinedInSourceTree(tree, span))
            {
                return true;
            }

            if (symbol.Kind == SymbolKind.Method && symbol.IsImplicitlyDeclared && ((MethodSymbol)symbol).MethodKind == MethodKind.Constructor)
            {
                // Include implicitly declared constructor if containing type is included
                return IsDefinedOrImplementedInSourceTree(symbol.ContainingType, tree, span);
            }

            return false;
        }

        private ImmutableArray<Diagnostic> GetDiagnosticsForMethodBodiesInTree(SyntaxTree tree, TextSpan? span, CancellationToken cancellationToken)
        {
            DiagnosticBag diagnostics = DiagnosticBag.GetInstance();

            MethodCompiler.CompileMethodBodies(
                compilation: this,
                moduleBeingBuiltOpt: null,
                emittingPdb: false,
                emitTestCoverageData: false,
                hasDeclarationErrors: false,
                diagnostics: diagnostics,
                filterOpt: s => IsDefinedOrImplementedInSourceTree(s, tree, span),
                cancellationToken: cancellationToken);

            DocumentationCommentCompiler.WriteDocumentationCommentXml(this, null, null, diagnostics, cancellationToken, tree, span);

            // Report unused directives only if computing diagnostics for the entire tree.
            // Otherwise we cannot determine if a particular directive is used outside of the given sub-span within the tree.
            if (!span.HasValue || span.Value == tree.GetRoot(cancellationToken).FullSpan)
            {
                ReportUnusedImports(tree, diagnostics, cancellationToken);
            }

            return diagnostics.ToReadOnlyAndFree();
        }

        private ImmutableArray<Diagnostic> GetSourceDeclarationDiagnostics(SyntaxTree syntaxTree = null, TextSpan? filterSpanWithinTree = null, Func<IEnumerable<Diagnostic>, SyntaxTree, TextSpan?, IEnumerable<Diagnostic>> locationFilterOpt = null, CancellationToken cancellationToken = default(CancellationToken))
        {
            GlobalImports.Complete(cancellationToken);

            SourceLocation location = null;
            if (syntaxTree != null)
            {
                var root = syntaxTree.GetRoot(cancellationToken);
                location = filterSpanWithinTree.HasValue ?
                    new SourceLocation(syntaxTree, filterSpanWithinTree.Value) :
                    new SourceLocation(root);
            }

            Assembly.ForceComplete(location, cancellationToken);

            var result = this.FreezeDeclarationDiagnostics();

            if (locationFilterOpt != null)
            {
                Debug.Assert(syntaxTree != null);
                result = locationFilterOpt(result, syntaxTree, filterSpanWithinTree);
            }

            // NOTE: Concatenate the CLS diagnostics *after* filtering by tree/span, because they're already filtered.
            ImmutableArray<Diagnostic> clsDiagnostics = GetClsComplianceDiagnostics(syntaxTree, filterSpanWithinTree, cancellationToken);

            return result.AsImmutable().Concat(clsDiagnostics);
        }

        private ImmutableArray<Diagnostic> GetClsComplianceDiagnostics(SyntaxTree syntaxTree, TextSpan? filterSpanWithinTree, CancellationToken cancellationToken)
        {
            if (syntaxTree != null)
            {
                var builder = DiagnosticBag.GetInstance();
                ClsComplianceChecker.CheckCompliance(this, builder, cancellationToken, syntaxTree, filterSpanWithinTree);
                return builder.ToReadOnlyAndFree();
            }

            if (_lazyClsComplianceDiagnostics.IsDefault)
            {
                var builder = DiagnosticBag.GetInstance();
                ClsComplianceChecker.CheckCompliance(this, builder, cancellationToken);
                ImmutableInterlocked.InterlockedInitialize(ref _lazyClsComplianceDiagnostics, builder.ToReadOnlyAndFree());
            }

            Debug.Assert(!_lazyClsComplianceDiagnostics.IsDefault);
            return _lazyClsComplianceDiagnostics;
        }

        private static IEnumerable<Diagnostic> FilterDiagnosticsByLocation(IEnumerable<Diagnostic> diagnostics, SyntaxTree tree, TextSpan? filterSpanWithinTree)
        {
            foreach (var diagnostic in diagnostics)
            {
                if (diagnostic.HasIntersectingLocation(tree, filterSpanWithinTree))
                {
                    yield return diagnostic;
                }
            }
        }

        internal ImmutableArray<Diagnostic> GetDiagnosticsForSyntaxTree(
            CompilationStage stage,
            SyntaxTree syntaxTree,
            TextSpan? filterSpanWithinTree,
            bool includeEarlierStages,
            CancellationToken cancellationToken = default(CancellationToken))
        {
            cancellationToken.ThrowIfCancellationRequested();

            var builder = DiagnosticBag.GetInstance();
            if (stage == CompilationStage.Parse || (stage > CompilationStage.Parse && includeEarlierStages))
            {
                AppendLoadDirectiveDiagnostics(builder, _syntaxAndDeclarations, syntaxTree,
                    diagnostics => FilterDiagnosticsByLocation(diagnostics, syntaxTree, filterSpanWithinTree));

                var syntaxDiagnostics = syntaxTree.GetDiagnostics();
                syntaxDiagnostics = FilterDiagnosticsByLocation(syntaxDiagnostics, syntaxTree, filterSpanWithinTree);
                builder.AddRange(syntaxDiagnostics);
            }

            cancellationToken.ThrowIfCancellationRequested();
            if (stage == CompilationStage.Declare || (stage > CompilationStage.Declare && includeEarlierStages))
            {
                var declarationDiagnostics = GetSourceDeclarationDiagnostics(syntaxTree, filterSpanWithinTree, FilterDiagnosticsByLocation, cancellationToken);
                // re-enabling/fixing the below assert is tracked by https://github.com/dotnet/roslyn/issues/21020
                // Debug.Assert(declarationDiagnostics.All(d => d.HasIntersectingLocation(syntaxTree, filterSpanWithinTree)));
                builder.AddRange(declarationDiagnostics);
            }

            cancellationToken.ThrowIfCancellationRequested();

            if (stage == CompilationStage.Compile || (stage > CompilationStage.Compile && includeEarlierStages))
            {
                //remove some errors that don't have locations in the tree, like "no suitable main method."
                //Members in trees other than the one being examined are not compiled. This includes field
                //initializers which can result in 'field is never initialized' warnings for fields in partial
                //types when the field is in a different source file than the one for which we're getting diagnostics.
                //For that reason the bag must be also filtered by tree.
                IEnumerable<Diagnostic> methodBodyDiagnostics = GetDiagnosticsForMethodBodiesInTree(syntaxTree, filterSpanWithinTree, cancellationToken);

                // TODO: Enable the below commented assert and remove the filtering code in the next line.
                //       GetDiagnosticsForMethodBodiesInTree seems to be returning diagnostics with locations that don't satisfy the filter tree/span, this must be fixed.
                // Debug.Assert(methodBodyDiagnostics.All(d => DiagnosticContainsLocation(d, syntaxTree, filterSpanWithinTree)));
                methodBodyDiagnostics = FilterDiagnosticsByLocation(methodBodyDiagnostics, syntaxTree, filterSpanWithinTree);

                builder.AddRange(methodBodyDiagnostics);
            }

            // Before returning diagnostics, we filter warnings
            // to honor the compiler options (/nowarn, /warnaserror and /warn) and the pragmas.
            var result = DiagnosticBag.GetInstance();
            FilterAndAppendAndFreeDiagnostics(result, ref builder);
            return result.ToReadOnlyAndFree<Diagnostic>();
        }

        #endregion

        #region Resources

        protected override void AppendDefaultVersionResource(Stream resourceStream)
        {
            var sourceAssembly = SourceAssembly;
            string fileVersion = sourceAssembly.FileVersion ?? sourceAssembly.Identity.Version.ToString();

            Win32ResourceConversions.AppendVersionToResourceStream(resourceStream,
                !this.Options.OutputKind.IsApplication(),
                fileVersion: fileVersion,
                originalFileName: this.SourceModule.Name,
                internalName: this.SourceModule.Name,
                productVersion: sourceAssembly.InformationalVersion ?? fileVersion,
                fileDescription: sourceAssembly.Title ?? " ", //alink would give this a blank if nothing was supplied.
                assemblyVersion: sourceAssembly.Identity.Version,
                legalCopyright: sourceAssembly.Copyright ?? " ", //alink would give this a blank if nothing was supplied.
                legalTrademarks: sourceAssembly.Trademark,
                productName: sourceAssembly.Product,
                comments: sourceAssembly.Description,
                companyName: sourceAssembly.Company);
        }

        #endregion

        #region Emit

        internal override byte LinkerMajorVersion => 0x30;

        internal override bool IsDelaySigned
        {
            get { return SourceAssembly.IsDelaySigned; }
        }

        internal override StrongNameKeys StrongNameKeys
        {
            get { return SourceAssembly.StrongNameKeys; }
        }

        internal override CommonPEModuleBuilder CreateModuleBuilder(
            EmitOptions emitOptions,
            IMethodSymbol debugEntryPoint,
            Stream sourceLinkStream,
            IEnumerable<EmbeddedText> embeddedTexts,
            IEnumerable<ResourceDescription> manifestResources,
            CompilationTestData testData,
            DiagnosticBag diagnostics,
            CancellationToken cancellationToken)
        {
            Debug.Assert(!IsSubmission || HasCodeToEmit());

            string runtimeMDVersion = GetRuntimeMetadataVersion(emitOptions, diagnostics);
            if (runtimeMDVersion == null)
            {
                return null;
            }

            var moduleProps = ConstructModuleSerializationProperties(emitOptions, runtimeMDVersion);

            if (manifestResources == null)
            {
                manifestResources = SpecializedCollections.EmptyEnumerable<ResourceDescription>();
            }

            PEModuleBuilder moduleBeingBuilt;
            if (_options.OutputKind.IsNetModule())
            {
                moduleBeingBuilt = new PENetModuleBuilder(
                    (SourceModuleSymbol)SourceModule,
                    emitOptions,
                    moduleProps,
                    manifestResources);
            }
            else
            {
                var kind = _options.OutputKind.IsValid() ? _options.OutputKind : OutputKind.DynamicallyLinkedLibrary;
                moduleBeingBuilt = new PEAssemblyBuilder(
                    SourceAssembly,
                    emitOptions,
                    kind,
                    moduleProps,
                    manifestResources);
            }

            if (debugEntryPoint != null)
            {
                moduleBeingBuilt.SetDebugEntryPoint((MethodSymbol)debugEntryPoint, diagnostics);
            }

            moduleBeingBuilt.SourceLinkStreamOpt = sourceLinkStream;

            if (embeddedTexts != null)
            {
                moduleBeingBuilt.EmbeddedTexts = embeddedTexts;
            }

            // testData is only passed when running tests.
            if (testData != null)
            {
                moduleBeingBuilt.SetMethodTestData(testData.Methods);
                testData.Module = moduleBeingBuilt;
            }

            return moduleBeingBuilt;
        }

        internal override bool CompileMethods(
            CommonPEModuleBuilder moduleBuilder,
            bool emittingPdb,
            bool emitMetadataOnly,
            bool emitTestCoverageData,
            DiagnosticBag diagnostics,
            Predicate<ISymbol> filterOpt,
            CancellationToken cancellationToken)
        {
            // The diagnostics should include syntax and declaration errors. We insert these before calling Emitter.Emit, so that the emitter
            // does not attempt to emit if there are declaration errors (but we do insert all errors from method body binding...)
            PooledHashSet<int> excludeDiagnostics = null;
            if (emitMetadataOnly)
            {
                excludeDiagnostics = PooledHashSet<int>.GetInstance();
                excludeDiagnostics.Add((int)ErrorCode.ERR_ConcreteMissingBody);
            }
            bool hasDeclarationErrors = !FilterAndAppendDiagnostics(diagnostics, GetDiagnostics(CompilationStage.Declare, true, cancellationToken), excludeDiagnostics);
            excludeDiagnostics?.Free();

            // TODO (tomat): NoPIA:
            // EmbeddedSymbolManager.MarkAllDeferredSymbolsAsReferenced(this)

            var moduleBeingBuilt = (PEModuleBuilder)moduleBuilder;

            if (emitMetadataOnly)
            {
                if (hasDeclarationErrors)
                {
                    return false;
                }

                if (moduleBeingBuilt.SourceModule.HasBadAttributes)
                {
                    // If there were errors but no declaration diagnostics, explicitly add a "Failed to emit module" error.
                    diagnostics.Add(ErrorCode.ERR_ModuleEmitFailure, NoLocation.Singleton, ((Cci.INamedEntity)moduleBeingBuilt).Name);
                    return false;
                }

                SynthesizedMetadataCompiler.ProcessSynthesizedMembers(this, moduleBeingBuilt, cancellationToken);
            }
            else
            {
                if ((emittingPdb || emitTestCoverageData) &&
                    !CreateDebugDocuments(moduleBeingBuilt.DebugDocumentsBuilder, moduleBeingBuilt.EmbeddedTexts, diagnostics))
                {
                    return false;
                }

                // Perform initial bind of method bodies in spite of earlier errors. This is the same
                // behavior as when calling GetDiagnostics()

                // Use a temporary bag so we don't have to refilter pre-existing diagnostics.
                DiagnosticBag methodBodyDiagnosticBag = DiagnosticBag.GetInstance();

                MethodCompiler.CompileMethodBodies(
                    this,
                    moduleBeingBuilt,
                    emittingPdb,
                    emitTestCoverageData,
                    hasDeclarationErrors,
                    diagnostics: methodBodyDiagnosticBag,
                    filterOpt: filterOpt,
                    cancellationToken: cancellationToken);

                bool hasMethodBodyErrorOrWarningAsError = !FilterAndAppendAndFreeDiagnostics(diagnostics, ref methodBodyDiagnosticBag);

                if (hasDeclarationErrors || hasMethodBodyErrorOrWarningAsError)
                {
                    return false;
                }
            }

            return true;
        }

        internal override bool GenerateResourcesAndDocumentationComments(
            CommonPEModuleBuilder moduleBuilder,
            Stream xmlDocStream,
            Stream win32Resources,
            string outputNameOverride,
            DiagnosticBag diagnostics,
            CancellationToken cancellationToken)
        {
            // Use a temporary bag so we don't have to refilter pre-existing diagnostics.
            var resourceDiagnostics = DiagnosticBag.GetInstance();

            SetupWin32Resources(moduleBuilder, win32Resources, resourceDiagnostics);

            ReportManifestResourceDuplicates(
                moduleBuilder.ManifestResources,
                SourceAssembly.Modules.Skip(1).Select(m => m.Name),   //all modules except the first one
                AddedModulesResourceNames(resourceDiagnostics),
                resourceDiagnostics);

            if (!FilterAndAppendAndFreeDiagnostics(diagnostics, ref resourceDiagnostics))
            {
                return false;
            }

            cancellationToken.ThrowIfCancellationRequested();

            // Use a temporary bag so we don't have to refilter pre-existing diagnostics.
            var xmlDiagnostics = DiagnosticBag.GetInstance();

            string assemblyName = FileNameUtilities.ChangeExtension(outputNameOverride, extension: null);
            DocumentationCommentCompiler.WriteDocumentationCommentXml(this, assemblyName, xmlDocStream, xmlDiagnostics, cancellationToken);

            return FilterAndAppendAndFreeDiagnostics(diagnostics, ref xmlDiagnostics);
        }

        private IEnumerable<string> AddedModulesResourceNames(DiagnosticBag diagnostics)
        {
            ImmutableArray<ModuleSymbol> modules = SourceAssembly.Modules;

            for (int i = 1; i < modules.Length; i++)
            {
                var m = (Symbols.Metadata.PE.PEModuleSymbol)modules[i];
                ImmutableArray<EmbeddedResource> resources;

                try
                {
                    resources = m.Module.GetEmbeddedResourcesOrThrow();
                }
                catch (BadImageFormatException)
                {
                    diagnostics.Add(new CSDiagnosticInfo(ErrorCode.ERR_BindToBogus, m), NoLocation.Singleton);
                    continue;
                }

                foreach (var resource in resources)
                {
                    yield return resource.Name;
                }
            }
        }

        internal override EmitDifferenceResult EmitDifference(
            EmitBaseline baseline,
            IEnumerable<SemanticEdit> edits,
            Func<ISymbol, bool> isAddedSymbol,
            Stream metadataStream,
            Stream ilStream,
            Stream pdbStream,
            ICollection<MethodDefinitionHandle> updatedMethods,
            CompilationTestData testData,
            CancellationToken cancellationToken)
        {
            return EmitHelpers.EmitDifference(
                this,
                baseline,
                edits,
                isAddedSymbol,
                metadataStream,
                ilStream,
                pdbStream,
                updatedMethods,
                testData,
                cancellationToken);
        }

        internal string GetRuntimeMetadataVersion(EmitOptions emitOptions, DiagnosticBag diagnostics)
        {
            string runtimeMDVersion = GetRuntimeMetadataVersion(emitOptions);
            if (runtimeMDVersion != null)
            {
                return runtimeMDVersion;
            }

            DiagnosticBag runtimeMDVersionDiagnostics = DiagnosticBag.GetInstance();
            runtimeMDVersionDiagnostics.Add(ErrorCode.WRN_NoRuntimeMetadataVersion, NoLocation.Singleton);
            if (!FilterAndAppendAndFreeDiagnostics(diagnostics, ref runtimeMDVersionDiagnostics))
            {
                return null;
            }

            return string.Empty; //prevent emitter from crashing.
        }

        private string GetRuntimeMetadataVersion(EmitOptions emitOptions)
        {
            var corAssembly = Assembly.CorLibrary as Symbols.Metadata.PE.PEAssemblySymbol;

            if ((object)corAssembly != null)
            {
                return corAssembly.Assembly.ManifestModule.MetadataVersion;
            }

            return emitOptions.RuntimeMetadataVersion;
        }

        internal override void AddDebugSourceDocumentsForChecksumDirectives(
            DebugDocumentsBuilder documentsBuilder,
            SyntaxTree tree,
            DiagnosticBag diagnostics)
        {
            var checksumDirectives = tree.GetRoot().GetDirectives(d => d.Kind() == SyntaxKind.PragmaChecksumDirectiveTrivia &&
                                                                 !d.ContainsDiagnostics);

            foreach (var directive in checksumDirectives)
            {
                var checksumDirective = (PragmaChecksumDirectiveTriviaSyntax)directive;
                var path = checksumDirective.File.ValueText;

                var checksumText = checksumDirective.Bytes.ValueText;
                var normalizedPath = documentsBuilder.NormalizeDebugDocumentPath(path, basePath: tree.FilePath);
                var existingDoc = documentsBuilder.TryGetDebugDocumentForNormalizedPath(normalizedPath);

                // duplicate checksum pragmas are valid as long as values match
                // if we have seen this document already, check for matching values.
                if (existingDoc != null)
                {
                    // pragma matches a file path on an actual tree.
                    // Dev12 compiler just ignores the pragma in this case which means that
                    // checksum of the actual tree always wins and no warning is given.
                    // We will continue doing the same.
                    if (existingDoc.IsComputedChecksum)
                    {
                        continue;
                    }

                    var sourceInfo = existingDoc.GetSourceInfo();
                    if (ChecksumMatches(checksumText, sourceInfo.Checksum))
                    {
                        var guid = Guid.Parse(checksumDirective.Guid.ValueText);
                        if (guid == sourceInfo.ChecksumAlgorithmId)
                        {
                            // all parts match, nothing to do
                            continue;
                        }
                    }

                    // did not match to an existing document
                    // produce a warning and ignore the pragma
                    diagnostics.Add(ErrorCode.WRN_ConflictingChecksum, new SourceLocation(checksumDirective), path);
                }
                else
                {
                    var newDocument = new Cci.DebugSourceDocument(
                        normalizedPath,
                        Cci.DebugSourceDocument.CorSymLanguageTypeCSharp,
                        MakeChecksumBytes(checksumDirective.Bytes.ValueText),
                        Guid.Parse(checksumDirective.Guid.ValueText));

                    documentsBuilder.AddDebugDocument(newDocument);
                }
            }
        }

        private static bool ChecksumMatches(string bytesText, ImmutableArray<byte> bytes)
        {
            if (bytesText.Length != bytes.Length * 2)
            {
                return false;
            }

            for (int i = 0, len = bytesText.Length / 2; i < len; i++)
            {
                // 1A  in text becomes   0x1A
                var b = SyntaxFacts.HexValue(bytesText[i * 2]) * 16 +
                        SyntaxFacts.HexValue(bytesText[i * 2 + 1]);

                if (b != bytes[i])
                {
                    return false;
                }
            }

            return true;
        }

        private static ImmutableArray<byte> MakeChecksumBytes(string bytesText)
        {
            int length = bytesText.Length / 2;
            var builder = ArrayBuilder<byte>.GetInstance(length);

            for (int i = 0; i < length; i++)
            {
                // 1A  in text becomes   0x1A
                var b = SyntaxFacts.HexValue(bytesText[i * 2]) * 16 +
                        SyntaxFacts.HexValue(bytesText[i * 2 + 1]);

                builder.Add((byte)b);
            }

            return builder.ToImmutableAndFree();
        }

        internal override Guid DebugSourceDocumentLanguageId => Cci.DebugSourceDocument.CorSymLanguageTypeCSharp;

        internal override bool HasCodeToEmit()
        {
            foreach (var syntaxTree in this.SyntaxTrees)
            {
                var unit = syntaxTree.GetCompilationUnitRoot();
                if (unit.Members.Count > 0)
                {
                    return true;
                }
            }

            return false;
        }

        #endregion

        #region Common Members

        protected override Compilation CommonWithReferences(IEnumerable<MetadataReference> newReferences)
        {
            return WithReferences(newReferences);
        }

        protected override Compilation CommonWithAssemblyName(string assemblyName)
        {
            return WithAssemblyName(assemblyName);
        }

        protected override IAssemblySymbol CommonAssembly
        {
            get { return this.Assembly; }
        }

        protected override INamespaceSymbol CommonGlobalNamespace
        {
            get { return this.GlobalNamespace; }
        }

        protected override CompilationOptions CommonOptions
        {
            get { return _options; }
        }

        protected override SemanticModel CommonGetSemanticModel(SyntaxTree syntaxTree, bool ignoreAccessibility)
        {
            return this.GetSemanticModel((SyntaxTree)syntaxTree, ignoreAccessibility);
        }

        protected override IEnumerable<SyntaxTree> CommonSyntaxTrees
        {
            get
            {
                return this.SyntaxTrees;
            }
        }

        protected override Compilation CommonAddSyntaxTrees(IEnumerable<SyntaxTree> trees)
        {
            return this.AddSyntaxTrees(trees);
        }

        protected override Compilation CommonRemoveSyntaxTrees(IEnumerable<SyntaxTree> trees)
        {
            return this.RemoveSyntaxTrees(trees);
        }

        protected override Compilation CommonRemoveAllSyntaxTrees()
        {
            return this.RemoveAllSyntaxTrees();
        }

        protected override Compilation CommonReplaceSyntaxTree(SyntaxTree oldTree, SyntaxTree newTree)
        {
            return this.ReplaceSyntaxTree((SyntaxTree)oldTree, (SyntaxTree)newTree);
        }

        protected override Compilation CommonWithOptions(CompilationOptions options)
        {
            return this.WithOptions((CSharpCompilationOptions)options);
        }

        protected override Compilation CommonWithScriptCompilationInfo(ScriptCompilationInfo info)
        {
            return this.WithScriptCompilationInfo((CSharpScriptCompilationInfo)info);
        }

        protected override bool CommonContainsSyntaxTree(SyntaxTree syntaxTree)
        {
            return this.ContainsSyntaxTree(syntaxTree);
        }

        protected override ISymbol CommonGetAssemblyOrModuleSymbol(MetadataReference reference)
        {
            return this.GetAssemblyOrModuleSymbol(reference);
        }

        protected override Compilation CommonClone()
        {
            return this.Clone();
        }

        protected override IModuleSymbol CommonSourceModule
        {
            get { return this.SourceModule; }
        }

        protected override INamedTypeSymbol CommonGetSpecialType(SpecialType specialType)
        {
            return this.GetSpecialType(specialType);
        }

        protected override INamespaceSymbol CommonGetCompilationNamespace(INamespaceSymbol namespaceSymbol)
        {
            return this.GetCompilationNamespace(namespaceSymbol);
        }

        protected override INamedTypeSymbol CommonGetTypeByMetadataName(string metadataName)
        {
            return this.GetTypeByMetadataName(metadataName);
        }

        protected override INamedTypeSymbol CommonScriptClass
        {
            get { return this.ScriptClass; }
        }

        protected override IArrayTypeSymbol CommonCreateArrayTypeSymbol(ITypeSymbol elementType, int rank)
        {
            return CreateArrayTypeSymbol(elementType.EnsureCSharpSymbolOrNull<ITypeSymbol, TypeSymbol>(nameof(elementType)), rank);
        }

        protected override IPointerTypeSymbol CommonCreatePointerTypeSymbol(ITypeSymbol elementType)
        {
            return CreatePointerTypeSymbol(elementType.EnsureCSharpSymbolOrNull<ITypeSymbol, TypeSymbol>(nameof(elementType)));
        }

        protected override INamedTypeSymbol CommonCreateTupleTypeSymbol(
            ImmutableArray<ITypeSymbol> elementTypes,
            ImmutableArray<string> elementNames,
            ImmutableArray<Location> elementLocations)
        {
            var typesBuilder = ArrayBuilder<TypeSymbolWithAnnotations>.GetInstance(elementTypes.Length);
            for (int i = 0; i < elementTypes.Length; i++)
            {
                var elementType = elementTypes[i].EnsureCSharpSymbolOrNull<ITypeSymbol, TypeSymbol>($"{nameof(elementTypes)}[{i}]");
                typesBuilder.Add(TypeSymbolWithAnnotations.Create(elementType));
            }

            return TupleTypeSymbol.Create(
                locationOpt: null, // no location for the type declaration
                elementTypes: typesBuilder.ToImmutableAndFree(),
                elementLocations: elementLocations,
                elementNames: elementNames,
                compilation: this,
                shouldCheckConstraints: false,
                errorPositions: default(ImmutableArray<bool>));
        }

        protected override INamedTypeSymbol CommonCreateTupleTypeSymbol(
            INamedTypeSymbol underlyingType,
            ImmutableArray<string> elementNames,
            ImmutableArray<Location> elementLocations)
        {
            var csharpUnderlyingTuple = underlyingType.EnsureCSharpSymbolOrNull<INamedTypeSymbol, NamedTypeSymbol>(nameof(underlyingType));

            int cardinality;
            if (!csharpUnderlyingTuple.IsTupleCompatible(out cardinality))
            {
                throw new ArgumentException(CodeAnalysisResources.TupleUnderlyingTypeMustBeTupleCompatible, nameof(underlyingType));
            }

            elementNames = CheckTupleElementNames(cardinality, elementNames);
            CheckTupleElementLocations(cardinality, elementLocations);

            return TupleTypeSymbol.Create(
                csharpUnderlyingTuple, elementNames, elementLocations: elementLocations);
        }

        protected override INamedTypeSymbol CommonCreateAnonymousTypeSymbol(
            ImmutableArray<ITypeSymbol> memberTypes,
            ImmutableArray<string> memberNames,
            ImmutableArray<Location> memberLocations,
            ImmutableArray<bool> memberIsReadOnly)
        {
            for (int i = 0, n = memberTypes.Length; i < n; i++)
            {
                memberTypes[i].EnsureCSharpSymbolOrNull<ITypeSymbol, TypeSymbol>($"{nameof(memberTypes)}[{i}]");
            }

            if (!memberIsReadOnly.IsDefault && memberIsReadOnly.Any(v => !v))
            {
                throw new ArgumentException($"Non-ReadOnly members are not supported in C# anonymous types.");
            }

            var fields = ArrayBuilder<AnonymousTypeField>.GetInstance();

            for (int i = 0, n = memberTypes.Length; i < n; i++)
            {
                var type = memberTypes[i];
                var name = memberNames[i];
                var location = memberLocations.IsDefault ? Location.None : memberLocations[i];
                fields.Add(new AnonymousTypeField(name, location, TypeSymbolWithAnnotations.Create((TypeSymbol)type)));
            }

            var descriptor = new AnonymousTypeDescriptor(fields.ToImmutableAndFree(), Location.None);

            return this.AnonymousTypeManager.ConstructAnonymousTypeSymbol(descriptor);
        }

        protected override ITypeSymbol CommonDynamicType
        {
            get { return DynamicType; }
        }

        protected override INamedTypeSymbol CommonObjectType
        {
            get { return this.ObjectType; }
        }

        protected override IMethodSymbol CommonGetEntryPoint(CancellationToken cancellationToken)
        {
            return this.GetEntryPoint(cancellationToken);
        }

        internal override int CompareSourceLocations(Location loc1, Location loc2)
        {
            Debug.Assert(loc1.IsInSource);
            Debug.Assert(loc2.IsInSource);

            var comparison = CompareSyntaxTreeOrdering(loc1.SourceTree, loc2.SourceTree);
            if (comparison != 0)
            {
                return comparison;
            }

            return loc1.SourceSpan.Start - loc2.SourceSpan.Start;
        }

        internal override int CompareSourceLocations(SyntaxReference loc1, SyntaxReference loc2)
        {
            var comparison = CompareSyntaxTreeOrdering(loc1.SyntaxTree, loc2.SyntaxTree);
            if (comparison != 0)
            {
                return comparison;
            }

            return loc1.Span.Start - loc2.Span.Start;
        }

        /// <summary>
        /// Return true if there is a source declaration symbol name that meets given predicate.
        /// </summary>
        public override bool ContainsSymbolsWithName(Func<string, bool> predicate, SymbolFilter filter = SymbolFilter.TypeAndMember, CancellationToken cancellationToken = default(CancellationToken))
        {
            if (predicate == null)
            {
                throw new ArgumentNullException(nameof(predicate));
            }

            if (filter == SymbolFilter.None)
            {
                throw new ArgumentException(CSharpResources.NoNoneSearchCriteria, nameof(filter));
            }

            return DeclarationTable.ContainsName(this.MergedRootDeclaration, predicate, filter, cancellationToken);
        }

        /// <summary>
        /// Return source declaration symbols whose name meets given predicate.
        /// </summary>
        public override IEnumerable<ISymbol> GetSymbolsWithName(Func<string, bool> predicate, SymbolFilter filter = SymbolFilter.TypeAndMember, CancellationToken cancellationToken = default(CancellationToken))
        {
            if (predicate == null)
            {
                throw new ArgumentNullException(nameof(predicate));
            }

            if (filter == SymbolFilter.None)
            {
                throw new ArgumentException(CSharpResources.NoNoneSearchCriteria, nameof(filter));
            }

            return new SymbolSearcher(this).GetSymbolsWithName(predicate, filter, cancellationToken);
        }

        #endregion

        /// <summary>
        /// Returns if the compilation has all of the members necessary to emit metadata about
        /// dynamic types.
        /// </summary>
        /// <returns></returns>
        internal bool HasDynamicEmitAttributes()
        {
            return
                (object)GetWellKnownTypeMember(WellKnownMember.System_Runtime_CompilerServices_DynamicAttribute__ctor) != null &&
                (object)GetWellKnownTypeMember(WellKnownMember.System_Runtime_CompilerServices_DynamicAttribute__ctorTransformFlags) != null;
        }

        internal bool HasTupleNamesAttributes =>
            (object)GetWellKnownTypeMember(WellKnownMember.System_Runtime_CompilerServices_TupleElementNamesAttribute__ctorTransformNames) != null;

        /// <summary>
        /// Returns whether the compilation has the Boolean type and if it's good.
        /// </summary>
        /// <returns>Returns true if Boolean is present and healthy.</returns>
        internal bool CanEmitBoolean() => CanEmitSpecialType(SpecialType.System_Boolean);

        internal bool CanEmitSpecialType(SpecialType type)
        {
            var typeSymbol = GetSpecialType(type);
            var diagnostic = typeSymbol.GetUseSiteDiagnostic();
            return (diagnostic == null) || (diagnostic.Severity != DiagnosticSeverity.Error);
        }

        internal override AnalyzerDriver AnalyzerForLanguage(ImmutableArray<DiagnosticAnalyzer> analyzers, AnalyzerManager analyzerManager)
        {
            Func<SyntaxNode, SyntaxKind> getKind = node => node.Kind();
            Func<SyntaxTrivia, bool> isComment = trivia => trivia.Kind() == SyntaxKind.SingleLineCommentTrivia || trivia.Kind() == SyntaxKind.MultiLineCommentTrivia;
            return new AnalyzerDriver<SyntaxKind>(analyzers, getKind, analyzerManager, isComment);
        }

        internal void SymbolDeclaredEvent(Symbol symbol)
        {
            EventQueue?.TryEnqueue(new SymbolDeclaredCompilationEvent(this, symbol));
        }

        /// <summary>
        /// Determine if enum arrays can be initialized using block initialization.
        /// </summary>
        /// <returns>True if it's safe to use block initialization for enum arrays.</returns>
        /// <remarks>
        /// In NetFx 4.0, block array initializers do not work on all combinations of {32/64 X Debug/Retail} when array elements are enums.
        /// This is fixed in 4.5 thus enabling block array initialization for a very common case.
        /// We look for the presence of <see cref="System.Runtime.GCLatencyMode.SustainedLowLatency"/> which was introduced in .Net 4.5
        /// </remarks>
        internal bool EnableEnumArrayBlockInitialization
        {
            get
            {
                var sustainedLowLatency = GetWellKnownTypeMember(WellKnownMember.System_Runtime_GCLatencyMode__SustainedLowLatency);
                return sustainedLowLatency != null && sustainedLowLatency.ContainingAssembly == Assembly.CorLibrary;
            }
        }

<<<<<<< HEAD
        internal override bool IsIOperationFeatureEnabled()
        {
            return this.IsFeatureEnabled(MessageID.IDS_FeatureIOperation);
        }

        internal TypeSymbolWithAnnotations GetTypeOrReturnTypeWithAdjustedNullableAnnotations(Symbol symbol)
        {
            Symbol definition = symbol.OriginalDefinition;

            if (!ShouldSuppressNullableAnnotations(definition))
            {
                return symbol.Kind == SymbolKind.Parameter ? ((ParameterSymbol)symbol).Type : symbol.GetTypeOrReturnType();
            }

            // Nullable annotations on definition should be ignored
            TypeSymbolWithAnnotations definitionType = definition.GetTypeOrReturnType();
            TypeSymbolWithAnnotations adjustedDefinitionType = definitionType.SetUnknownNullabilityForReferenceTypes();

            if ((object)definition == symbol)
            {
                return adjustedDefinitionType;
            }

            if ((object)definitionType == adjustedDefinitionType)
            {
                // Adjustment has no effect
                return symbol.GetTypeOrReturnType();
            }

            // The original symbol was substituted, need to re-apply substitution to the adjusted type.   
            TypeMap typeSubstitution;

            switch (symbol.Kind)
            {
                case SymbolKind.Method:
                    typeSubstitution = ((MethodSymbol)symbol).TypeSubstitution;
                    break;

                case SymbolKind.Parameter:
                    if (symbol.ContainingSymbol.Kind == SymbolKind.Method)
                    {
                        typeSubstitution = ((MethodSymbol)symbol.ContainingSymbol).TypeSubstitution;
                        break;
                    }

                    goto default;

                default:
                    typeSubstitution = symbol.ContainingType.TypeSubstitution;
                    break;
            }

            return adjustedDefinitionType.SubstituteType(typeSubstitution);
        }

        internal bool ShouldSuppressNullableAnnotations(Symbol definition)
        {
            Debug.Assert(definition.IsDefinition);
            var symbolContainingModule = definition.ContainingModule;

            if ((object)symbolContainingModule != null && symbolContainingModule.UtilizesNullableReferenceTypes)
            {
                var symbolContainingAssembly = symbolContainingModule.ContainingAssembly;

                if ((object)symbolContainingAssembly != null && !HaveNullableOptOutForAssembly(symbolContainingAssembly) &&
                       !HaveNullableOptOutForDefinition(definition))
                {
                    // All annotations should be accepted as is
                    return false;
                }
            }

            return true;
        }

        // PROTOTYPE(NullableReferenceTypes): Checking [NullableOptOutForAssembly] can result
        // in cycle decoding attributes. See StaticNullChecking.AllowAssemblyOptOut.
        private bool HaveNullableOptOutForAssembly(AssemblySymbol assembly)
        {
            //return ((SourceModuleSymbol)SourceModule).IsNullableOptOutForAssembly(assembly) &&
            //    (this.GetNullableReferenceFlags() & NullableReferenceFlags.AllowAssemblyOptOut) != 0;
            return false;
        }

        // PROTOTYPE(NullableReferenceTypes): Checking [NullableOptOut] can result in cycle
        // decoding attributes. See StaticNullChecking.NullableOptOut_DecodeAttributeCycle_02.
        private bool HaveNullableOptOutForDefinition(Symbol definition)
        {
            //return definition.NullableOptOut &&
            //    (this.GetNullableReferenceFlags() & NullableReferenceFlags.AllowMemberOptOut) != 0;
            return false;
        }

        internal TypeSymbolWithAnnotations GetFieldTypeWithAdjustedNullableAnnotations(FieldSymbol field, ConsList<FieldSymbol> fieldsBeingBound)
        {
            FieldSymbol definition = field.OriginalDefinition;

            if (!ShouldSuppressNullableAnnotations(definition))
            {
                return field.GetFieldType(fieldsBeingBound);
            }

            // Nullable annotations on definition should be ignored
            TypeSymbolWithAnnotations definitionType = definition.GetFieldType(fieldsBeingBound);
            TypeSymbolWithAnnotations adjustedDefinitionType = definitionType.SetUnknownNullabilityForReferenceTypes();

            if ((object)definition == field)
            {
                return adjustedDefinitionType;
            }

            if ((object)definitionType == adjustedDefinitionType)
            {
                // Adjustment has no effect
                return field.GetFieldType(fieldsBeingBound);
            }

            // The original symbol was substituted, need to re-apply substitution to the adjusted type.   
            return adjustedDefinitionType.SubstituteType(field.ContainingType.TypeSubstitution);
        }

=======
>>>>>>> 1bc93344
        private class SymbolSearcher
        {
            private readonly Dictionary<Declaration, NamespaceOrTypeSymbol> _cache;
            private readonly CSharpCompilation _compilation;

            public SymbolSearcher(CSharpCompilation compilation)
            {
                _cache = new Dictionary<Declaration, NamespaceOrTypeSymbol>();
                _compilation = compilation;
            }

            public IEnumerable<ISymbol> GetSymbolsWithName(Func<string, bool> predicate, SymbolFilter filter, CancellationToken cancellationToken)
            {
                var result = new HashSet<ISymbol>();
                var spine = new List<MergedNamespaceOrTypeDeclaration>();

                AppendSymbolsWithName(spine, _compilation.MergedRootDeclaration, predicate, filter, result, cancellationToken);

                return result;
            }

            private void AppendSymbolsWithName(
                List<MergedNamespaceOrTypeDeclaration> spine, MergedNamespaceOrTypeDeclaration current,
                Func<string, bool> predicate, SymbolFilter filter, HashSet<ISymbol> set, CancellationToken cancellationToken)
            {
                var includeNamespace = (filter & SymbolFilter.Namespace) == SymbolFilter.Namespace;
                var includeType = (filter & SymbolFilter.Type) == SymbolFilter.Type;
                var includeMember = (filter & SymbolFilter.Member) == SymbolFilter.Member;

                if (current.Kind == DeclarationKind.Namespace)
                {
                    if (includeNamespace && predicate(current.Name))
                    {
                        var container = GetSpineSymbol(spine);
                        var symbol = GetSymbol(container, current);
                        if (symbol != null)
                        {
                            set.Add(symbol);
                        }
                    }
                }
                else
                {
                    if (includeType && predicate(current.Name))
                    {
                        var container = GetSpineSymbol(spine);
                        var symbol = GetSymbol(container, current);
                        if (symbol != null)
                        {
                            set.Add(symbol);
                        }
                    }

                    if (includeMember)
                    {
                        AppendMemberSymbolsWithName(spine, current, predicate, set, cancellationToken);
                    }
                }

                spine.Add(current);

                foreach (var child in current.Children.OfType<MergedNamespaceOrTypeDeclaration>())
                {
                    if (includeMember || includeType)
                    {
                        AppendSymbolsWithName(spine, child, predicate, filter, set, cancellationToken);
                        continue;
                    }

                    if (child.Kind == DeclarationKind.Namespace)
                    {
                        AppendSymbolsWithName(spine, child, predicate, filter, set, cancellationToken);
                    }
                }

                // pop last one
                spine.RemoveAt(spine.Count - 1);
            }

            private void AppendMemberSymbolsWithName(
                List<MergedNamespaceOrTypeDeclaration> spine, MergedNamespaceOrTypeDeclaration current,
                Func<string, bool> predicate, HashSet<ISymbol> set, CancellationToken cancellationToken)
            {
                spine.Add(current);

                var container = GetSpineSymbol(spine);
                if (container != null)
                {
                    foreach (var member in container.GetMembers())
                    {
                        if (!member.IsTypeOrTypeAlias() &&
                            (member.CanBeReferencedByName || member.IsExplicitInterfaceImplementation() || member.IsIndexer()) &&
                            predicate(member.Name))
                        {
                            set.Add(member);
                        }
                    }
                }

                spine.RemoveAt(spine.Count - 1);
            }

            private NamespaceOrTypeSymbol GetSpineSymbol(List<MergedNamespaceOrTypeDeclaration> spine)
            {
                if (spine.Count == 0)
                {
                    return null;
                }

                var symbol = GetCachedSymbol(spine[spine.Count - 1]);
                if (symbol != null)
                {
                    return symbol;
                }

                var current = _compilation.GlobalNamespace as NamespaceOrTypeSymbol;
                for (var i = 1; i < spine.Count; i++)
                {
                    current = GetSymbol(current, spine[i]);
                }

                return current;
            }

            private NamespaceOrTypeSymbol GetCachedSymbol(MergedNamespaceOrTypeDeclaration declaration)
            {
                NamespaceOrTypeSymbol symbol;
                if (_cache.TryGetValue(declaration, out symbol))
                {
                    return symbol;
                }

                return null;
            }

            private NamespaceOrTypeSymbol GetSymbol(NamespaceOrTypeSymbol container, MergedNamespaceOrTypeDeclaration declaration)
            {
                if (container == null)
                {
                    return _compilation.GlobalNamespace;
                }

                if (declaration.Kind == DeclarationKind.Namespace)
                {
                    AddCache(container.GetMembers(declaration.Name).OfType<NamespaceOrTypeSymbol>());
                }
                else
                {
                    AddCache(container.GetTypeMembers(declaration.Name));
                }

                return GetCachedSymbol(declaration);
            }

            private void AddCache(IEnumerable<NamespaceOrTypeSymbol> symbols)
            {
                foreach (var symbol in symbols)
                {
                    var mergedNamespace = symbol as MergedNamespaceSymbol;
                    if (mergedNamespace != null)
                    {
                        _cache[mergedNamespace.ConstituentNamespaces.OfType<SourceNamespaceSymbol>().First().MergedDeclaration] = symbol;
                        continue;
                    }

                    var sourceNamespace = symbol as SourceNamespaceSymbol;
                    if (sourceNamespace != null)
                    {
                        _cache[sourceNamespace.MergedDeclaration] = sourceNamespace;
                        continue;
                    }

                    var sourceType = symbol as SourceMemberContainerTypeSymbol;
                    if (sourceType != null)
                    {
                        _cache[sourceType.MergedDeclaration] = sourceType;
                    }
                }
            }
        }
    }
}<|MERGE_RESOLUTION|>--- conflicted
+++ resolved
@@ -3098,12 +3098,6 @@
             }
         }
 
-<<<<<<< HEAD
-        internal override bool IsIOperationFeatureEnabled()
-        {
-            return this.IsFeatureEnabled(MessageID.IDS_FeatureIOperation);
-        }
-
         internal TypeSymbolWithAnnotations GetTypeOrReturnTypeWithAdjustedNullableAnnotations(Symbol symbol)
         {
             Symbol definition = symbol.OriginalDefinition;
@@ -3220,8 +3214,6 @@
             return adjustedDefinitionType.SubstituteType(field.ContainingType.TypeSubstitution);
         }
 
-=======
->>>>>>> 1bc93344
         private class SymbolSearcher
         {
             private readonly Dictionary<Declaration, NamespaceOrTypeSymbol> _cache;
