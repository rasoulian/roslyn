﻿// Copyright (c) Microsoft.  All Rights Reserved.  Licensed under the Apache License, Version 2.0.  See License.txt in the project root for license information.

using System;
using System.Collections.Immutable;
using System.Diagnostics;
using System.Diagnostics.CodeAnalysis;
using Microsoft.CodeAnalysis.Collections;

namespace Microsoft.CodeAnalysis.CSharp.Symbols
{
    /// <summary>
    /// Describes anonymous type in terms of fields
    /// </summary>
    internal struct AnonymousTypeDescriptor : IEquatable<AnonymousTypeDescriptor>
    {
        /// <summary> Anonymous type location </summary>
        public readonly Location Location;

        /// <summary> Anonymous type fields </summary>
        public readonly ImmutableArray<AnonymousTypeField> Fields;

        /// <summary>
        /// Anonymous type descriptor Key 
        /// 
        /// The key is to be used to separate anonymous type templates in an anonymous type symbol cache. 
        /// The type descriptors with the same keys are supposed to map to 'the same' anonymous type 
        /// template in terms of the same generic type being used for their implementation.
        /// </summary>
        public readonly string Key;

        public AnonymousTypeDescriptor(ImmutableArray<AnonymousTypeField> fields, Location location)
        {
            this.Fields = fields;
            this.Location = location;
            this.Key = ComputeKey(fields, f => f.Name);
        }

        internal static string ComputeKey<T>(ImmutableArray<T> fields, Func<T, string> getName)
        {
            var key = PooledStringBuilder.GetInstance();
            foreach (var field in fields)
            {
                key.Builder.Append('|');
                key.Builder.Append(getName(field));
            }
            return key.ToStringAndFree();
        }

        [Conditional("DEBUG")]
        internal void AssertIsGood()
        {
            Debug.Assert(!this.Fields.IsDefault);

            foreach (var field in this.Fields)
            {
                field.AssertIsGood();
            }
        }

        public bool Equals(AnonymousTypeDescriptor desc)
        {
            return this.Equals(desc, TypeCompareKind.ConsiderEverything);
        }

        /// <summary>
        /// Compares two anonymous type descriptors, takes into account fields names and types, not locations.
        /// </summary>
        internal bool Equals(AnonymousTypeDescriptor other, TypeCompareKind comparison)
        {
            // Comparing keys ensures field count and field names are the same
            if (this.Key != other.Key)
            {
                return false;
            }

            // Compare field types
            ImmutableArray<AnonymousTypeField> myFields = this.Fields;
            int count = myFields.Length;
            ImmutableArray<AnonymousTypeField> otherFields = other.Fields;
            for (int i = 0; i < count; i++)
            {
<<<<<<< HEAD
                if (!myFields[i].Type.TypeSymbol.Equals(otherFields[i].Type.TypeSymbol, ignoreCustomModifiersAndArraySizesAndLowerBounds, ignoreDynamic))
=======
                if (!myFields[i].Type.Equals(otherFields[i].Type, comparison))
>>>>>>> 2355a7be
                {
                    return false;
                }
            }

            return true;
        }

        /// <summary>
        /// Compares two anonymous type descriptors, takes into account fields names and types, not locations.
        /// </summary>
        public override bool Equals(object obj)
        {
            return obj is AnonymousTypeDescriptor && this.Equals((AnonymousTypeDescriptor)obj, TypeCompareKind.ConsiderEverything);
        }

        public override int GetHashCode()
        {
            return this.Key.GetHashCode();
        }

        /// <summary>
        /// Creates a new anonymous type descriptor based on 'this' one, 
        /// but having field types passed as an argument.
        /// </summary>
        internal AnonymousTypeDescriptor WithNewFieldsTypes(ImmutableArray<TypeSymbolWithAnnotations> newFieldTypes)
        {
            Debug.Assert(!newFieldTypes.IsDefault);
            Debug.Assert(newFieldTypes.Length == this.Fields.Length);

            AnonymousTypeField[] newFields = new AnonymousTypeField[this.Fields.Length];
            for (int i = 0; i < newFields.Length; i++)
            {
                var field = this.Fields[i];
                newFields[i] = new AnonymousTypeField(field.Name, field.Location, newFieldTypes[i]);
            }

            return new AnonymousTypeDescriptor(newFields.AsImmutable(), this.Location);
        }
    }
}<|MERGE_RESOLUTION|>--- conflicted
+++ resolved
@@ -79,11 +79,7 @@
             ImmutableArray<AnonymousTypeField> otherFields = other.Fields;
             for (int i = 0; i < count; i++)
             {
-<<<<<<< HEAD
-                if (!myFields[i].Type.TypeSymbol.Equals(otherFields[i].Type.TypeSymbol, ignoreCustomModifiersAndArraySizesAndLowerBounds, ignoreDynamic))
-=======
-                if (!myFields[i].Type.Equals(otherFields[i].Type, comparison))
->>>>>>> 2355a7be
+                if (!myFields[i].Type.TypeSymbol.Equals(otherFields[i].Type.TypeSymbol, comparison))
                 {
                     return false;
                 }
