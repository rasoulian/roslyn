--- conflicted
+++ resolved
@@ -194,9 +194,9 @@
 
                 if (notRegularProperty)
                 {
-                    Binder.CheckFeatureAvailability(location, 
-                                                    isReadOnly ? MessageID.IDS_FeatureReadonlyAutoImplementedProperties : 
-                                                                 MessageID.IDS_FeatureAutoImplementedProperties, 
+                    Binder.CheckFeatureAvailability(location,
+                                                    isReadOnly ? MessageID.IDS_FeatureReadonlyAutoImplementedProperties :
+                                                                 MessageID.IDS_FeatureAutoImplementedProperties,
                                                     diagnostics);
                 }
             }
@@ -321,7 +321,7 @@
                         diagnostics.Add(ErrorCode.ERR_RefPropertyCannotHaveSetAccessor, _setMethod.Locations[0], _setMethod);
                     }
                     else if ((_getMethod.LocalAccessibility != Accessibility.NotApplicable) &&
-                             (_setMethod.LocalAccessibility != Accessibility.NotApplicable))
+                        (_setMethod.LocalAccessibility != Accessibility.NotApplicable))
                     {
                         // Check accessibility is set on at most one accessor.
                         diagnostics.Add(ErrorCode.ERR_DuplicatePropertyAccessMods, location, this);
@@ -405,19 +405,15 @@
             return new SourcePropertySymbol(containingType, bodyBinder, syntax, DefaultIndexerName, location, diagnostics);
         }
 
-<<<<<<< HEAD
+        internal override RefKind RefKind
+        {
+            get
+            {
+                return this.refKind;
+            }
+        }
+
         public override TypeSymbolWithAnnotations Type
-=======
-        internal override RefKind RefKind
-        {
-            get
-            {
-                return this.refKind;
-            }
-        }
-
-        public override TypeSymbol Type
->>>>>>> c7afb2d2
         {
             get
             {
