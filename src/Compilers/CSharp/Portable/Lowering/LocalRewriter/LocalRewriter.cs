--- conflicted
+++ resolved
@@ -180,12 +180,8 @@
             // like compound assignment does (extra flag only passed when it is an expression
             // statement means that this constraint is not violated).
             // Dynamic type will be erased in emit phase. It is considered equivalent to Object in lowered bound trees.
-<<<<<<< HEAD
-            Debug.Assert(visited == null || visited.HasErrors || ReferenceEquals(visited.Type, node.Type) || visited.Type.Equals(node.Type, TypeSymbolEqualityOptions.IgnoreDynamic));
-=======
             Debug.Assert(visited == null || visited.HasErrors || ReferenceEquals(visited.Type, node.Type) ||
-                    visited.Type.Equals(node.Type, TypeCompareKind.IgnoreDynamicAndTupleNames));
->>>>>>> c28d8bac
+                    visited.Type.Equals(node.Type, TypeSymbolEqualityOptions.IgnoreDynamicAndTupleNames));
 
             return visited;
         }
