--- conflicted
+++ resolved
@@ -158,12 +158,9 @@
         IDS_FeatureStackAllocInitializer = MessageBase + 12740,
         IDS_FeatureTupleEquality = MessageBase + 12741,
         IDS_FeatureExpressionVariablesInQueriesAndInitializers = MessageBase + 12742,
-<<<<<<< HEAD
-        IDS_FeatureDeconstructDefault = MessageBase + 12743,
-=======
         IDS_FeatureExtensibleFixedStatement = MessageBase + 12743,
         IDS_FeatureIndexingMovableFixedBuffers = MessageBase + 12744,
->>>>>>> 4cb952bd
+        IDS_FeatureDeconstructDefault = MessageBase + 12745,
     }
 
     // Message IDs may refer to strings that need to be localized.
