--- conflicted
+++ resolved
@@ -513,7 +513,6 @@
       },
       "System.Reflection.Metadata/1.2.0": {
         "dependencies": {
-<<<<<<< HEAD
           "System.Collections": "4.0.0",
           "System.Collections.Immutable": "1.1.37",
           "System.Diagnostics.Debug": "4.0.0",
@@ -529,9 +528,6 @@
           "System.Text.Encoding": "4.0.0",
           "System.Text.Encoding.Extensions": "4.0.0",
           "System.Threading": "4.0.0"
-=======
-          "System.Collections.Immutable": "1.1.37"
->>>>>>> f6d2d85d
         },
         "compile": {
           "lib/portable-net45+win8/System.Reflection.Metadata.dll": {}
@@ -1801,7 +1797,6 @@
       },
       "System.Reflection.Metadata/1.2.0": {
         "dependencies": {
-<<<<<<< HEAD
           "System.Collections": "4.0.0",
           "System.Collections.Immutable": "1.1.37",
           "System.Diagnostics.Debug": "4.0.0",
@@ -1817,9 +1812,6 @@
           "System.Text.Encoding": "4.0.0",
           "System.Text.Encoding.Extensions": "4.0.0",
           "System.Threading": "4.0.0"
-=======
-          "System.Collections.Immutable": "1.1.37"
->>>>>>> f6d2d85d
         },
         "compile": {
           "lib/portable-net45+win8/System.Reflection.Metadata.dll": {}
@@ -3159,7 +3151,6 @@
       },
       "System.Reflection.Metadata/1.2.0": {
         "dependencies": {
-<<<<<<< HEAD
           "System.Collections": "4.0.0",
           "System.Collections.Immutable": "1.1.37",
           "System.Diagnostics.Debug": "4.0.0",
@@ -3175,9 +3166,6 @@
           "System.Text.Encoding": "4.0.0",
           "System.Text.Encoding.Extensions": "4.0.0",
           "System.Threading": "4.0.0"
-=======
-          "System.Collections.Immutable": "1.1.37"
->>>>>>> f6d2d85d
         },
         "compile": {
           "lib/portable-net45+win8/System.Reflection.Metadata.dll": {}
@@ -4668,7 +4656,6 @@
       },
       "System.Reflection.Metadata/1.2.0": {
         "dependencies": {
-<<<<<<< HEAD
           "System.Collections": "4.0.0",
           "System.Collections.Immutable": "1.1.37",
           "System.Diagnostics.Debug": "4.0.0",
@@ -4684,9 +4671,6 @@
           "System.Text.Encoding": "4.0.0",
           "System.Text.Encoding.Extensions": "4.0.0",
           "System.Threading": "4.0.0"
-=======
-          "System.Collections.Immutable": "1.1.37"
->>>>>>> f6d2d85d
         },
         "compile": {
           "lib/portable-net45+win8/System.Reflection.Metadata.dll": {}
@@ -7751,19 +7735,11 @@
         "runtimes/win8-aot/lib/netcore50/System.Reflection.Extensions.dll"
       ]
     },
-<<<<<<< HEAD
-    "System.Reflection.Metadata/1.2.0-rc2-23826": {
-      "sha512": "iaq5zpluF7mUMd5hFyhmZGyCSzF6glZjvNI2VAhLFQEp8sGA/tROj6NoZL42q6HhoHxi1XyGeoIXPi5hyw0+5w==",
-      "type": "package",
-      "files": [
-        "System.Reflection.Metadata.1.2.0-rc2-23826.nupkg.sha512",
-=======
     "System.Reflection.Metadata/1.2.0": {
-      "sha512": "3LjvW/Gr3f3+O8adWT04bV1nvbgQ3X1NYZHgRC76L/VdJ78nUCkwIcHguEH85fHIQ1TGldRpMJ3nqlMqaRwReA==",
+      "sha512": "ubQKFCNYPwhqPXPLjRKCvTDR2UvL5L5+Tm181D/5kl/df7264AuXDi2j2Bf5DxplBxevq8eUH9LRomcFCXTQKw==",
       "type": "package",
       "files": [
         "System.Reflection.Metadata.1.2.0.nupkg.sha512",
->>>>>>> f6d2d85d
         "System.Reflection.Metadata.nuspec",
         "ThirdPartyNotices.txt",
         "dotnet_library_license.txt",
