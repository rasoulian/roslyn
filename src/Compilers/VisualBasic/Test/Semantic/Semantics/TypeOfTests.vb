--- conflicted
+++ resolved
@@ -163,11 +163,7 @@
             Dim expectedOperationTree = <![CDATA[
 IIsTypeOperation (OperationKind.IsType, Type: System.Boolean) (Syntax: 'TypeOf oT Is TRef')
   Operand: 
-<<<<<<< HEAD
-    IConversionExpression (TryCast: False, Unchecked) (OperationKind.ConversionExpression, Type: System.Object, IsImplicit) (Syntax: 'TypeOf oT Is TRef')
-=======
-    IConversionOperation (Implicit, TryCast: False, Unchecked) (OperationKind.Conversion, Type: System.Object, IsImplicit) (Syntax: 'TypeOf oT Is TRef')
->>>>>>> 9c82aed5
+    IConversionOperation (TryCast: False, Unchecked) (OperationKind.Conversion, Type: System.Object, IsImplicit) (Syntax: 'TypeOf oT Is TRef')
       Conversion: CommonConversion (Exists: True, IsIdentity: False, IsNumeric: False, IsReference: False, IsUserDefined: False) (MethodSymbol: null)
       Operand: 
         ILocalReferenceOperation: oT (OperationKind.LocalReference, Type: T) (Syntax: 'oT')
@@ -204,11 +200,7 @@
             Dim expectedOperationTree = <![CDATA[
 IIsTypeOperation (OperationKind.IsType, Type: System.Boolean) (Syntax: 'TypeOf oT Is TVal')
   Operand: 
-<<<<<<< HEAD
-    IConversionExpression (TryCast: False, Unchecked) (OperationKind.ConversionExpression, Type: System.Object, IsImplicit) (Syntax: 'TypeOf oT Is TVal')
-=======
-    IConversionOperation (Implicit, TryCast: False, Unchecked) (OperationKind.Conversion, Type: System.Object, IsImplicit) (Syntax: 'TypeOf oT Is TVal')
->>>>>>> 9c82aed5
+    IConversionOperation (TryCast: False, Unchecked) (OperationKind.Conversion, Type: System.Object, IsImplicit) (Syntax: 'TypeOf oT Is TVal')
       Conversion: CommonConversion (Exists: True, IsIdentity: False, IsNumeric: False, IsReference: False, IsUserDefined: False) (MethodSymbol: null)
       Operand: 
         ILocalReferenceOperation: oT (OperationKind.LocalReference, Type: T) (Syntax: 'oT')
@@ -245,11 +237,7 @@
             Dim expectedOperationTree = <![CDATA[
 IIsTypeOperation (OperationKind.IsType, Type: System.Boolean) (Syntax: 'TypeOf vVal Is TRef')
   Operand: 
-<<<<<<< HEAD
-    IConversionExpression (TryCast: False, Unchecked) (OperationKind.ConversionExpression, Type: System.Object, IsImplicit) (Syntax: 'TypeOf vVal Is TRef')
-=======
-    IConversionOperation (Implicit, TryCast: False, Unchecked) (OperationKind.Conversion, Type: System.Object, IsImplicit) (Syntax: 'TypeOf vVal Is TRef')
->>>>>>> 9c82aed5
+    IConversionOperation (TryCast: False, Unchecked) (OperationKind.Conversion, Type: System.Object, IsImplicit) (Syntax: 'TypeOf vVal Is TRef')
       Conversion: CommonConversion (Exists: True, IsIdentity: False, IsNumeric: False, IsReference: False, IsUserDefined: False) (MethodSymbol: null)
       Operand: 
         ILocalReferenceOperation: vVal (OperationKind.LocalReference, Type: TVal) (Syntax: 'vVal')
@@ -286,11 +274,7 @@
             Dim expectedOperationTree = <![CDATA[
 IIsTypeOperation (OperationKind.IsType, Type: System.Boolean) (Syntax: 'TypeOf oT Is String')
   Operand: 
-<<<<<<< HEAD
-    IConversionExpression (TryCast: False, Unchecked) (OperationKind.ConversionExpression, Type: System.Object, IsImplicit) (Syntax: 'TypeOf oT Is String')
-=======
-    IConversionOperation (Implicit, TryCast: False, Unchecked) (OperationKind.Conversion, Type: System.Object, IsImplicit) (Syntax: 'TypeOf oT Is String')
->>>>>>> 9c82aed5
+    IConversionOperation (TryCast: False, Unchecked) (OperationKind.Conversion, Type: System.Object, IsImplicit) (Syntax: 'TypeOf oT Is String')
       Conversion: CommonConversion (Exists: True, IsIdentity: False, IsNumeric: False, IsReference: False, IsUserDefined: False) (MethodSymbol: null)
       Operand: 
         ILocalReferenceOperation: oT (OperationKind.LocalReference, Type: T) (Syntax: 'oT')
