--- conflicted
+++ resolved
@@ -1204,28 +1204,13 @@
 End Class]]>.Value
 
             Dim expectedOperationTree = <![CDATA[
-<<<<<<< HEAD
 IVariableDeclarationGroup (1 declarations) (OperationKind.VariableDeclarationStatement) (Syntax: 'Dim x(2) As Integer')
   IMultiVariableDeclaration (1 declarations) (OperationKind.MultiVariableDeclaration) (Syntax: 'x(2) As Integer')
     Declarations:
         ISingleVariableDeclaration (Symbol: x As System.Int32()) (OperationKind.SingleVariableDeclaration) (Syntax: 'x(2)')
-=======
-IVariableDeclarationStatement (1 declarations) (OperationKind.VariableDeclarationStatement) (Syntax: 'Dim x(2) As Integer')
-  IVariableDeclaration (1 variables) (OperationKind.VariableDeclaration) (Syntax: 'x(2)')
-    Variables: Local_1: x As System.Int32()
-    Initializer: 
-      IVariableInitializer (OperationKind.VariableInitializer, IsImplicit) (Syntax: 'x(2)')
-        IArrayCreationExpression (OperationKind.ArrayCreationExpression, Type: System.Int32(), IsImplicit) (Syntax: 'x(2)')
-          Dimension Sizes(1):
-              IBinaryOperatorExpression (BinaryOperatorKind.Add, Checked) (OperationKind.BinaryOperatorExpression, Type: System.Int32, Constant: 3, IsImplicit) (Syntax: '2')
-                Left: 
-                  ILiteralExpression (OperationKind.LiteralExpression, Type: System.Int32, Constant: 2) (Syntax: '2')
-                Right: 
-                  ILiteralExpression (OperationKind.LiteralExpression, Type: System.Int32, Constant: 1, IsImplicit) (Syntax: '2')
->>>>>>> 7cdd69e7
           Initializer: 
             IVariableInitializer (OperationKind.VariableInitializer, IsImplicit) (Syntax: 'x(2)')
-              IArrayCreationExpression (OperationKind.ArrayCreationExpression, Type: System.Int32()) (Syntax: 'x(2)')
+              IArrayCreationExpression (OperationKind.ArrayCreationExpression, Type: System.Int32(), IsImplicit) (Syntax: 'x(2)')
                 Dimension Sizes(1):
                     IBinaryOperatorExpression (BinaryOperatorKind.Add, Checked) (OperationKind.BinaryOperatorExpression, Type: System.Int32, Constant: 3, IsImplicit) (Syntax: '2')
                       Left: 
