--- conflicted
+++ resolved
@@ -57,7 +57,6 @@
         End Function
 
         <Fact>
-<<<<<<< HEAD
         Public Sub SimpleAnalyzerConfig()
             Dim dir = Temp.CreateDirectory()
             Dim src = dir.CreateFile("test.vb").WriteAllText("
@@ -104,21 +103,10 @@
                 src.Path})
 
             Assert.Equal(analyzerConfig.Path, Assert.Single(cmd.Arguments.AnalyzerConfigPaths))
-=======
-        Public Sub XmlMemoryMapped()
-            Dim dir = Temp.CreateDirectory()
-            Dim src = dir.CreateFile("temp.cs").WriteAllText("
-Class C
-End Class")
-            Dim docName As String = "doc.xml"
-
-            Dim cmd = New MockVisualBasicCompiler(Nothing, dir.Path, {"/nologo", "/t:library", "/preferreduilang:en", $"/doc:{docName}", src.Path})
->>>>>>> 11e5b433
 
             Dim outWriter = New StringWriter(CultureInfo.InvariantCulture)
             Dim exitCode = cmd.Run(outWriter)
             Assert.Equal(0, exitCode)
-<<<<<<< HEAD
             Assert.Equal(
 $"vbc : warning BC42500: The diagnostic 'bc42024' was given an invalid severity 'garbage' in the analyzer config file at '{analyzerConfig.Path}'.
 {src.Path}(4) : warning BC42024: Unused local variable: 'x'.
@@ -159,7 +147,21 @@
             Assert.Equal(
                 $"vbc : error BC42501: Multiple analyzer config files cannot be in the same directory ('{dir.Path}').",
                 outWriter.ToString().TrimEnd())
-=======
+        End Sub
+
+        <Fact>
+        Public Sub XmlMemoryMapped()
+            Dim dir = Temp.CreateDirectory()
+            Dim src = dir.CreateFile("temp.cs").WriteAllText("
+Class C
+End Class")
+            Dim docName As String = "doc.xml"
+
+            Dim cmd = New MockVisualBasicCompiler(Nothing, dir.Path, {"/nologo", "/t:library", "/preferreduilang:en", $"/doc:{docName}", src.Path})
+
+            Dim outWriter = New StringWriter(CultureInfo.InvariantCulture)
+            Dim exitCode = cmd.Run(outWriter)
+            Assert.Equal(0, exitCode)
             Assert.Equal("", outWriter.ToString())
 
             Dim xmlPath = Path.Combine(dir.Path, docName)
@@ -170,7 +172,6 @@
                     Assert.StartsWith($"vbc : error BC2012: can't open '{xmlPath}' for writing:", outWriter.ToString())
                 End Using
             End Using
->>>>>>> 11e5b433
         End Sub
 
         <Fact>
